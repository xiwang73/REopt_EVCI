--- conflicted
+++ resolved
@@ -1,16 +1,9 @@
 # REopt Changelog
 
-<<<<<<< HEAD
-## develop
-- update default values from v2 of API
-- complete thermal energy storage modeling
-
-=======
 ## v0.14.0
 - update default values from v2 of API [breaking]
 - add ElectricStorage degradation accounting and maintenance strategies
 - finish cooling loads
->>>>>>> ef24b511
 
 ## v0.13.0
 - fix bugs for time_steps_per_hour != 1
