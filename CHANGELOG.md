# Changelog
All notable changes to this project will be documented in this file.

The format is based on [Keep a Changelog](https://keepachangelog.com/en/1.0.0/),
and this project adheres to [Semantic Versioning](https://semver.org/spec/v2.0.0.html).

## Guidelines
- When making a Pull Request into `develop` start a new double-hash header for "Develop - YYYY-MM-DD"
- When making a Pull Request into `master` change "Develop" to the next version number

### Formatting
- Use **bold** markup for field and model names (i.e. **outage_start_time_step**)
- Use `code` markup for  REopt-specific file names, classes and endpoints (e.g. `src/REopt.jl`)
- Use _italic_ for code terms (i.e. _list_)
- Prepend change with tag(s) directing where it is in the repository:  
`src`,`constraints`,`*.jl`

Classify the change according to the following categories:
    
    ### Added
    ### Changed
    ### Fixed
    ### Deprecated
    ### Removed

<<<<<<< HEAD
## Develop - 2023-04-17
### Fixed
- Fixed bug in multiple PVs pv_to_location dictionary creation. 
## Develop 2023-04-18
=======
## v0.32.1
### Fixed
- In `backup_reliability.jl`:
    - Check if generator input is a Vector instead of has length greater than 1
    - Correct calculation of battery SOC adjustment in `fuel_use()` function
    - Correct outage time step survival condition in `fuel_use()` function
- Add test to ensure `backup_reliability()` gives the same results for equivalent scenarios (1. battery only and 2. battery plus generator with no fuel) and that the survival probability decreases monotonically with outage duration
- Add test to ensure `backup_reliability()` gives the same results as `simulate_outages()` when operational availability inputs are 1, probability of failure to run is 0, and mean time to failure is a very large number.

>>>>>>> 7648b92b
## v0.32.0
### Fixed
- Fixed calculation of `wind_kw_ac_hourly` in `outagesim/outage_simulator.jl`
- Add  a test of multiple outages that includes wind
- Add a timeout to PVWatts API call so that if it does not connect within 10 seconds, it will retry. It seems to always work on the first retry.

## v0.31.0
### Added
- Created and exported easiur_data function (returns health emissions costs and escalations) for the API to be able to call for it's easiur_costs endpoint
- Added docstrings for easiur_data and emissions_profiles

## v0.30.0
### Added
- `Generator` input **fuel_higher_heating_value_kwh_per_gal**, which defaults to the constant KWH_PER_GAL_DIESEL
### Changed
- Added more description to **production_factor_series inputs**
### Fixed
- Fixed spelling of degradation_fraction
- use push! instead of append() for array in core/cost_curve.jl
- Fixed calculation of batt_roundtrip_efficiency in outage_simulator.jl

## v0.29.0
### Added
- Add `CHP` `FuelUsed` and `FuelCost` modeling/tracking for stochastic/multi-outages
- Add `CHP` outputs for stochastic/multi-outages
### Changed
- Made outages output names not dynamic to allow integration into API
- Add missing units to outages results field names: **unserved_load_series_kw**, **unserved_load_per_outage_kwh**, **generator_fuel_used_per_outage_gal**
- Default `Financial` field **microgrid_upgrade_cost_fraction** to 0
- Add conditional logic to make `CHP.min_allowable_kw` 25% of `max_kw` if there is a conflicting relationship 
- Iterate on calculating `CHP` heuristic size based on average heating load which is also used to set `max_kw` if not given: once `size_class` is determined, recalculate using the efficiency numbers for that `size_class`.
### Fixed
- Fix non-handling of cost-curve/segmented techs in stochastic outages
- Fix issues with `simulated_load.jl` monthly heating energy input to return the heating load profile

## v0.28.1
### Added
- `emissions_profiles` function, exported for external use as an endpoint in REopt_API for the webtool/UI

## v0.28.0
### Changed 
- Changed Financial **breakeven_cost_of_emissions_reduction_per_tonnes_CO2** to **breakeven_cost_of_emissions_reduction_per_tonne_CO2**
- Changed `CHP.size_class` to start at 0 instead of 1, consistent with the API, and 0 represents the average of all `size_class`s
- Change `CHP.max_kw` to be based on either the heuristic sizing from average heating load (if heating) or peak electric load (if no heating, aka Prime Generator in the UI)
  - The "big_number" for `max_kw` was causing the model to take forever to solve and some erroneous behavior; this is also consistent with the API to limit max_kw to a reasonable number
### Added 
- Added previously missing Financial BAU outputs: **lifecycle_om_costs_before_tax**, **lifecycle_om_costs_after_tax**, **year_one_om_costs_before_tax**
### Fixed
- Fixed if statement to determing ElectricLoad "year" from && to ||, so that defaults to 2017 if any CRB input is used
    
## v0.27.0
### Added
- Energy Resilience Performance tool: capability to model limited reliability of backup generators and RE, and calculate survival probability metrics during power outages for a DER scenario
- Exported `backup_reliability` function to run the reliability based calculations
### Changed
- Changed `Generator` inputs **fuel_slope_gal_per_kwh** and **fuel_intercept_gal_per_hr** to **electric_efficiency_full_load** and **electric_efficiency_half_load** to represent the same fuel burn curve in a different way consistent with `CHP`

## v0.26.0
### Added 
- Added `has_stacktrace` boolean which is returned with error messages and indicates if error is of type which contains stacktrace
- Constraint on wind sizing based on Site.land_acres
- New Wind input **acres_per_kw**, defaults to 0.03
- Descriptions/help text for many inputs and outputs
- Add and modify the `GHP` results to align with the existing/expected results from the v2 REopt_API
- Add `CSV` and `DataFrames` packages to REopt.jl dependencies 
### Changed
- Update REopt.jl environment to Julia v1.8
- Changed default **year** in ElectricLoad to be 2017 if using a CRB model and 2022 otherwise. 
- Removed default year in URDBrate() functions, since year is always supplied to this function.
- In `scenario.jl`, `change heating_thermal_load_reduction_with_ghp_kw` to `space_heating_thermal_load_reduction_with_ghp_kw` to be more explicit
- Round Hot and Cold TES size result to 0 digits
- Use CoolProp to get water properties for Hot and Cold TES based on average of temperature inputs
### Fixed
- `Wind` evaluations with BAU - was temporarily broken because of an unconverted **year_one** -> **annual** expected name
- Fixed calculation of **year_one_coincident_peak_cost_before_tax** in `ElectricTariff` results to correctly calculate before-tax value. Previously, the after-tax value was being calculated for this field instead.
- Fixed `outage_simulator` to work with sub-hourly outage simulation scenarios
- Fixed a bug which threw an error when providing time-series thermal load inputs in a scenario inputs .json.
- Fixed calculation of ["Financial"]["lifecycle_om_costs_before_tax_bau"] (was previously showing after tax result)
- Added **bau_annual_emissions_tonnes_SO2** to the bau_outputs dict in results.jl and removed duplicate **bau_annual_emissions_tonnes_NOx** result
### Removed
- Removed duplicate **thermal_production_hot_water_or_steam** field from the absorption chiller defaults response dictionary. 

## v0.25.0
### Added
- multi-node MPC modeling capability
- more MPC outputs (e.g. Costs, ElectricStorage.to_load_series_kw)
- throw error if outage_durations and outage_probabilities not the same length
- throw error if length of outage_probabilities is >= 1 and sum of outage_probabilities is not equal to 1
- small incentive to minimize unserved load in each outage, not just the max over outage start times (makes expected outage results more realist and fixes same inputs giving different results)
- add `Outages` output **generator_fuel_used_per_outage** which is the sum over backup generators
### Changed
- remove _series from non-timeseries outage output names
- make the use of _ in multiple outages output names consistent
- updates multiple outage test values that changed due to fixing timestep bug
- Updated the following default values:
   - PV, Wind, Storage, CHP, GHP, Hot Water Storage, Cold Water Storage, Electric Storage: **federal_itc_fraction(PV,Wind, CHP,GHP)** and **total_itc_fraction(Hot Water Storage, Cold Water Storage, Electric Storage)** to 0.3 (30%)
   - PV, Wind, Storage, CHP, GHP, Hot Water Storage, Cold Water Storage, Electric Storage: **macrs_bonus_fraction** to 0.8 (80%)
   - Hot Water Storage and Cold Water Storage: **macrs_itc_reduction** to 0.5 (50%)
   - Hot Water Storage and Cold Water Storage: **macrs_option_years** to 7 years
### Fixed
- PV results for all multi-node scenarios
- MPC objective definition w/o ElectricStorage
- fixed mulitple outages timestep off-by-one bug
### Removed 
- Wind ITC no longer determined based on size class. Removed all size class dependencies from wind.jl

## v0.24.0
### Changed
- Major name change overall for outputs/results. Changed energy-related outputs with "year_one" in name to "annual" to reflect that they are actually average annual output values. Changed any "average_annual" naming to "annual" to simplify. Changed `to_tes` and `to_battery` outputs to `to_storage` for consistency
### Added 
- Added **thermal_production_series_mmbtu_per_hour** to CHP results. 
### Removed 
- Removed `Wind` and `Generator` outputs **year_one_energy_produced_kwh** since these techs do not include degradation

## v0.23.0
### Added
- Add **REoptLogger** type of global logger with a standard out to the console and to a dictionary
    - Instantiate `logREopt` as the global logger in `__init()__` function call as a global variable
    - Handle Warn or Error logs to save them along with information on where they occurred
    - Try-catch `core/reopt.jl -> run_reopt()` functions. Process any errors when catching the error.
    - Add Warnings and Errors from `logREopt` to results dictionary. If error is unhandled in REopt, include a stacktrace
    - Add a `status` of `error` to results for consistency
    - Ensure all error text is returned as strings for proper handling in the API
- Add `handle_errors(e::E, stacktrace::V) where {E <: Exception, V <: Vector}` and `handle_errors()` to `core/reopt.jl` to include info, warn and errors from REopt input data processing, optimization, and results processing in the returned dictionary.
- Tests for user-inputs of `ElectricTariff` `demand_lookback_months` and `demand_lookback_range` 
### Changed
- `core/reopt.jl` added try-catch statements to call `handle_errors()` when there is a REopt error (handled or unhandled) and return it to the requestor/user.
### Fixed
- URDB lookback was not incorporated based on the descriptions of how the 3 lookback variables should be entered in the code. Modified `parse_urdb_lookback_charges` function to correct.
- TOU demand for 15-min load was only looking at the first 8760 timesteps.
- Tiered energy rates jsons generated by the webtool errored and could not run.
- Aligned lookback parameter names from URDB with API

## v0.22.0
### Added
- Simulated load function which mimicks the REopt_API /simulated_load endpoint for getting commercial reference building load data from annual or monthly energy data, or blended/hybrid buildings
- `AbsorptionChiller` default values for costs and thermal coefficient of performance (which depend on maximum cooling load and heat transfer medium)
### Changed
- Pruned the unnecessary chp_defaults data that were either zeros or not dependent on `prime_mover` or `size_class`, and reorganized the CHP struct.

## v0.21.0
### Changed
For `CHP` and `SteamTurbine`, the `prime_mover` and/or `size_class` is chosen (if not input) based on the average heating load and the type of heating load (hot water or steam).
 - This logic replicates the current REopt webtool behavior which was implemented based on CHP industry experts, effectively syncing the webtool and the REopt.jl/API behavior.
 - This makes `prime_mover` **NOT** a required input and avoids a lot of other required inputs if `prime_mover` is not input.
 - The two functions made for `CHP` and `SteamTurbine` are exported in `REopt.jl` so they can be exposed in the API for communication with the webtool (or other API users).
### Removed 
`ExistingBoiler.production_type_by_chp_prime_mover` because that is no longer consistent with the logic added above.
 - The logic from 1. is such that `ExistingBoiler.production_type` determines the `CHP.prime_mover` if not specified, not the other way around.
 - If `ExistingBoiler.production_type` is not input, `hot_water` is used as the default.

## v0.20.1
### Added
- `CoolingLoad` time series and annual summary data to results
- `HeatingLoad` time series and annual summary data to results

## v0.20.0
### Added
- `Boiler` tech from the REopt_API (known as NewBoiler in API)
- `SteamTurbine` tech from the REopt_API
### Changed
- Made some modifications to thermal tech results to be consistent with naming conventions of REopt.jl
### Fixed
- Bug for scalar `ElectricTariff.wholesale_rate`
- Bug in which CHP could not charge Hot TES

## v0.19.0
### Changed
The following name changes were made: 
- Change "pct" to "rate_fraction" for "discount", "escalation", names containing "tax_pct" (financial terms)
- Change "pct" to "fraction" for all other variable names (e.g., "min_soc", "min_turndown_")
- Change `prod_factor_series` to `production_factor_series` and rename some internal methods and variables to match
- Change four (4) CHP input field names to spell out `electric` (from `elec`) and `efficiency` (from `effic`) for electric and thermal efficiencies
### Added
- Add schedule-based `FlatLoad`s which take the annual or monthly energy input and create a load profile based on the specified type of schedule. The load is "flat" (the same) for all hours within the chosen schedule.
- Add `addressable_load_fraction` inputs for `SpaceHeatingLoad` and `DomesticHotWaterLoad` which effectively ignores a portion of the entered loads. These inputs can be scalars (applied to all time steps of the year), monthly (applied to the timesteps of each month), or of length 8760 * `time_steps_per_hour`.
- Add a validation error for cooling in the case that the cooling electric load is greater than the total electric load.
  
## v0.18.1
### Removed
- **include_climate_in_objective**, **pwf_emissions_cost_CO2_grid**, and **pwf_emissions_cost_CO2_onsite** unnecessarily included in Site results

## v0.18.0
### Added
- Add geothermal heat pump (`GHP`), also known as ground-source heat pump (GSHP), to the REopt model for serving heating and cooling loads (typically the benefits include electrifying the heating load and improving the efficiency of cooling).
    - The unregistered `GhpGhx` package (https://github.com/NREL/GhpGhx.jl) is a "conditional" dependency of REopt by using the Requires.jl package, and this package sizes the ground heat exchanger (GHE) and gets the hourly electric consumption of the `GHP` for the specified heating and cooling loads that it serves.
    - The `GhpGhx` module calls for sizing the GHE can only be done if you first "add https://github.com/NREL/GhpGhx.jl" to the environment and then load the package by "using GhpGhx" before running REopt with `GHP`.
    - The `GHP` size and dispatch of the different `GHP` options is pre-determined by the `GhpGhx` package, so the REopt model just chooses one or none of the `GHP` options with a binary decision variable.
### Changed
- Change default value for `wind.jl` **operating_reserve_required_pct** from 0.1 to 0.5 (only applicable when **off_grid_flag**=_True_.)
- allow user to specify emissions_region in ElectricUtility, which is used instead of lat/long to look up AVERT data if emissions factors aren't provided by the user
- Updated results keys in `results/absorption_chiller.jl`
### Fixed
- Add **wholesale_rate** and **emissions_factor_series_lb_\<pollutant\>_per_kwh** inputs to the list of inputs that `dictkeys_tosymbols()` tries to convert to type _Array{Real}_. Due to serialization, when list inputs come from the API, they are of type _Array{Any}_ so must be converted to match type required by the constructors they are passed to.
- Fixed bug in calcuation of power delivered to cold thermal storage by the electric chiller in `results/existing_chiller.jl`.

## v0.17.0
### Added
- Emissions
    - add emissions factors for CO2, NOx, SO2, and PM25 to inputs of all fuel burning technologies
    - add emissions factor series for CO2, NOx, SO2, and PM25 to `ElectricUtility` inputs and use [AVERT v3.2](https://www.epa.gov/avert/download-avert) (2021 data) if not provided
    - add `include_climate_in_objective` and `include_health_in_objective` to `Settings` inputs
    - constrain CO2 emissions based on `CO2_emissions_reduction_min_pct`, `CO2_emissions_reduction_max_pct`, and `include_exported_elec_emissions_in_total` added to `Site` inputs
    - add emissions costs to `Financial` inputs and use EASIUR data for NOx, SO2, and PM25 if not provided
    - report emissions and their cost in `Site` (on-site and total) and `ElectricUtility` (grid) results
    - calculate `breakeven_cost_of_emissions_reduction_per_tonnes_CO2` for `Financial` results
- Renewable energy percentage
    - calculate renewable energy percentage (electric only and total) and add to `Site` results
    - add `renewable_electricity_min_pct`, `renewable_electricity_max_pct`, and `include_exported_renewable_electricity_in_total` to `Site` inputs
    - add `fuel_renewable_energy_pct` input for all fuel burning technologies
    - constrain renewable electricity percentage based on user inputs
- Add "Emissions and Renewable Energy Percent" testset
### Changed
- Allow Wind tech to be included when `off_grid_flag` is true
- Add `operating_reserve_required_pct` to Wind struct and incorporate wind into operating reserve constraints
- Add hot, cold TES results for MPC model
- Update documentation and add `docs/devdeploy.jl` to locally host the REopt.jl documentation 
- Make `ExistingBoiler` `fuel_cost_per_mmbtu` a required input
- In `production_factor.jl`, include lat-long coordinates if-statement to determine whether the "nsrdb" dataset should be used in call to PVWatts. Accounts for recent updates to NSRDB data used by PVWatts (v6). If outside of NSRDB range, use "intl" (international) dataset.
- Don't trigger GitHub 'Run test' workflow on a push that only changes README.md and/or CHANGELOG.md
- Avoid triggering duplicate GitHub workflows. When pushing to a branch that's in a PR, only trigger tests on the push not on the PR sync also.
### Fixed
- Bug fix to constrain dvCurtail in `time_steps_without_grid`
- Bug fix to report accurate wind ["year_one_to_load_series_kw"] in results/wind.jl (was previously not accounting for curtailed wind)

## v0.16.2
### Changed
- Update PV defaults to tilt=10 for rooftop, tilt = abs(lat) for ground mount, azimuth = 180 for northern lats, azimuth = 0 for southern lats.
### Fixed
- bug fix for Generator inputs to allow for time_steps_per_hour > 1
- change various `Float64` types to `Real` to allow integers too

## v0.16.1
### Fixed
- bug fix for outage simulator when `microgrid_only=true`

## v0.16.0
### Added
Allows users to model "off-grid" systems as a year-long outage: 
- add flag to "turn on" off-grid modeling `Settings.off_grid_flag` 
- when `off_grid_flag` is "true", adjust default values in core/ `electric_storage`, `electric_load`, `financial`, `generator`, `pv` 
- add operating reserve requirement inputs, outputs, and constraints based on load and PV generation 
- add minimum load met percent input and constraint
- add generator replacement year and cost (for off-grid and on-grid) 
- add off-grid additional annual costs (tax deductible) and upfront capital costs (depreciable via straight line depreciation)
### Changed
Name changes: 
- consistently append `_before_tax` and `_after_tax` to results names 
- change all instances of `timestep` to `time_step` and `timesteps` to `time_steps`
Other changes:
- report previously missing lcc breakdown components, all reported in `results/financial.jl`  
- change variable types from Float to Real to allow users to enter Ints (where applicable)
- `year_one_coincident_peak_cost_after_tax` is now correctly multiplied by `(1 - p.s.financial.offtaker_tax_pct)`

## v0.15.2
### Fixed
- bug fix for 15 & 30 minute electric, heating, and cooling loads
- bug fix for URDB fixed charges
- bug fix for default `Wind` `installed_cost_per_kw` and `federal_itc_pct`

## v0.15.1
### Added
- add `AbsorptionChiller` technology
- add `ElectricStorage.minimum_avg_soc_fraction` input and constraint

## v0.15.0
### Fixed
- bug fix in outage_simulator
### Changed
- allow Real Generator inputs (not just Float64)
- add "_series" to "Outages" outputs that are arrays [breaking]

## v0.14.0
### Changed
- update default values from v2 of API [breaking]
### Added
- add ElectricStorage degradation accounting and maintenance strategies
- finish cooling loads

## v0.13.0
### Added
- add FlexibleHVAC model (still testing)
- start thermal energy storage modeling
- add `ExistingBoiler` and `ExistingChiller`
- add `MPCLimits` inputs:
    - `grid_draw_limit_kw_by_time_step`
    - `export_limit_kw_by_time_step`
### Changed
- refactor `Storage` as `ElectricStorage`
### Fixed
- fix bugs for time_steps_per_hour != 1


## v0.12.4
### Removed
- rm "Lite" from docs
### Changed
- prioritize `urdb_response` over `urdb_label` in `ElectricTariff`

## v0.12.3
### Added
- add utils for PVwatts: `get_ambient_temperature` and `get_pvwatts_prodfactor`

## v0.12.2
### Added
- add CHP technology, including supplementary firing
- add URDB "sell" value from `energyratestructure` to wholesale rate
- update docs
### Changed
- allow annual or monthly energy rate w/o demand rate
- allow integer latitude/longitude

## v0.12.1
### Added
- add ExistingBoiler and CRB heating loads

## v0.12.0
### Changed
- change all output keys starting with "total_" or "net_" to "lifecycle_" (except "net_present_cost")
- update pv results for single PV in an array
### Fixed
- bug fix in urdb.jl when rate_name not found

## v0.11.0
### Added
- add ElectricLoad.blended_doe_reference_names & blended_doe_reference_percents
- add ElectricLoad.monthly_totals_kwh builtin profile scaling
- add ElectricTariff inputs: `add_monthly_rates_to_urdb_rate`, `tou_energy_rates_per_kwh`, 
    `add_tou_energy_rates_to_urdb_rate`, `coincident_peak_load_charge_per_kw`, `coincident_peak_load_active_time_steps`
### Fixed
- handle multiple PV outputs

## v0.10.0
### Added
- add modeling capability for tiered rates (energy, TOU demand, and monthly demand charges)
    - all of these tiered rates require binaries, which are conditionally added to the model
- add modeling capability for lookback demand charges
- add more outputs from the API (eg. `initial_capital_costs`)
- add option to run Business As Usual scenario in parallel with optimal scenario (default is `true`)
- add incentives (and cost curves) to `Wind` and `Generator`
### Changed
- removed "_us_dollars" from all names and generally aligned names with API
- renamed `outage_start(end)_time_step` to `outage_start(end)_time_step`
### Fixed
- fixed bug in URDB fixed charges

## v0.9.0
### Changed
- `ElectricTariff.NEM` boolean is now determined by `ElectricUtility.net_metering_limit_kw` (true if limit > 0)
### Added
- add `ElectricUtility` inputs for `net_metering_limit_kw` and `interconnection_limit_kw`
- add binary choice for net metering vs. wholesale export
- add `ElectricTariff.export_rate_beyond_net_metering_limit` input (scalar or vector allowed)
- add `can_net_meter`, `can_wholesale`, `can_export_beyond_nem_limit` tech inputs (`PV`, `Wind`, `Generator`)

## v0.8.0
### Added
- add `Wind` module, relying on System Advisor Model Wind module for production factors and Wind Toolkit for resource data
- new `ElectricTariff` input options:
    - `urdb_utility_name` and `urdb_rate_name`
    - `blended_annual_energy_rate` and `blended_annual_demand_rate`
- add two capabilities that require binary variables:
    - tax, production, and capacity incentives for PV (compatible with any energy generation technology)
    - technology cost curve modeling capability
    - both of these capabilities are only used for the technologies that require them (based on input values), unlike the API which always models these capabilities (and therefore always includes the binary variables).
- Three new tests: Wind, Blended Tariff and Complex Incentives (which aligns with API results)
### Changed
- `cost_per_kw[h]` input fields are now `installed_cost_per_kw[h]` to distinguish it from other costs like `om_cost_per_kw[h]`
- Financial input field refactored: `two_party_ownership` -> `third_party_ownership`
- `total_itc_pct` -> `federal_itc_pct` on technology inputs

## v0.7.3
### Fixed
- outage results processing would fail sometimes when an integer variable was not exact (e.g. 1.000000001)
- fixed `simulate_outages` for revised results formats (key names changed to align with the REopt API)

## v0.7.2
### Added
- add PV.production_factor_series input (can skip PVWatts call)
- add `run_mpc` capability, which dispatches DER for minimum energy cost over an arbitrary time horizon

## v0.7.1
### Fixed
- ElectricLoad.city default is empty string, must be filled in before annual_kwh look up

## v0.7.0
### Removed
- removed Storage.can_grid_export
### Added
- add optional integer constraint to prevent simultaneous export and import of power
- add warnings when adding integer variables
- add ability to add LinDistFlow constraints to multinode models
### Changed
- no longer require `ElectricLoad.city` input (look up ASHRAE climate zone from lat/lon)
- compatible with Julia 1.6

## v0.6.0
### Added
- add multi-node (site) capability for PV and Storage
- started documentation process using Github Pages and Documenter.jl
### Changed
- restructured outputs to align with the input structure, for example top-level keys added for `ElectricTariff` and `PV` in the outputs

## v0.5.3
### Changed
- compatible with Julia 1.5

## v0.5.2
### Fixed
- outage_simulator.jl had bug with summing over empty `Any[]`
### Added
- add optional `microgrid_only` arg to simulate_outages

## v0.5.1
### Added
- added outage dispatch outputs and speed up their derivation
### Removed
- removed redundant generator minimum turn down constraint

## v0.5.0
### Fixed
- handle missing input key for `year_one_soc_series_pct` in `outage_simulator` 
- remove erroneous `total_unserved_load = 0` output
- `dvUnservedLoad` definition was allowing microgrid production to storage and curtailment to be double counted towards meeting critical load
#### Added
- add `unserved_load_per_outage` output

## v0.4.1
### Fixed
- removed `total_unserved_load` output because it can take hours to generate and can error out when outage indices are not consecutive
### Added
- add @info for time spent processing results

## v0.4.0
### Added
- add `simulate_outages` function (similar to REopt API outage simulator)
- removed MutableArithmetics package from Project.toml (since JuMP now has method for `value(::MutableArithmetics.Zero)`)
- add outage related outputs:
    - Generator_mg_kw
    - mg_Generator_upgrade_cost
    - mg_Generator_fuel_used
    - mg_PV_upgrade_cost
    - mg_storage_upgrade_cost
    - dvUnservedLoad array
    - max_outage_cost_per_outage_duration
### Changed
- allow value_of_lost_load_per_kwh values to be subtype of Real (rather than only Real)
- add `run_reopt` method for scenario Dict

## v0.3.0
### Added
- add separate decision variables and constraints for microgrid tech capacities
    - new Site input `mg_tech_sizes_equal_grid_sizes` (boolean), when `false` the microgrid tech capacities are constrained to be <= the grid connected tech capacities
### Fixed
- allow non-integer `outage_probabilities`
- correct `total_unserved_load` output
- don't `add_min_hours_crit_ld_met_constraint` unless `min_resil_time_steps <= length(elecutil.outage_time_steps)`

## v0.2.0
### Added
- add support for custom ElectricLoad `loads_kw` input
- include existing capacity in microgrid upgrade cost
    - previously only had to pay to upgrade new capacity
- implement ElectricLoad `loads_kw_is_net` and `critical_loads_kw_is_net`
    - add existing PV production to raw load profile if `true`
- add `min_resil_time_steps` input and optional constraint for minimum time_steps that critical load must be met in every outage
### Fixed
- enforce storage cannot grid charge

## v0.1.1 Fix build.jl
deps/build.jl had a relative path dependency, fixed with an absolute path.

## v0.1.0 Initial release
This package is currently under development and only has a subset of capabilities of the REopt model used in the REopt API. For example, the Wind model, tiered electric utility tariffs, and piecewise linear cost curves are not yet modeled in this code. However this code is easier to use than the API (only dependencies are Julia and a solver) and has a novel model for uncertain outages.<|MERGE_RESOLUTION|>--- conflicted
+++ resolved
@@ -23,12 +23,10 @@
     ### Deprecated
     ### Removed
 
-<<<<<<< HEAD
 ## Develop - 2023-04-17
 ### Fixed
 - Fixed bug in multiple PVs pv_to_location dictionary creation. 
 ## Develop 2023-04-18
-=======
 ## v0.32.1
 ### Fixed
 - In `backup_reliability.jl`:
@@ -38,7 +36,6 @@
 - Add test to ensure `backup_reliability()` gives the same results for equivalent scenarios (1. battery only and 2. battery plus generator with no fuel) and that the survival probability decreases monotonically with outage duration
 - Add test to ensure `backup_reliability()` gives the same results as `simulate_outages()` when operational availability inputs are 1, probability of failure to run is 0, and mean time to failure is a very large number.
 
->>>>>>> 7648b92b
 ## v0.32.0
 ### Fixed
 - Fixed calculation of `wind_kw_ac_hourly` in `outagesim/outage_simulator.jl`
