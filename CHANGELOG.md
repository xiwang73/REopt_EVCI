# Changelog
All notable changes to this project will be documented in this file.

The format is based on [Keep a Changelog](https://keepachangelog.com/en/1.0.0/),
and this project adheres to [Semantic Versioning](https://semver.org/spec/v2.0.0.html).

## Guidelines
- When making a Pull Request into `develop` start a new double-hash header for "Develop - YYYY-MM-DD"
- When making a Pull Request into `master` change "Develop" to the next version number

### Formatting
- Use **bold** markup for field and model names (i.e. **outage_start_time_step**)
- Use `code` markup for  REopt-specific file names, classes and endpoints (e.g. `src/REopt.jl`)
- Use _italic_ for code terms (i.e. _list_)
- Prepend change with tag(s) directing where it is in the repository:  
`src`,`constraints`,`*.jl`

Classify the change according to the following categories:
    
    ### Added
    ### Changed
    ### Fixed
    ### Deprecated
    ### Removed

<<<<<<< HEAD
## Develop 2023-10-17
### Added
- Added Bool attribute `is_electric_only` to CHP; if true, default installed and O&M costs are reduced by 25% and, for the reciprocating engine and combustion turbine prime movers, the federal ITC fraction is reduced to zero.
=======
# develop 2023-10-17
### Added
- Las Vegas CRB data was missing from ElectricLoad, but the climate_cities.shp file does not distinguish between Las Angeles and Las Vegas
### Changed
- Update `CHP.size_class` after heuristic size is determined based on size_class=0 guess (not input)
### Fixed
- Use the user-input `ExistingBoiler.efficiency` value for converting fuel input to thermal to preserve annual fuel energy input
- Bug fix for user-supplied 8760 WHL rates with tiered energy rate

>>>>>>> 00c3094a

## v0.36.0
### Changed
- Changed default values by prime mover for CHP technologies in `data/chp/chp_defaults.json`.  See user manual for details by prime mover and size class.
- Updated the package dependencies to be compatible with recent changes to HiGHS (for testing) and MathOptInterface
### Fixed
- The present worth factor for fuel (pwf_fuel) was not properly multiplying for lifecycle fuel costs

## v0.35.1
### Fixed
- Add GHP to proforma metrics for when GHP is evaluated (should have been there)
### Added
- Add different BAU outputs for heating and cooling systems

## v0.35.0
### Changed
- ANNUAL UPDATE TO DEFAULT VALUES. Changes outlined below with (old value) --> (new value). See user manual for references. 
  - Owner Discount rate, nominal (%): : **Financial** **owner_discount_rate_fraction** 0.0564	--> 0.0638
  - Offtaker Discount rate, nominal (%): **Financial**  **offtaker_discount_rate_fraction** 0.0564 --> 0.0638
  - Electricity cost escalation rate, nominal (%): **Financial** **elec_cost_escalation_rate_fraction** 0.019	--> 0.017
  - Existing boiler fuel cost escalation rate, nominal (%): **Financial**  **existing_boiler_fuel_cost_escalation_rate_fraction**	0.034	--> 0.015
  - Boiler fuel cost escalation rate, nominal (%): **Financial** **boiler_fuel_cost_escalation_rate_fraction**	0.034	--> 0.015
  - CHP fuel cost escalation rate, nominal (%): **Financial**  **chp_fuel_cost_escalation_rate_fraction**	0.034	--> 0.015
  - Generator fuel cost escalation rate, nominal (%): **Financial**  **generator_fuel_cost_escalation_rate_fraction**	0.027	--> 0.012
  - Array tilt – Ground mount, Fixed: **PV** **tilt** latitude	--> 20
  - O&M cost ($/kW/year): **PV** **om_cost_per_kw**	17	--> 18
  - System capital cost ($/kW): **PV** **installed_cost_per_kw**	1592	--> 1790
  - Energy capacity cost ($/kWh): **ElectricStorage** **installed_cost_per_kwh**	388	--> 455
  - Power capacity cost ($/kW): **ElectricStorage**	**installed_cost_per_kw**	775	--> 910
  - Energy capacity replacement cost ($/kWh): **ElectricStorage** **replace_cost_per_kwh**	220	--> 318
  - Power capacity replacement cost ($/kW): **ElectricStorage**	**replace_cost_per_kw**	440	--> 715
  - Fuel burn rate by generator capacity (gal/kWh): **Generator** **fuel_slope_gal_per_kwh**	0.076	--> removed and replaced with full and half-load efficiencies
  - Electric efficiency at 100% load (% HHV-basis): **Generator** **electric_efficiency_full_load**	N/A - new input	--> 0.322
  - Electric efficiency at 50% load (% HHV-basis): **Generator** **electric_efficiency_half_load**	N/A - new input	--> 0.322
  - Generator fuel higher heating value (HHV): **Generator** **fuel_higher_heating_value_kwh_per_gal**	N/A - new input	--> 40.7
  - System capital cost ($/kW): **Generator**  **installed_cost_per_kw** 500	--> $650 if the generator only runs during outages; $800 if it is allowed to run parallel with the grid; $880 for off-grid
  - Fixed O&M ($/kW/yr): **Generator** **om_cost_per_kw** Grid connected: 10 Off-grid: 20 --> Grid connected: 20 Off-grid: 10
  - System capital cost ($/kW) by Class: **Wind** **size_class_to_installed_cost**	residential - 5675 commercial - 4300 medium - 2766 large - 2239 --> residential - 6339 commercial - 4760 medium - 3137 large - 2386
  - O&M cost ($/kW/year): **Wind** **om_cost_per_kw** 35 --> 36
 
## v0.34.0
### Added
- Ability to run hybrid GHX sizing using **GhpGhx.jl** (automatic and fractional sizing)
- Added financial inputs for **GHP** and updated objective and results to reflect these changes
- Added central plant **GHP**
### Fixed
- Fix output of `get_tier_with_lowest_energy_rate(u::URDBrate)` to return an index and not cartesian coordinates for multi-tier energy rates.
- Updated **GHP** cost curve calculations so incentives apply to all GHP components
### Changed
- If a `REoptInputs` object solves with termination status infeasible, altert user and return a dictionary insteadof JuMP model

## v0.33.0
### Added
- Functionality to evaluate scenarios with Wind can in the ERP (`backup_reliability`)
- Dispatch data for outages: Wind, ElectricStorage SOC, and critical load
### Fixed
- Fix `backup_reliability_reopt_inputs(d, p, r)` so doesn't ignore `CHP` from REopt scenario
- In `backup_reliability_reopt_inputs(d, p, r)`, get `Generator` and `CHP` fuel related values from REopt results _Dict_ d and `REoptInputs` _struct_ p, unless the user overrides the REopt results by providing **generator_size_kw**
- Remove use of non-existent **tech_upgraded** `Outages` outputs, using **tech_microgrid_size_kw** instead
- Added missing **electric_storage_microgrid_upgraded** to `Outages` results
- Fix bug causing _InexactError_ in `num_battery_bins_default`
- Update docstrings in `backup_reliability.jl`
- Avoid supply > critical load during outages by changing load balance to ==
### Changed
- Updated REopt license
- Changed `backup_reliability` results key from **fuel_outage_survival_final_time_step** to **fuel_survival_final_time_step** for consistency with other keys

## v0.32.7
### Fixed
- Bugs in EASIUR health cost calcs
- Type handling for CoolingLoad monthly_tonhour input

## v0.32.6
### Changed
- Required **fuel_cost_per_mmbtu** for modeling **Boiler** tech, otherwise throw a handled error.
### Fixed
- Additional **SteamTurbine** defaults processing updates and bug fixes

## v0.32.5
### Changed
- Updated `get_existing_chiller_cop` function to accept scalar values instead of vectors to allow for faster API transactions.
- Refactored `backup_reliability.jl` to enable easier development: added conversion of all scalar generator inputs to vectors in `dictkeys_to_symbols` and reduced each functions with two versions (one with scalar and one with vector generator arguments) to a single version
- Simplify generator sizing logic in function `backup_reliability_reopt_inputs` (if user sets `generator_size_kw` or `num_generators`to 0, don't override based on REopt solution) and add a validation error
### Fixed
- Steamturbine defaults processing
- simulated_load monthly values processing
- Fixed incorrect name when accessing result field `Outages` **generator_microgrid_size_kw** in `outag_simulator.jl`

## v0.32.4
### Changed
- Consolidated PVWatts API calls to 1 call (previously 3 separate calls existed). API call occurs in `src/core/utils.jl/call_pvwatts_api()`. This function is called for PV in `src/core/production_factor.jl/get_production_factor(PV)` and for GHP in `src/core/scenario.jl`. If GHP and PV are evaluated together, the GHP PVWatts call for ambient temperature is also used to assign the pv.production_factor_series in Scenario.jl so that the PVWatts API does not get called again downstream in `get_production_factor(PV)`.  
- In `src/core/utils.jl/call_pvwatts_api()`, updated NSRDB bounds used in PVWatts query (now includes southern New Zealand)
- Updated PV Watts version from v6 to v8. PVWatts V8 updates the weather data to 2020 TMY data from the NREL NSRDB for locations covered by the database. (The NSRDB weather data used in PVWatts V6 is from around 2015.) See other differences at https://developer.nrel.gov/docs/solar/pvwatts/.
- Made PV struct mutable: This allows for assigning pv.production_factor_series when calling PVWatts for GHP, to avoid a extra PVWatts calls later.
- Changed unit test expected values due to update to PVWatts v8, which slightly changed expected PV production factors.
- Changed **fuel_avail_gal** default to 1e9 for on-grid scenarios (same as off-grid)
### Fixed
- Issue with using a leap year with a URDB rate - the URDB rate was creating energy_rate of length 8784 instead of intended 8760
- Don't double add adjustments to urdb rates with non-standard units
- Corrected `Generator` **installed_cost_per_kw** from 500 to 650 if **only_runs_during_grid_outage** is _true_ or 800 if _false_
- Corrected `SteamTurbine` defaults population from `get_steam_turbine_defaults_size_class()`

## v0.32.3
### Fixed
- Calculate **num_battery_bins** default in `backup_reliability.jl` based on battery duration to prevent significant discretization error (and add test)
- Account for battery (dis)charge efficiency after capping power in/out in `battery_bin_shift()`
- Remove _try_ _catch_ in `backup_reliability(d::Dict, p::REoptInputs, r::Dict)` so can see where error was thrown

## v0.32.2
### Fixed
- Fixed bug in multiple PVs pv_to_location dictionary creation. 
- Fixed bug in reporting of grid purchase results when multiple energy tiers are present.
- Fixed bug in TOU demand charge calculation when multiple demand tiers are present.

## v0.32.1
### Fixed
- In `backup_reliability.jl`:
    - Check if generator input is a Vector instead of has length greater than 1
    - Correct calculation of battery SOC adjustment in `fuel_use()` function
    - Correct outage time step survival condition in `fuel_use()` function
- Add test to ensure `backup_reliability()` gives the same results for equivalent scenarios (1. battery only and 2. battery plus generator with no fuel) and that the survival probability decreases monotonically with outage duration
- Add test to ensure `backup_reliability()` gives the same results as `simulate_outages()` when operational availability inputs are 1, probability of failure to run is 0, and mean time to failure is a very large number.

## v0.32.0
### Fixed
- Fixed calculation of `wind_kw_ac_hourly` in `outagesim/outage_simulator.jl`
- Add  a test of multiple outages that includes wind
- Add a timeout to PVWatts API call so that if it does not connect within 10 seconds, it will retry. It seems to always work on the first retry.

## v0.31.0
### Added
- Created and exported easiur_data function (returns health emissions costs and escalations) for the API to be able to call for it's easiur_costs endpoint
- Added docstrings for easiur_data and emissions_profiles

## v0.30.0
### Added
- `Generator` input **fuel_higher_heating_value_kwh_per_gal**, which defaults to the constant KWH_PER_GAL_DIESEL
### Changed
- Added more description to **production_factor_series inputs**
### Fixed
- Fixed spelling of degradation_fraction
- use push! instead of append() for array in core/cost_curve.jl
- Fixed calculation of batt_roundtrip_efficiency in outage_simulator.jl

## v0.29.0
### Added
- Add `CHP` `FuelUsed` and `FuelCost` modeling/tracking for stochastic/multi-outages
- Add `CHP` outputs for stochastic/multi-outages
### Changed
- Made outages output names not dynamic to allow integration into API
- Add missing units to outages results field names: **unserved_load_series_kw**, **unserved_load_per_outage_kwh**, **generator_fuel_used_per_outage_gal**
- Default `Financial` field **microgrid_upgrade_cost_fraction** to 0
- Add conditional logic to make `CHP.min_allowable_kw` 25% of `max_kw` if there is a conflicting relationship 
- Iterate on calculating `CHP` heuristic size based on average heating load which is also used to set `max_kw` if not given: once `size_class` is determined, recalculate using the efficiency numbers for that `size_class`.
### Fixed
- Fix non-handling of cost-curve/segmented techs in stochastic outages
- Fix issues with `simulated_load.jl` monthly heating energy input to return the heating load profile

## v0.28.1
### Added
- `emissions_profiles` function, exported for external use as an endpoint in REopt_API for the webtool/UI

## v0.28.0
### Changed 
- Changed Financial **breakeven_cost_of_emissions_reduction_per_tonnes_CO2** to **breakeven_cost_of_emissions_reduction_per_tonne_CO2**
- Changed `CHP.size_class` to start at 0 instead of 1, consistent with the API, and 0 represents the average of all `size_class`s
- Change `CHP.max_kw` to be based on either the heuristic sizing from average heating load (if heating) or peak electric load (if no heating, aka Prime Generator in the UI)
  - The "big_number" for `max_kw` was causing the model to take forever to solve and some erroneous behavior; this is also consistent with the API to limit max_kw to a reasonable number
### Added 
- Added previously missing Financial BAU outputs: **lifecycle_om_costs_before_tax**, **lifecycle_om_costs_after_tax**, **year_one_om_costs_before_tax**
### Fixed
- Fixed if statement to determing ElectricLoad "year" from && to ||, so that defaults to 2017 if any CRB input is used
    
## v0.27.0
### Added
- Energy Resilience Performance tool: capability to model limited reliability of backup generators and RE, and calculate survival probability metrics during power outages for a DER scenario
- Exported `backup_reliability` function to run the reliability based calculations
### Changed
- Changed `Generator` inputs **fuel_slope_gal_per_kwh** and **fuel_intercept_gal_per_hr** to **electric_efficiency_full_load** and **electric_efficiency_half_load** to represent the same fuel burn curve in a different way consistent with `CHP`

## v0.26.0
### Added 
- Added `has_stacktrace` boolean which is returned with error messages and indicates if error is of type which contains stacktrace
- Constraint on wind sizing based on Site.land_acres
- New Wind input **acres_per_kw**, defaults to 0.03
- Descriptions/help text for many inputs and outputs
- Add and modify the `GHP` results to align with the existing/expected results from the v2 REopt_API
- Add `CSV` and `DataFrames` packages to REopt.jl dependencies 
### Changed
- Update REopt.jl environment to Julia v1.8
- Changed default **year** in ElectricLoad to be 2017 if using a CRB model and 2022 otherwise. 
- Removed default year in URDBrate() functions, since year is always supplied to this function.
- In `scenario.jl`, `change heating_thermal_load_reduction_with_ghp_kw` to `space_heating_thermal_load_reduction_with_ghp_kw` to be more explicit
- Round Hot and Cold TES size result to 0 digits
- Use CoolProp to get water properties for Hot and Cold TES based on average of temperature inputs
### Fixed
- `Wind` evaluations with BAU - was temporarily broken because of an unconverted **year_one** -> **annual** expected name
- Fixed calculation of **year_one_coincident_peak_cost_before_tax** in `ElectricTariff` results to correctly calculate before-tax value. Previously, the after-tax value was being calculated for this field instead.
- Fixed `outage_simulator` to work with sub-hourly outage simulation scenarios
- Fixed a bug which threw an error when providing time-series thermal load inputs in a scenario inputs .json.
- Fixed calculation of ["Financial"]["lifecycle_om_costs_before_tax_bau"] (was previously showing after tax result)
- Added **bau_annual_emissions_tonnes_SO2** to the bau_outputs dict in results.jl and removed duplicate **bau_annual_emissions_tonnes_NOx** result
### Removed
- Removed duplicate **thermal_production_hot_water_or_steam** field from the absorption chiller defaults response dictionary. 

## v0.25.0
### Added
- multi-node MPC modeling capability
- more MPC outputs (e.g. Costs, ElectricStorage.to_load_series_kw)
- throw error if outage_durations and outage_probabilities not the same length
- throw error if length of outage_probabilities is >= 1 and sum of outage_probabilities is not equal to 1
- small incentive to minimize unserved load in each outage, not just the max over outage start times (makes expected outage results more realist and fixes same inputs giving different results)
- add `Outages` output **generator_fuel_used_per_outage** which is the sum over backup generators
### Changed
- remove _series from non-timeseries outage output names
- make the use of _ in multiple outages output names consistent
- updates multiple outage test values that changed due to fixing timestep bug
- Updated the following default values:
   - PV, Wind, Storage, CHP, GHP, Hot Water Storage, Cold Water Storage, Electric Storage: **federal_itc_fraction(PV,Wind, CHP,GHP)** and **total_itc_fraction(Hot Water Storage, Cold Water Storage, Electric Storage)** to 0.3 (30%)
   - PV, Wind, Storage, CHP, GHP, Hot Water Storage, Cold Water Storage, Electric Storage: **macrs_bonus_fraction** to 0.8 (80%)
   - Hot Water Storage and Cold Water Storage: **macrs_itc_reduction** to 0.5 (50%)
   - Hot Water Storage and Cold Water Storage: **macrs_option_years** to 7 years
### Fixed
- PV results for all multi-node scenarios
- MPC objective definition w/o ElectricStorage
- fixed mulitple outages timestep off-by-one bug
### Removed 
- Wind ITC no longer determined based on size class. Removed all size class dependencies from wind.jl

## v0.24.0
### Changed
- Major name change overall for outputs/results. Changed energy-related outputs with "year_one" in name to "annual" to reflect that they are actually average annual output values. Changed any "average_annual" naming to "annual" to simplify. Changed `to_tes` and `to_battery` outputs to `to_storage` for consistency
### Added 
- Added **thermal_production_series_mmbtu_per_hour** to CHP results. 
### Removed 
- Removed `Wind` and `Generator` outputs **year_one_energy_produced_kwh** since these techs do not include degradation

## v0.23.0
### Added
- Add **REoptLogger** type of global logger with a standard out to the console and to a dictionary
    - Instantiate `logREopt` as the global logger in `__init()__` function call as a global variable
    - Handle Warn or Error logs to save them along with information on where they occurred
    - Try-catch `core/reopt.jl -> run_reopt()` functions. Process any errors when catching the error.
    - Add Warnings and Errors from `logREopt` to results dictionary. If error is unhandled in REopt, include a stacktrace
    - Add a `status` of `error` to results for consistency
    - Ensure all error text is returned as strings for proper handling in the API
- Add `handle_errors(e::E, stacktrace::V) where {E <: Exception, V <: Vector}` and `handle_errors()` to `core/reopt.jl` to include info, warn and errors from REopt input data processing, optimization, and results processing in the returned dictionary.
- Tests for user-inputs of `ElectricTariff` `demand_lookback_months` and `demand_lookback_range` 
### Changed
- `core/reopt.jl` added try-catch statements to call `handle_errors()` when there is a REopt error (handled or unhandled) and return it to the requestor/user.
### Fixed
- URDB lookback was not incorporated based on the descriptions of how the 3 lookback variables should be entered in the code. Modified `parse_urdb_lookback_charges` function to correct.
- TOU demand for 15-min load was only looking at the first 8760 timesteps.
- Tiered energy rates jsons generated by the webtool errored and could not run.
- Aligned lookback parameter names from URDB with API

## v0.22.0
### Added
- Simulated load function which mimicks the REopt_API /simulated_load endpoint for getting commercial reference building load data from annual or monthly energy data, or blended/hybrid buildings
- `AbsorptionChiller` default values for costs and thermal coefficient of performance (which depend on maximum cooling load and heat transfer medium)
### Changed
- Pruned the unnecessary chp_defaults data that were either zeros or not dependent on `prime_mover` or `size_class`, and reorganized the CHP struct.

## v0.21.0
### Changed
For `CHP` and `SteamTurbine`, the `prime_mover` and/or `size_class` is chosen (if not input) based on the average heating load and the type of heating load (hot water or steam).
 - This logic replicates the current REopt webtool behavior which was implemented based on CHP industry experts, effectively syncing the webtool and the REopt.jl/API behavior.
 - This makes `prime_mover` **NOT** a required input and avoids a lot of other required inputs if `prime_mover` is not input.
 - The two functions made for `CHP` and `SteamTurbine` are exported in `REopt.jl` so they can be exposed in the API for communication with the webtool (or other API users).
### Removed 
`ExistingBoiler.production_type_by_chp_prime_mover` because that is no longer consistent with the logic added above.
 - The logic from 1. is such that `ExistingBoiler.production_type` determines the `CHP.prime_mover` if not specified, not the other way around.
 - If `ExistingBoiler.production_type` is not input, `hot_water` is used as the default.

## v0.20.1
### Added
- `CoolingLoad` time series and annual summary data to results
- `HeatingLoad` time series and annual summary data to results

## v0.20.0
### Added
- `Boiler` tech from the REopt_API (known as NewBoiler in API)
- `SteamTurbine` tech from the REopt_API
### Changed
- Made some modifications to thermal tech results to be consistent with naming conventions of REopt.jl
### Fixed
- Bug for scalar `ElectricTariff.wholesale_rate`
- Bug in which CHP could not charge Hot TES

## v0.19.0
### Changed
The following name changes were made: 
- Change "pct" to "rate_fraction" for "discount", "escalation", names containing "tax_pct" (financial terms)
- Change "pct" to "fraction" for all other variable names (e.g., "min_soc", "min_turndown_")
- Change `prod_factor_series` to `production_factor_series` and rename some internal methods and variables to match
- Change four (4) CHP input field names to spell out `electric` (from `elec`) and `efficiency` (from `effic`) for electric and thermal efficiencies
### Added
- Add schedule-based `FlatLoad`s which take the annual or monthly energy input and create a load profile based on the specified type of schedule. The load is "flat" (the same) for all hours within the chosen schedule.
- Add `addressable_load_fraction` inputs for `SpaceHeatingLoad` and `DomesticHotWaterLoad` which effectively ignores a portion of the entered loads. These inputs can be scalars (applied to all time steps of the year), monthly (applied to the timesteps of each month), or of length 8760 * `time_steps_per_hour`.
- Add a validation error for cooling in the case that the cooling electric load is greater than the total electric load.
  
## v0.18.1
### Removed
- **include_climate_in_objective**, **pwf_emissions_cost_CO2_grid**, and **pwf_emissions_cost_CO2_onsite** unnecessarily included in Site results

## v0.18.0
### Added
- Add geothermal heat pump (`GHP`), also known as ground-source heat pump (GSHP), to the REopt model for serving heating and cooling loads (typically the benefits include electrifying the heating load and improving the efficiency of cooling).
    - The unregistered `GhpGhx` package (https://github.com/NREL/GhpGhx.jl) is a "conditional" dependency of REopt by using the Requires.jl package, and this package sizes the ground heat exchanger (GHE) and gets the hourly electric consumption of the `GHP` for the specified heating and cooling loads that it serves.
    - The `GhpGhx` module calls for sizing the GHE can only be done if you first "add https://github.com/NREL/GhpGhx.jl" to the environment and then load the package by "using GhpGhx" before running REopt with `GHP`.
    - The `GHP` size and dispatch of the different `GHP` options is pre-determined by the `GhpGhx` package, so the REopt model just chooses one or none of the `GHP` options with a binary decision variable.
### Changed
- Change default value for `wind.jl` **operating_reserve_required_pct** from 0.1 to 0.5 (only applicable when **off_grid_flag**=_True_.)
- allow user to specify emissions_region in ElectricUtility, which is used instead of lat/long to look up AVERT data if emissions factors aren't provided by the user
- Updated results keys in `results/absorption_chiller.jl`
### Fixed
- Add **wholesale_rate** and **emissions_factor_series_lb_\<pollutant\>_per_kwh** inputs to the list of inputs that `dictkeys_tosymbols()` tries to convert to type _Array{Real}_. Due to serialization, when list inputs come from the API, they are of type _Array{Any}_ so must be converted to match type required by the constructors they are passed to.
- Fixed bug in calcuation of power delivered to cold thermal storage by the electric chiller in `results/existing_chiller.jl`.

## v0.17.0
### Added
- Emissions
    - add emissions factors for CO2, NOx, SO2, and PM25 to inputs of all fuel burning technologies
    - add emissions factor series for CO2, NOx, SO2, and PM25 to `ElectricUtility` inputs and use [AVERT v3.2](https://www.epa.gov/avert/download-avert) (2021 data) if not provided
    - add `include_climate_in_objective` and `include_health_in_objective` to `Settings` inputs
    - constrain CO2 emissions based on `CO2_emissions_reduction_min_pct`, `CO2_emissions_reduction_max_pct`, and `include_exported_elec_emissions_in_total` added to `Site` inputs
    - add emissions costs to `Financial` inputs and use EASIUR data for NOx, SO2, and PM25 if not provided
    - report emissions and their cost in `Site` (on-site and total) and `ElectricUtility` (grid) results
    - calculate `breakeven_cost_of_emissions_reduction_per_tonnes_CO2` for `Financial` results
- Renewable energy percentage
    - calculate renewable energy percentage (electric only and total) and add to `Site` results
    - add `renewable_electricity_min_pct`, `renewable_electricity_max_pct`, and `include_exported_renewable_electricity_in_total` to `Site` inputs
    - add `fuel_renewable_energy_pct` input for all fuel burning technologies
    - constrain renewable electricity percentage based on user inputs
- Add "Emissions and Renewable Energy Percent" testset
### Changed
- Allow Wind tech to be included when `off_grid_flag` is true
- Add `operating_reserve_required_pct` to Wind struct and incorporate wind into operating reserve constraints
- Add hot, cold TES results for MPC model
- Update documentation and add `docs/devdeploy.jl` to locally host the REopt.jl documentation 
- Make `ExistingBoiler` `fuel_cost_per_mmbtu` a required input
- In `production_factor.jl`, include lat-long coordinates if-statement to determine whether the "nsrdb" dataset should be used in call to PVWatts. Accounts for recent updates to NSRDB data used by PVWatts (v6). If outside of NSRDB range, use "intl" (international) dataset.
- Don't trigger GitHub 'Run test' workflow on a push that only changes README.md and/or CHANGELOG.md
- Avoid triggering duplicate GitHub workflows. When pushing to a branch that's in a PR, only trigger tests on the push not on the PR sync also.
### Fixed
- Bug fix to constrain dvCurtail in `time_steps_without_grid`
- Bug fix to report accurate wind ["year_one_to_load_series_kw"] in results/wind.jl (was previously not accounting for curtailed wind)

## v0.16.2
### Changed
- Update PV defaults to tilt=10 for rooftop, tilt = abs(lat) for ground mount, azimuth = 180 for northern lats, azimuth = 0 for southern lats.
### Fixed
- bug fix for Generator inputs to allow for time_steps_per_hour > 1
- change various `Float64` types to `Real` to allow integers too

## v0.16.1
### Fixed
- bug fix for outage simulator when `microgrid_only=true`

## v0.16.0
### Added
Allows users to model "off-grid" systems as a year-long outage: 
- add flag to "turn on" off-grid modeling `Settings.off_grid_flag` 
- when `off_grid_flag` is "true", adjust default values in core/ `electric_storage`, `electric_load`, `financial`, `generator`, `pv` 
- add operating reserve requirement inputs, outputs, and constraints based on load and PV generation 
- add minimum load met percent input and constraint
- add generator replacement year and cost (for off-grid and on-grid) 
- add off-grid additional annual costs (tax deductible) and upfront capital costs (depreciable via straight line depreciation)
### Changed
Name changes: 
- consistently append `_before_tax` and `_after_tax` to results names 
- change all instances of `timestep` to `time_step` and `timesteps` to `time_steps`
Other changes:
- report previously missing lcc breakdown components, all reported in `results/financial.jl`  
- change variable types from Float to Real to allow users to enter Ints (where applicable)
- `year_one_coincident_peak_cost_after_tax` is now correctly multiplied by `(1 - p.s.financial.offtaker_tax_pct)`

## v0.15.2
### Fixed
- bug fix for 15 & 30 minute electric, heating, and cooling loads
- bug fix for URDB fixed charges
- bug fix for default `Wind` `installed_cost_per_kw` and `federal_itc_pct`

## v0.15.1
### Added
- add `AbsorptionChiller` technology
- add `ElectricStorage.minimum_avg_soc_fraction` input and constraint

## v0.15.0
### Fixed
- bug fix in outage_simulator
### Changed
- allow Real Generator inputs (not just Float64)
- add "_series" to "Outages" outputs that are arrays [breaking]

## v0.14.0
### Changed
- update default values from v2 of API [breaking]
### Added
- add ElectricStorage degradation accounting and maintenance strategies
- finish cooling loads

## v0.13.0
### Added
- add FlexibleHVAC model (still testing)
- start thermal energy storage modeling
- add `ExistingBoiler` and `ExistingChiller`
- add `MPCLimits` inputs:
    - `grid_draw_limit_kw_by_time_step`
    - `export_limit_kw_by_time_step`
### Changed
- refactor `Storage` as `ElectricStorage`
### Fixed
- fix bugs for time_steps_per_hour != 1


## v0.12.4
### Removed
- rm "Lite" from docs
### Changed
- prioritize `urdb_response` over `urdb_label` in `ElectricTariff`

## v0.12.3
### Added
- add utils for PVwatts: `get_ambient_temperature` and `get_pvwatts_prodfactor`

## v0.12.2
### Added
- add CHP technology, including supplementary firing
- add URDB "sell" value from `energyratestructure` to wholesale rate
- update docs
### Changed
- allow annual or monthly energy rate w/o demand rate
- allow integer latitude/longitude

## v0.12.1
### Added
- add ExistingBoiler and CRB heating loads

## v0.12.0
### Changed
- change all output keys starting with "total_" or "net_" to "lifecycle_" (except "net_present_cost")
- update pv results for single PV in an array
### Fixed
- bug fix in urdb.jl when rate_name not found

## v0.11.0
### Added
- add ElectricLoad.blended_doe_reference_names & blended_doe_reference_percents
- add ElectricLoad.monthly_totals_kwh builtin profile scaling
- add ElectricTariff inputs: `add_monthly_rates_to_urdb_rate`, `tou_energy_rates_per_kwh`, 
    `add_tou_energy_rates_to_urdb_rate`, `coincident_peak_load_charge_per_kw`, `coincident_peak_load_active_time_steps`
### Fixed
- handle multiple PV outputs

## v0.10.0
### Added
- add modeling capability for tiered rates (energy, TOU demand, and monthly demand charges)
    - all of these tiered rates require binaries, which are conditionally added to the model
- add modeling capability for lookback demand charges
- add more outputs from the API (eg. `initial_capital_costs`)
- add option to run Business As Usual scenario in parallel with optimal scenario (default is `true`)
- add incentives (and cost curves) to `Wind` and `Generator`
### Changed
- removed "_us_dollars" from all names and generally aligned names with API
- renamed `outage_start(end)_time_step` to `outage_start(end)_time_step`
### Fixed
- fixed bug in URDB fixed charges

## v0.9.0
### Changed
- `ElectricTariff.NEM` boolean is now determined by `ElectricUtility.net_metering_limit_kw` (true if limit > 0)
### Added
- add `ElectricUtility` inputs for `net_metering_limit_kw` and `interconnection_limit_kw`
- add binary choice for net metering vs. wholesale export
- add `ElectricTariff.export_rate_beyond_net_metering_limit` input (scalar or vector allowed)
- add `can_net_meter`, `can_wholesale`, `can_export_beyond_nem_limit` tech inputs (`PV`, `Wind`, `Generator`)

## v0.8.0
### Added
- add `Wind` module, relying on System Advisor Model Wind module for production factors and Wind Toolkit for resource data
- new `ElectricTariff` input options:
    - `urdb_utility_name` and `urdb_rate_name`
    - `blended_annual_energy_rate` and `blended_annual_demand_rate`
- add two capabilities that require binary variables:
    - tax, production, and capacity incentives for PV (compatible with any energy generation technology)
    - technology cost curve modeling capability
    - both of these capabilities are only used for the technologies that require them (based on input values), unlike the API which always models these capabilities (and therefore always includes the binary variables).
- Three new tests: Wind, Blended Tariff and Complex Incentives (which aligns with API results)
### Changed
- `cost_per_kw[h]` input fields are now `installed_cost_per_kw[h]` to distinguish it from other costs like `om_cost_per_kw[h]`
- Financial input field refactored: `two_party_ownership` -> `third_party_ownership`
- `total_itc_pct` -> `federal_itc_pct` on technology inputs

## v0.7.3
### Fixed
- outage results processing would fail sometimes when an integer variable was not exact (e.g. 1.000000001)
- fixed `simulate_outages` for revised results formats (key names changed to align with the REopt API)

## v0.7.2
### Added
- add PV.production_factor_series input (can skip PVWatts call)
- add `run_mpc` capability, which dispatches DER for minimum energy cost over an arbitrary time horizon

## v0.7.1
### Fixed
- ElectricLoad.city default is empty string, must be filled in before annual_kwh look up

## v0.7.0
### Removed
- removed Storage.can_grid_export
### Added
- add optional integer constraint to prevent simultaneous export and import of power
- add warnings when adding integer variables
- add ability to add LinDistFlow constraints to multinode models
### Changed
- no longer require `ElectricLoad.city` input (look up ASHRAE climate zone from lat/lon)
- compatible with Julia 1.6

## v0.6.0
### Added
- add multi-node (site) capability for PV and Storage
- started documentation process using Github Pages and Documenter.jl
### Changed
- restructured outputs to align with the input structure, for example top-level keys added for `ElectricTariff` and `PV` in the outputs

## v0.5.3
### Changed
- compatible with Julia 1.5

## v0.5.2
### Fixed
- outage_simulator.jl had bug with summing over empty `Any[]`
### Added
- add optional `microgrid_only` arg to simulate_outages

## v0.5.1
### Added
- added outage dispatch outputs and speed up their derivation
### Removed
- removed redundant generator minimum turn down constraint

## v0.5.0
### Fixed
- handle missing input key for `year_one_soc_series_pct` in `outage_simulator` 
- remove erroneous `total_unserved_load = 0` output
- `dvUnservedLoad` definition was allowing microgrid production to storage and curtailment to be double counted towards meeting critical load
#### Added
- add `unserved_load_per_outage` output

## v0.4.1
### Fixed
- removed `total_unserved_load` output because it can take hours to generate and can error out when outage indices are not consecutive
### Added
- add @info for time spent processing results

## v0.4.0
### Added
- add `simulate_outages` function (similar to REopt API outage simulator)
- removed MutableArithmetics package from Project.toml (since JuMP now has method for `value(::MutableArithmetics.Zero)`)
- add outage related outputs:
    - Generator_mg_kw
    - mg_Generator_upgrade_cost
    - mg_Generator_fuel_used
    - mg_PV_upgrade_cost
    - mg_storage_upgrade_cost
    - dvUnservedLoad array
    - max_outage_cost_per_outage_duration
### Changed
- allow value_of_lost_load_per_kwh values to be subtype of Real (rather than only Real)
- add `run_reopt` method for scenario Dict

## v0.3.0
### Added
- add separate decision variables and constraints for microgrid tech capacities
    - new Site input `mg_tech_sizes_equal_grid_sizes` (boolean), when `false` the microgrid tech capacities are constrained to be <= the grid connected tech capacities
### Fixed
- allow non-integer `outage_probabilities`
- correct `total_unserved_load` output
- don't `add_min_hours_crit_ld_met_constraint` unless `min_resil_time_steps <= length(elecutil.outage_time_steps)`

## v0.2.0
### Added
- add support for custom ElectricLoad `loads_kw` input
- include existing capacity in microgrid upgrade cost
    - previously only had to pay to upgrade new capacity
- implement ElectricLoad `loads_kw_is_net` and `critical_loads_kw_is_net`
    - add existing PV production to raw load profile if `true`
- add `min_resil_time_steps` input and optional constraint for minimum time_steps that critical load must be met in every outage
### Fixed
- enforce storage cannot grid charge

## v0.1.1 Fix build.jl
deps/build.jl had a relative path dependency, fixed with an absolute path.

## v0.1.0 Initial release
This package is currently under development and only has a subset of capabilities of the REopt model used in the REopt API. For example, the Wind model, tiered electric utility tariffs, and piecewise linear cost curves are not yet modeled in this code. However this code is easier to use than the API (only dependencies are Julia and a solver) and has a novel model for uncertain outages.<|MERGE_RESOLUTION|>--- conflicted
+++ resolved
@@ -23,21 +23,16 @@
     ### Deprecated
     ### Removed
 
-<<<<<<< HEAD
-## Develop 2023-10-17
+
+# develop 2023-10-17
 ### Added
 - Added Bool attribute `is_electric_only` to CHP; if true, default installed and O&M costs are reduced by 25% and, for the reciprocating engine and combustion turbine prime movers, the federal ITC fraction is reduced to zero.
-=======
-# develop 2023-10-17
-### Added
 - Las Vegas CRB data was missing from ElectricLoad, but the climate_cities.shp file does not distinguish between Las Angeles and Las Vegas
 ### Changed
 - Update `CHP.size_class` after heuristic size is determined based on size_class=0 guess (not input)
 ### Fixed
 - Use the user-input `ExistingBoiler.efficiency` value for converting fuel input to thermal to preserve annual fuel energy input
 - Bug fix for user-supplied 8760 WHL rates with tiered energy rate
-
->>>>>>> 00c3094a
 
 ## v0.36.0
 ### Changed
