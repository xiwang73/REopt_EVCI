# Changelog
All notable changes to this project will be documented in this file.

The format is based on [Keep a Changelog](https://keepachangelog.com/en/1.0.0/),
and this project adheres to [Semantic Versioning](https://semver.org/spec/v2.0.0.html).

## Guidelines
- When making a Pull Request into `develop` start a new double-hash header for "Develop - YYYY-MM-DD"
- When making a Pull Request into `master` change "Develop" to the next version number

### Formatting
- Use **bold** markup for field and model names (i.e. **outage_start_time_step**)
- Use `code` markup for  REopt-specific file names, classes and endpoints (e.g. `src/REopt.jl`)
- Use _italic_ for code terms (i.e. _list_)
- Prepend change with tag(s) directing where it is in the repository:  
`src`,`constraints`,`*.jl`

Classify the change according to the following categories:
    
    ### Added
    ### Changed
    ### Fixed
    ### Deprecated
    ### Removed

<<<<<<< HEAD
## Develop 2024-04-17
### Added 
- In `src/core/absorption_chiller.jl` struct, added field **heating_load_input** to the AbsorptionChiller struct
- Added new variables **dvHeatToStorage** and **dvHeatFromStorage** which are indexed on `p.heating_loads` and added reconciliation constraints so that **dvProductionToStorage** and **dvDischargeFromStorage** maintain their relationship to state of charge for Hot thermal energy storage.
- In `src/constraints/thermal_tech_constraints.jl`, added function **no_existing_boiler_production** which prevents ExistingBoiler from producing heat in optimized (non-BAU) scenarios 
- for all heating techs and CHP, added fields **can_serve_space_heating**, **can_serve_dhw**, and **can_serve_process_heat** in core structs and added new results fields **thermal_to_dhw_load_series_mmbtu_per_hour**, **thermal_to_space_heating_load_series_mmbtu_per_hour**, and **thermal_to_process_heat_load_series_mmbtu_per_hour**
- in `src/core/techs.jl`, added new sets **ghp_techs**, **cooling_techs**, **techs_can_serve_space_heating**, **techs_can_serve_dhw**, and **techs_can_serve_process_heat**
- in `src/core/reopt_inputs.jl`, added new fields **heating_loads**, **heating_loads_kw**, **heating_loads_served_by_tes**, and **absorption_chillers_using_heating_load** to the REoptInputs and BAUInputs structs. in the math, new set `p.heating_loads` has index q (to represent "qualities" of heat).
- In `src/core/heating_cooling_loads.jl`, added new struct **ProcessHeatLoad**
- In `src/core/scenario.jl`, added new field **process_heat_load**
- In `src/mpc/inputs.jl`, added new field **heating_loads**
- In `src/core/existing_boiler.jl`, added field **retire_in_optimal** to the ExistingBoiler struct

### Changed
- refactored **dvThermalProduction** to be separated in **dvCoolingProduction** and **dvHeatingProduction** with **dvHeatingProduction** now indexed on `p.heating_loads`
- refactored heating load balance constraints so that a separate flow balance is reconciled for each heating load in `p.heating_loads`
- renamed **dvThermalProductionYIntercept** to **dvHeatingProductionYIntercept**
- divided **ThermalStorage** into **HotThermalStorage** and **ColdThermalStorage** as the former now has attributes related to the compatible heat loads as input or output.
- changed technologies included **dvProductionToWaste** to all heating techs.  NOTE: this variable is forced to zero to allow steam turbine tests to pass, but I believe that waste heat should be allowed for the turbine.  A TODO is in place to review this commit (a406cc5df6e4a27b56c92815c35d04815904e495).
- changed test values and tolerances for CHP Sizing test.

### Fixed  
- added a constraint in `src/constraints/steam_turbine_constraints.jl` that allows for heat loads to reconcile when thermal storage is paired with a SteamTurbine. 

## Develop - 2024-04-11
=======
## v0.45.0
>>>>>>> 1199d1c0
### Fixed 
- Added `export_rate_beyond_net_metering_limit` to list of inputs to be converted to type Real, to avoid MethodError if type is vector of Any. 
- Fix blended CRB processing when one or more load types have zero annual energy
- When calculating CHP fuel intercept and slope, use 1 for the HHV because CHP fuel measured in units of kWh, instead of using non-existent **CHP.fuel_higher_heating_value_kwh_per_gal**
- Changed instances of indexing using i in 1:length() paradigm to use eachindex() or axes() instead because this is more robust
- In `src/core/urdb.jl`, ensure values from the "energyweekdayschedule" and "energyweekendschedule" arrays in the URDB response dictionary are converted to _Int_ before being used as indices
- Handle an array of length 1 for CHP.installed_cost_per_kw which fixes the API using this parameter
### Changed
- add **ElectricStorage** input option **soc_min_applies_during_outages** (which defaults to _false_) and only apply the minimum state of charge constraint in function `add_MG_storage_dispatch_constraints` if it is _true_
- Renamed function `generator_fuel_slope_and_intercept` to `fuel_slope_and_intercept` and generalize to not be specific to diesel measured in units of gal, then use for calculating non diesel fuel slope and intercept too

## v0.44.0
### Added 
- in `src/settings.jl`, added new const **INDICATOR_COMPATIBLE_SOLVERS**
- in `src/settings.jl`, added new member **solver_name** within the settings object.  This is currently not connected to the solver but does determine whether indicator constraints are modeled or if their big-M workarounds are used.
- added replacements for indicator constraints with the exception of battery degradation, which is implemented in a separate model, and FlexibleHVAC.  TODO's have been added for these remaining cases.
### Fixed
- Fixed previously broken tests using HiGHS in `test/runtests.jl` due to solver incompatibility.

## v0.43.0
### Fixed
- `simple_payback_years` calculation when there is export credit
- Issue with `SteamTurbine` heuristic size and default calculation when `size_class` was input
- BAU emissions calculation with heating load which was using thermal instead of fuel

## v0.42.0
### Changed
- In `core/pv.jl` a change was made to make sure we are using the same assumptions as PVWatts guidelines, the default `tilt` angle for a fixed array should be 20 degrees, irrespective of it being a rooftop `(1)` or ground-mounted (open-rack)`(2)` system. By default the `tilt` will be set to 20 degrees for ground-mount and rooftop, and 0 degrees for axis-tracking (`array_type = (3) or (4)`)
> "The PVWatts® default value for the tilt angle depends on the array type: For a fixed array, the default value is 20 degrees, and for one-axis tracking the default value is zero. A common rule of thumb for fixed arrays is to set the tilt angle to the latitude of the system's location to maximize the system's total electrical output over the year. Use a lower tilt angle favor peak production in the summer months when the sun is high in the sky, or a higher tilt angle to increase output during winter months. Higher tilt angles tend to cost more for racking and mounting hardware, and may increase the risk of wind damage to the array."

## v0.41.0
### Changed
- Changed default source for CO2 grid emissions values to NREL's Cambium 2022 Database (by default: CO2e, long-run marginal emissions rates levelized (averaged) over the analysis period, assuming start year 2024). Added new emissions inputs and call to Cambium API in `src/core/electric_utility.jl`. Included option for user to use AVERT data for CO2 using **co2_from_avert** boolean. 
- Updated `electric_utility` **emissions_region** to **avert_emissions_region** and **distance_to_emissions_region_meters** to **distance_to_avert_emissions_region_meters** in `src/electric_utility.jl` and `results/electric_utility.jl`. 
- Updated default **emissions_factor_XXX_decrease_fraction** (where XXX is CO2, NOx, SO2, and PM2.5) from 0.01174 to 0.02163 based on Cambium 2022 Mid-Case scenario, LRMER CO2e (Combustion+Precombustion) 2024-2049 projected values. CO2 projected decrease defaults to 0 if Cambium data are used for CO2 (Cambium API call will levelize values).  
- Updated AVERT emissions data to v4.1, which uses Regional Data Files (RDFs) for year 2022. Data is saved in `data/emissions/AVERT_Data`. For Alaska and Hawaii (regions AKGD, HIMS, HIOA), updated eGRID data to eGRID2021 datafile and adjusted CO2 values to CO2e values to align with default used for Cambium data. 
- Updated default fuel emissions factors from CO2 to CO2-equivalent (CO2e) values. In `src/core/generator.jl`, updated **emissions_factor_lb_CO2_per_gal** from 22.51 to 22.58. In `src/REopt.jl` updated **emissions_factor_lb_CO2_per_mmbtu** => Dict(
        "natural_gas"=>116.9 to 117.03,
        "landfill_bio_gas"=>114,8 to 115.38,
        "propane"=>138.6 to 139.16,
        "diesel_oil"=>163.1 to 163.61
    )
- Changed calculation of all `annual` emissions results (e.g. **Site.annual_emissions_tonnes_CO2**) to simple annual averages (lifecycle emissions divided by analysis_years). This is because the default climate emissions from Cambium are already levelized over the analysis horizon and therefore "year_one" emissions cannot be easily obtained. 
- Changed name of exported function **emissions_profiles** to **avert_emissions_profiles**
### Added
- In `src/REopt.jl` and `src/electric_utility.jl`, added **cambium_emissions_profile** as an export for use via the REopt_API. 
- In `src/REopt.jl`, added new const **EMISSIONS_DECREASE_DEFAULTS**
- In `src/results/electric_utility.jl` **cambium_emissions_region**
- In `test/runtests.jl` and `test/test_with_xpress.jl`, added testset **Cambium Emissions**
### Fixed 
- Adjust grid emissions profiles for day of week alignment with load_year.
- In `test_with_xpress.jl`, updated "Emissions and Renewable Energy Percent" expected values to account for load year adjustment. 
- In `src/core/electric_utility.jl`, error when user-provided emissions series does not match timestep per hour, as is done in other cases of incorrect user-provided data.
- Avoid adjusting rates twice when time_steps_per_hour > 1 

## v0.40.0
### Changed
- Changed **macrs_bonus_fraction** to from 0.80 to 0.60 (60%) for CHP, ElectricStorage, ColdThermalStorage, HotThermalStorage GHP, PV, Wind
### Fixed
- In `reopt.jl`, group objective function incentives (into **ObjectivePenalties**) and avoid directly modifying m[:Costs]. Previously, some of these were incorrectly included in the reported **Financial.lcc**. 

## v0.39.1
### Changed
- Changed testing suite from using Xpress to using HiGHS, an open-source solver.  This has led to a reduction in the number of tests due to incompatibility with indicator constraints.
### Fixed
- Fixed issue with running Wind on Windows: add execute permission for ssc.dll

## v0.39.0
### Added
- Added new technology `ElectricHeater` which uses electricity as input and provides heating as output; load balancing constraints have been updated accordingly

## v0.38.2
### Added 
- Added the following BAU outputs:  lifecycle_chp_standby_cost_after_tax, lifecycle_elecbill_after_tax, lifecycle_production_incentive_after_tax, lifecycle_outage_cost, lifecycle_MG_upgrade_and_fuel_cost
### Fixed
- Don't allow **Site** **min_resil_time_steps** input to be greater than the maximum value element in **ElectricUtility** **outage_durations**

## v0.38.1
### Fixed
- Fix CHP standby charge modeling - bad reference to pwf_e
- Avoid breaking backward compatibility with type declaration of (global) const urdb_api_key

## v0.38.0
### Changed
- Require NREL Developer API Key set as ENV["NREL_DEVELOPER_API_KEY"] = 'your API key' for PVWatts and Wind Toolkit

## v0.37.5
### Fixed
- Fixed AVERT emissions profiles for NOx. Were previously the same as the SO2 profiles. AVERT emissions profiles are currently generated from AVERT v3.2 https://www.epa.gov/avert/download-avert. See REopt User Manual for more information.
- Fix setting of equal demand tiers in scrub_urdb_demand_tiers!, which was previously causing an error. 
- When calling REopt.jl from a python environment using PyJulia and PyCall, some urdb_response fields get converted from a list-of-lists to a matrix type, when REopt.jl expects an array type. This fix adds checks on the type for two urdb_response fields and converts them to an array if needed.
- Update the outages dispatch results to align with CHP availability during outages

## v0.37.4
### Fixed
- Include `year` in creation of electric-only CHP for unavailability profile

## v0.37.3
### Changed
- Ignore `CHP` unavailability during stochastic, multiple outages; this is consistent with deterministic single outage

## v0.37.2
### Changed
- Do not enforce `CHP.min_turn_down_fraction` for outages

## v0.37.1
### Fixed
- CHP-only for multiple/stochastic outages
- Allow negative fuel_burn and thermal_prod intercepts for CPH
- Correct after_tax CHP results

## v0.37.0
### Added
- Added Bool attribute `is_electric_only` to CHP; if true, default installed and O&M costs are reduced by 25% and, for the reciprocating engine and combustion turbine prime movers, the federal ITC fraction is reduced to zero.
- Las Vegas CRB data was missing from ElectricLoad, but the climate_cities.shp file does not distinguish between Las Angeles and Las Vegas
### Changed
- Update `CHP.size_class` after heuristic size is determined based on size_class=0 guess (not input)
### Fixed
- Use the user-input `ExistingBoiler.efficiency` value for converting fuel input to thermal to preserve annual fuel energy input
- Fix heating loads monthly_mmbtu and addressable_load_fraction handling (type issues mostly)
- Bug fix for user-supplied 8760 WHL rates with tiered energy rate

## v0.36.0
### Changed
- Changed default values by prime mover for CHP technologies in `data/chp/chp_defaults.json`.  See user manual for details by prime mover and size class.
- Updated the package dependencies to be compatible with recent changes to HiGHS (for testing) and MathOptInterface
### Fixed
- The present worth factor for fuel (pwf_fuel) was not properly multiplying for lifecycle fuel costs

## v0.35.1
### Fixed
- Add GHP to proforma metrics for when GHP is evaluated (should have been there)
### Added
- Add different BAU outputs for heating and cooling systems

## v0.35.0
### Changed
- ANNUAL UPDATE TO DEFAULT VALUES. Changes outlined below with (old value) --> (new value). See user manual for references. 
  - Owner Discount rate, nominal (%): : **Financial** **owner_discount_rate_fraction** 0.0564	--> 0.0638
  - Offtaker Discount rate, nominal (%): **Financial**  **offtaker_discount_rate_fraction** 0.0564 --> 0.0638
  - Electricity cost escalation rate, nominal (%): **Financial** **elec_cost_escalation_rate_fraction** 0.019	--> 0.017
  - Existing boiler fuel cost escalation rate, nominal (%): **Financial**  **existing_boiler_fuel_cost_escalation_rate_fraction**	0.034	--> 0.015
  - Boiler fuel cost escalation rate, nominal (%): **Financial** **boiler_fuel_cost_escalation_rate_fraction**	0.034	--> 0.015
  - CHP fuel cost escalation rate, nominal (%): **Financial**  **chp_fuel_cost_escalation_rate_fraction**	0.034	--> 0.015
  - Generator fuel cost escalation rate, nominal (%): **Financial**  **generator_fuel_cost_escalation_rate_fraction**	0.027	--> 0.012
  - Array tilt – Ground mount, Fixed: **PV** **tilt** latitude	--> 20
  - O&M cost ($/kW/year): **PV** **om_cost_per_kw**	17	--> 18
  - System capital cost ($/kW): **PV** **installed_cost_per_kw**	1592	--> 1790
  - Energy capacity cost ($/kWh): **ElectricStorage** **installed_cost_per_kwh**	388	--> 455
  - Power capacity cost ($/kW): **ElectricStorage**	**installed_cost_per_kw**	775	--> 910
  - Energy capacity replacement cost ($/kWh): **ElectricStorage** **replace_cost_per_kwh**	220	--> 318
  - Power capacity replacement cost ($/kW): **ElectricStorage**	**replace_cost_per_kw**	440	--> 715
  - Fuel burn rate by generator capacity (gal/kWh): **Generator** **fuel_slope_gal_per_kwh**	0.076	--> removed and replaced with full and half-load efficiencies
  - Electric efficiency at 100% load (% HHV-basis): **Generator** **electric_efficiency_full_load**	N/A - new input	--> 0.322
  - Electric efficiency at 50% load (% HHV-basis): **Generator** **electric_efficiency_half_load**	N/A - new input	--> 0.322
  - Generator fuel higher heating value (HHV): **Generator** **fuel_higher_heating_value_kwh_per_gal**	N/A - new input	--> 40.7
  - System capital cost ($/kW): **Generator**  **installed_cost_per_kw** 500	--> $650 if the generator only runs during outages; $800 if it is allowed to run parallel with the grid; $880 for off-grid
  - Fixed O&M ($/kW/yr): **Generator** **om_cost_per_kw** Grid connected: 10 Off-grid: 20 --> Grid connected: 20 Off-grid: 10
  - System capital cost ($/kW) by Class: **Wind** **size_class_to_installed_cost**	residential - 5675 commercial - 4300 medium - 2766 large - 2239 --> residential - 6339 commercial - 4760 medium - 3137 large - 2386
  - O&M cost ($/kW/year): **Wind** **om_cost_per_kw** 35 --> 36
 
## v0.34.0
### Added
- Ability to run hybrid GHX sizing using **GhpGhx.jl** (automatic and fractional sizing)
- Added financial inputs for **GHP** and updated objective and results to reflect these changes
- Added central plant **GHP**
### Fixed
- Fix output of `get_tier_with_lowest_energy_rate(u::URDBrate)` to return an index and not cartesian coordinates for multi-tier energy rates.
- Updated **GHP** cost curve calculations so incentives apply to all GHP components
### Changed
- If a `REoptInputs` object solves with termination status infeasible, altert user and return a dictionary insteadof JuMP model

## v0.33.0
### Added
- Functionality to evaluate scenarios with Wind can in the ERP (`backup_reliability`)
- Dispatch data for outages: Wind, ElectricStorage SOC, and critical load
### Fixed
- Fix `backup_reliability_reopt_inputs(d, p, r)` so doesn't ignore `CHP` from REopt scenario
- In `backup_reliability_reopt_inputs(d, p, r)`, get `Generator` and `CHP` fuel related values from REopt results _Dict_ d and `REoptInputs` _struct_ p, unless the user overrides the REopt results by providing **generator_size_kw**
- Remove use of non-existent **tech_upgraded** `Outages` outputs, using **tech_microgrid_size_kw** instead
- Added missing **electric_storage_microgrid_upgraded** to `Outages` results
- Fix bug causing _InexactError_ in `num_battery_bins_default`
- Update docstrings in `backup_reliability.jl`
- Avoid supply > critical load during outages by changing load balance to ==
### Changed
- Updated REopt license
- Changed `backup_reliability` results key from **fuel_outage_survival_final_time_step** to **fuel_survival_final_time_step** for consistency with other keys

## v0.32.7
### Fixed
- Bugs in EASIUR health cost calcs
- Type handling for CoolingLoad monthly_tonhour input

## v0.32.6
### Changed
- Required **fuel_cost_per_mmbtu** for modeling **Boiler** tech, otherwise throw a handled error.
### Fixed
- Additional **SteamTurbine** defaults processing updates and bug fixes

## v0.32.5
### Changed
- Updated `get_existing_chiller_cop` function to accept scalar values instead of vectors to allow for faster API transactions.
- Refactored `backup_reliability.jl` to enable easier development: added conversion of all scalar generator inputs to vectors in `dictkeys_to_symbols` and reduced each functions with two versions (one with scalar and one with vector generator arguments) to a single version
- Simplify generator sizing logic in function `backup_reliability_reopt_inputs` (if user sets `generator_size_kw` or `num_generators`to 0, don't override based on REopt solution) and add a validation error
### Fixed
- Steamturbine defaults processing
- simulated_load monthly values processing
- Fixed incorrect name when accessing result field `Outages` **generator_microgrid_size_kw** in `outag_simulator.jl`

## v0.32.4
### Changed
- Consolidated PVWatts API calls to 1 call (previously 3 separate calls existed). API call occurs in `src/core/utils.jl/call_pvwatts_api()`. This function is called for PV in `src/core/production_factor.jl/get_production_factor(PV)` and for GHP in `src/core/scenario.jl`. If GHP and PV are evaluated together, the GHP PVWatts call for ambient temperature is also used to assign the pv.production_factor_series in Scenario.jl so that the PVWatts API does not get called again downstream in `get_production_factor(PV)`.  
- In `src/core/utils.jl/call_pvwatts_api()`, updated NSRDB bounds used in PVWatts query (now includes southern New Zealand)
- Updated PV Watts version from v6 to v8. PVWatts V8 updates the weather data to 2020 TMY data from the NREL NSRDB for locations covered by the database. (The NSRDB weather data used in PVWatts V6 is from around 2015.) See other differences at https://developer.nrel.gov/docs/solar/pvwatts/.
- Made PV struct mutable: This allows for assigning pv.production_factor_series when calling PVWatts for GHP, to avoid a extra PVWatts calls later.
- Changed unit test expected values due to update to PVWatts v8, which slightly changed expected PV production factors.
- Changed **fuel_avail_gal** default to 1e9 for on-grid scenarios (same as off-grid)
### Fixed
- Issue with using a leap year with a URDB rate - the URDB rate was creating energy_rate of length 8784 instead of intended 8760
- Don't double add adjustments to urdb rates with non-standard units
- Corrected `Generator` **installed_cost_per_kw** from 500 to 650 if **only_runs_during_grid_outage** is _true_ or 800 if _false_
- Corrected `SteamTurbine` defaults population from `get_steam_turbine_defaults_size_class()`

## v0.32.3
### Fixed
- Calculate **num_battery_bins** default in `backup_reliability.jl` based on battery duration to prevent significant discretization error (and add test)
- Account for battery (dis)charge efficiency after capping power in/out in `battery_bin_shift()`
- Remove _try_ _catch_ in `backup_reliability(d::Dict, p::REoptInputs, r::Dict)` so can see where error was thrown

## v0.32.2
### Fixed
- Fixed bug in multiple PVs pv_to_location dictionary creation. 
- Fixed bug in reporting of grid purchase results when multiple energy tiers are present.
- Fixed bug in TOU demand charge calculation when multiple demand tiers are present.

## v0.32.1
### Fixed
- In `backup_reliability.jl`:
    - Check if generator input is a Vector instead of has length greater than 1
    - Correct calculation of battery SOC adjustment in `fuel_use()` function
    - Correct outage time step survival condition in `fuel_use()` function
- Add test to ensure `backup_reliability()` gives the same results for equivalent scenarios (1. battery only and 2. battery plus generator with no fuel) and that the survival probability decreases monotonically with outage duration
- Add test to ensure `backup_reliability()` gives the same results as `simulate_outages()` when operational availability inputs are 1, probability of failure to run is 0, and mean time to failure is a very large number.

## v0.32.0
### Fixed
- Fixed calculation of `wind_kw_ac_hourly` in `outagesim/outage_simulator.jl`
- Add  a test of multiple outages that includes wind
- Add a timeout to PVWatts API call so that if it does not connect within 10 seconds, it will retry. It seems to always work on the first retry.

## v0.31.0
### Added
- Created and exported easiur_data function (returns health emissions costs and escalations) for the API to be able to call for it's easiur_costs endpoint
- Added docstrings for easiur_data and emissions_profiles

## v0.30.0
### Added
- `Generator` input **fuel_higher_heating_value_kwh_per_gal**, which defaults to the constant KWH_PER_GAL_DIESEL
### Changed
- Added more description to **production_factor_series inputs**
### Fixed
- Fixed spelling of degradation_fraction
- use push! instead of append() for array in core/cost_curve.jl
- Fixed calculation of batt_roundtrip_efficiency in outage_simulator.jl

## v0.29.0
### Added
- Add `CHP` `FuelUsed` and `FuelCost` modeling/tracking for stochastic/multi-outages
- Add `CHP` outputs for stochastic/multi-outages
### Changed
- Made outages output names not dynamic to allow integration into API
- Add missing units to outages results field names: **unserved_load_series_kw**, **unserved_load_per_outage_kwh**, **generator_fuel_used_per_outage_gal**
- Default `Financial` field **microgrid_upgrade_cost_fraction** to 0
- Add conditional logic to make `CHP.min_allowable_kw` 25% of `max_kw` if there is a conflicting relationship 
- Iterate on calculating `CHP` heuristic size based on average heating load which is also used to set `max_kw` if not given: once `size_class` is determined, recalculate using the efficiency numbers for that `size_class`.
### Fixed
- Fix non-handling of cost-curve/segmented techs in stochastic outages
- Fix issues with `simulated_load.jl` monthly heating energy input to return the heating load profile

## v0.28.1
### Added
- `emissions_profiles` function, exported for external use as an endpoint in REopt_API for the webtool/UI

## v0.28.0
### Changed 
- Changed Financial **breakeven_cost_of_emissions_reduction_per_tonnes_CO2** to **breakeven_cost_of_emissions_reduction_per_tonne_CO2**
- Changed `CHP.size_class` to start at 0 instead of 1, consistent with the API, and 0 represents the average of all `size_class`s
- Change `CHP.max_kw` to be based on either the heuristic sizing from average heating load (if heating) or peak electric load (if no heating, aka Prime Generator in the UI)
  - The "big_number" for `max_kw` was causing the model to take forever to solve and some erroneous behavior; this is also consistent with the API to limit max_kw to a reasonable number
### Added 
- Added previously missing Financial BAU outputs: **lifecycle_om_costs_before_tax**, **lifecycle_om_costs_after_tax**, **year_one_om_costs_before_tax**
### Fixed
- Fixed if statement to determing ElectricLoad "year" from && to ||, so that defaults to 2017 if any CRB input is used
    
## v0.27.0
### Added
- Energy Resilience Performance tool: capability to model limited reliability of backup generators and RE, and calculate survival probability metrics during power outages for a DER scenario
- Exported `backup_reliability` function to run the reliability based calculations
### Changed
- Changed `Generator` inputs **fuel_slope_gal_per_kwh** and **fuel_intercept_gal_per_hr** to **electric_efficiency_full_load** and **electric_efficiency_half_load** to represent the same fuel burn curve in a different way consistent with `CHP`

## v0.26.0
### Added 
- Added `has_stacktrace` boolean which is returned with error messages and indicates if error is of type which contains stacktrace
- Constraint on wind sizing based on Site.land_acres
- New Wind input **acres_per_kw**, defaults to 0.03
- Descriptions/help text for many inputs and outputs
- Add and modify the `GHP` results to align with the existing/expected results from the v2 REopt_API
- Add `CSV` and `DataFrames` packages to REopt.jl dependencies 
### Changed
- Update REopt.jl environment to Julia v1.8
- Changed default **year** in ElectricLoad to be 2017 if using a CRB model and 2022 otherwise. 
- Removed default year in URDBrate() functions, since year is always supplied to this function.
- In `scenario.jl`, `change heating_thermal_load_reduction_with_ghp_kw` to `space_heating_thermal_load_reduction_with_ghp_kw` to be more explicit
- Round Hot and Cold TES size result to 0 digits
- Use CoolProp to get water properties for Hot and Cold TES based on average of temperature inputs
### Fixed
- `Wind` evaluations with BAU - was temporarily broken because of an unconverted **year_one** -> **annual** expected name
- Fixed calculation of **year_one_coincident_peak_cost_before_tax** in `ElectricTariff` results to correctly calculate before-tax value. Previously, the after-tax value was being calculated for this field instead.
- Fixed `outage_simulator` to work with sub-hourly outage simulation scenarios
- Fixed a bug which threw an error when providing time-series thermal load inputs in a scenario inputs .json.
- Fixed calculation of ["Financial"]["lifecycle_om_costs_before_tax_bau"] (was previously showing after tax result)
- Added **bau_annual_emissions_tonnes_SO2** to the bau_outputs dict in results.jl and removed duplicate **bau_annual_emissions_tonnes_NOx** result
### Removed
- Removed duplicate **thermal_production_hot_water_or_steam** field from the absorption chiller defaults response dictionary. 

## v0.25.0
### Added
- multi-node MPC modeling capability
- more MPC outputs (e.g. Costs, ElectricStorage.to_load_series_kw)
- throw error if outage_durations and outage_probabilities not the same length
- throw error if length of outage_probabilities is >= 1 and sum of outage_probabilities is not equal to 1
- small incentive to minimize unserved load in each outage, not just the max over outage start times (makes expected outage results more realist and fixes same inputs giving different results)
- add `Outages` output **generator_fuel_used_per_outage** which is the sum over backup generators
### Changed
- remove _series from non-timeseries outage output names
- make the use of _ in multiple outages output names consistent
- updates multiple outage test values that changed due to fixing timestep bug
- Updated the following default values:
   - PV, Wind, Storage, CHP, GHP, Hot Water Storage, Cold Water Storage, Electric Storage: **federal_itc_fraction(PV,Wind, CHP,GHP)** and **total_itc_fraction(Hot Water Storage, Cold Water Storage, Electric Storage)** to 0.3 (30%)
   - PV, Wind, Storage, CHP, GHP, Hot Water Storage, Cold Water Storage, Electric Storage: **macrs_bonus_fraction** to 0.8 (80%)
   - Hot Water Storage and Cold Water Storage: **macrs_itc_reduction** to 0.5 (50%)
   - Hot Water Storage and Cold Water Storage: **macrs_option_years** to 7 years
### Fixed
- PV results for all multi-node scenarios
- MPC objective definition w/o ElectricStorage
- fixed mulitple outages timestep off-by-one bug
### Removed 
- Wind ITC no longer determined based on size class. Removed all size class dependencies from wind.jl

## v0.24.0
### Changed
- Major name change overall for outputs/results. Changed energy-related outputs with "year_one" in name to "annual" to reflect that they are actually average annual output values. Changed any "average_annual" naming to "annual" to simplify. Changed `to_tes` and `to_battery` outputs to `to_storage` for consistency
### Added 
- Added **thermal_production_series_mmbtu_per_hour** to CHP results. 
### Removed 
- Removed `Wind` and `Generator` outputs **year_one_energy_produced_kwh** since these techs do not include degradation

## v0.23.0
### Added
- Add **REoptLogger** type of global logger with a standard out to the console and to a dictionary
    - Instantiate `logREopt` as the global logger in `__init()__` function call as a global variable
    - Handle Warn or Error logs to save them along with information on where they occurred
    - Try-catch `core/reopt.jl -> run_reopt()` functions. Process any errors when catching the error.
    - Add Warnings and Errors from `logREopt` to results dictionary. If error is unhandled in REopt, include a stacktrace
    - Add a `status` of `error` to results for consistency
    - Ensure all error text is returned as strings for proper handling in the API
- Add `handle_errors(e::E, stacktrace::V) where {E <: Exception, V <: Vector}` and `handle_errors()` to `core/reopt.jl` to include info, warn and errors from REopt input data processing, optimization, and results processing in the returned dictionary.
- Tests for user-inputs of `ElectricTariff` `demand_lookback_months` and `demand_lookback_range` 
### Changed
- `core/reopt.jl` added try-catch statements to call `handle_errors()` when there is a REopt error (handled or unhandled) and return it to the requestor/user.
### Fixed
- URDB lookback was not incorporated based on the descriptions of how the 3 lookback variables should be entered in the code. Modified `parse_urdb_lookback_charges` function to correct.
- TOU demand for 15-min load was only looking at the first 8760 timesteps.
- Tiered energy rates jsons generated by the webtool errored and could not run.
- Aligned lookback parameter names from URDB with API

## v0.22.0
### Added
- Simulated load function which mimicks the REopt_API /simulated_load endpoint for getting commercial reference building load data from annual or monthly energy data, or blended/hybrid buildings
- `AbsorptionChiller` default values for costs and thermal coefficient of performance (which depend on maximum cooling load and heat transfer medium)
### Changed
- Pruned the unnecessary chp_defaults data that were either zeros or not dependent on `prime_mover` or `size_class`, and reorganized the CHP struct.

## v0.21.0
### Changed
For `CHP` and `SteamTurbine`, the `prime_mover` and/or `size_class` is chosen (if not input) based on the average heating load and the type of heating load (hot water or steam).
 - This logic replicates the current REopt webtool behavior which was implemented based on CHP industry experts, effectively syncing the webtool and the REopt.jl/API behavior.
 - This makes `prime_mover` **NOT** a required input and avoids a lot of other required inputs if `prime_mover` is not input.
 - The two functions made for `CHP` and `SteamTurbine` are exported in `REopt.jl` so they can be exposed in the API for communication with the webtool (or other API users).
### Removed 
`ExistingBoiler.production_type_by_chp_prime_mover` because that is no longer consistent with the logic added above.
 - The logic from 1. is such that `ExistingBoiler.production_type` determines the `CHP.prime_mover` if not specified, not the other way around.
 - If `ExistingBoiler.production_type` is not input, `hot_water` is used as the default.

## v0.20.1
### Added
- `CoolingLoad` time series and annual summary data to results
- `HeatingLoad` time series and annual summary data to results

## v0.20.0
### Added
- `Boiler` tech from the REopt_API (known as NewBoiler in API)
- `SteamTurbine` tech from the REopt_API
### Changed
- Made some modifications to thermal tech results to be consistent with naming conventions of REopt.jl
### Fixed
- Bug for scalar `ElectricTariff.wholesale_rate`
- Bug in which CHP could not charge Hot TES

## v0.19.0
### Changed
The following name changes were made: 
- Change "pct" to "rate_fraction" for "discount", "escalation", names containing "tax_pct" (financial terms)
- Change "pct" to "fraction" for all other variable names (e.g., "min_soc", "min_turndown_")
- Change `prod_factor_series` to `production_factor_series` and rename some internal methods and variables to match
- Change four (4) CHP input field names to spell out `electric` (from `elec`) and `efficiency` (from `effic`) for electric and thermal efficiencies
### Added
- Add schedule-based `FlatLoad`s which take the annual or monthly energy input and create a load profile based on the specified type of schedule. The load is "flat" (the same) for all hours within the chosen schedule.
- Add `addressable_load_fraction` inputs for `SpaceHeatingLoad` and `DomesticHotWaterLoad` which effectively ignores a portion of the entered loads. These inputs can be scalars (applied to all time steps of the year), monthly (applied to the timesteps of each month), or of length 8760 * `time_steps_per_hour`.
- Add a validation error for cooling in the case that the cooling electric load is greater than the total electric load.
  
## v0.18.1
### Removed
- **include_climate_in_objective**, **pwf_emissions_cost_CO2_grid**, and **pwf_emissions_cost_CO2_onsite** unnecessarily included in Site results

## v0.18.0
### Added
- Add geothermal heat pump (`GHP`), also known as ground-source heat pump (GSHP), to the REopt model for serving heating and cooling loads (typically the benefits include electrifying the heating load and improving the efficiency of cooling).
    - The unregistered `GhpGhx` package (https://github.com/NREL/GhpGhx.jl) is a "conditional" dependency of REopt by using the Requires.jl package, and this package sizes the ground heat exchanger (GHE) and gets the hourly electric consumption of the `GHP` for the specified heating and cooling loads that it serves.
    - The `GhpGhx` module calls for sizing the GHE can only be done if you first "add https://github.com/NREL/GhpGhx.jl" to the environment and then load the package by "using GhpGhx" before running REopt with `GHP`.
    - The `GHP` size and dispatch of the different `GHP` options is pre-determined by the `GhpGhx` package, so the REopt model just chooses one or none of the `GHP` options with a binary decision variable.
### Changed
- Change default value for `wind.jl` **operating_reserve_required_pct** from 0.1 to 0.5 (only applicable when **off_grid_flag**=_True_.)
- allow user to specify emissions_region in ElectricUtility, which is used instead of lat/long to look up AVERT data if emissions factors aren't provided by the user
- Updated results keys in `results/absorption_chiller.jl`
### Fixed
- Add **wholesale_rate** and **emissions_factor_series_lb_\<pollutant\>_per_kwh** inputs to the list of inputs that `dictkeys_tosymbols()` tries to convert to type _Array{Real}_. Due to serialization, when list inputs come from the API, they are of type _Array{Any}_ so must be converted to match type required by the constructors they are passed to.
- Fixed bug in calcuation of power delivered to cold thermal storage by the electric chiller in `results/existing_chiller.jl`.

## v0.17.0
### Added
- Emissions
    - add emissions factors for CO2, NOx, SO2, and PM25 to inputs of all fuel burning technologies
    - add emissions factor series for CO2, NOx, SO2, and PM25 to `ElectricUtility` inputs and use [AVERT v3.2](https://www.epa.gov/avert/download-avert) (2021 data) if not provided
    - add `include_climate_in_objective` and `include_health_in_objective` to `Settings` inputs
    - constrain CO2 emissions based on `CO2_emissions_reduction_min_pct`, `CO2_emissions_reduction_max_pct`, and `include_exported_elec_emissions_in_total` added to `Site` inputs
    - add emissions costs to `Financial` inputs and use EASIUR data for NOx, SO2, and PM25 if not provided
    - report emissions and their cost in `Site` (on-site and total) and `ElectricUtility` (grid) results
    - calculate `breakeven_cost_of_emissions_reduction_per_tonnes_CO2` for `Financial` results
- Renewable energy percentage
    - calculate renewable energy percentage (electric only and total) and add to `Site` results
    - add `renewable_electricity_min_pct`, `renewable_electricity_max_pct`, and `include_exported_renewable_electricity_in_total` to `Site` inputs
    - add `fuel_renewable_energy_pct` input for all fuel burning technologies
    - constrain renewable electricity percentage based on user inputs
- Add "Emissions and Renewable Energy Percent" testset
### Changed
- Allow Wind tech to be included when `off_grid_flag` is true
- Add `operating_reserve_required_pct` to Wind struct and incorporate wind into operating reserve constraints
- Add hot, cold TES results for MPC model
- Update documentation and add `docs/devdeploy.jl` to locally host the REopt.jl documentation 
- Make `ExistingBoiler` `fuel_cost_per_mmbtu` a required input
- In `production_factor.jl`, include lat-long coordinates if-statement to determine whether the "nsrdb" dataset should be used in call to PVWatts. Accounts for recent updates to NSRDB data used by PVWatts (v6). If outside of NSRDB range, use "intl" (international) dataset.
- Don't trigger GitHub 'Run test' workflow on a push that only changes README.md and/or CHANGELOG.md
- Avoid triggering duplicate GitHub workflows. When pushing to a branch that's in a PR, only trigger tests on the push not on the PR sync also.
### Fixed
- Bug fix to constrain dvCurtail in `time_steps_without_grid`
- Bug fix to report accurate wind ["year_one_to_load_series_kw"] in results/wind.jl (was previously not accounting for curtailed wind)

## v0.16.2
### Changed
- Update PV defaults to tilt=10 for rooftop, tilt = abs(lat) for ground mount, azimuth = 180 for northern lats, azimuth = 0 for southern lats.
### Fixed
- bug fix for Generator inputs to allow for time_steps_per_hour > 1
- change various `Float64` types to `Real` to allow integers too

## v0.16.1
### Fixed
- bug fix for outage simulator when `microgrid_only=true`

## v0.16.0
### Added
Allows users to model "off-grid" systems as a year-long outage: 
- add flag to "turn on" off-grid modeling `Settings.off_grid_flag` 
- when `off_grid_flag` is "true", adjust default values in core/ `electric_storage`, `electric_load`, `financial`, `generator`, `pv` 
- add operating reserve requirement inputs, outputs, and constraints based on load and PV generation 
- add minimum load met percent input and constraint
- add generator replacement year and cost (for off-grid and on-grid) 
- add off-grid additional annual costs (tax deductible) and upfront capital costs (depreciable via straight line depreciation)
### Changed
Name changes: 
- consistently append `_before_tax` and `_after_tax` to results names 
- change all instances of `timestep` to `time_step` and `timesteps` to `time_steps`
Other changes:
- report previously missing lcc breakdown components, all reported in `results/financial.jl`  
- change variable types from Float to Real to allow users to enter Ints (where applicable)
- `year_one_coincident_peak_cost_after_tax` is now correctly multiplied by `(1 - p.s.financial.offtaker_tax_pct)`

## v0.15.2
### Fixed
- bug fix for 15 & 30 minute electric, heating, and cooling loads
- bug fix for URDB fixed charges
- bug fix for default `Wind` `installed_cost_per_kw` and `federal_itc_pct`

## v0.15.1
### Added
- add `AbsorptionChiller` technology
- add `ElectricStorage.minimum_avg_soc_fraction` input and constraint

## v0.15.0
### Fixed
- bug fix in outage_simulator
### Changed
- allow Real Generator inputs (not just Float64)
- add "_series" to "Outages" outputs that are arrays [breaking]

## v0.14.0
### Changed
- update default values from v2 of API [breaking]
### Added
- add ElectricStorage degradation accounting and maintenance strategies
- finish cooling loads

## v0.13.0
### Added
- add FlexibleHVAC model (still testing)
- start thermal energy storage modeling
- add `ExistingBoiler` and `ExistingChiller`
- add `MPCLimits` inputs:
    - `grid_draw_limit_kw_by_time_step`
    - `export_limit_kw_by_time_step`
### Changed
- refactor `Storage` as `ElectricStorage`
### Fixed
- fix bugs for time_steps_per_hour != 1


## v0.12.4
### Removed
- rm "Lite" from docs
### Changed
- prioritize `urdb_response` over `urdb_label` in `ElectricTariff`

## v0.12.3
### Added
- add utils for PVwatts: `get_ambient_temperature` and `get_pvwatts_prodfactor`

## v0.12.2
### Added
- add CHP technology, including supplementary firing
- add URDB "sell" value from `energyratestructure` to wholesale rate
- update docs
### Changed
- allow annual or monthly energy rate w/o demand rate
- allow integer latitude/longitude

## v0.12.1
### Added
- add ExistingBoiler and CRB heating loads

## v0.12.0
### Changed
- change all output keys starting with "total_" or "net_" to "lifecycle_" (except "net_present_cost")
- update pv results for single PV in an array
### Fixed
- bug fix in urdb.jl when rate_name not found

## v0.11.0
### Added
- add ElectricLoad.blended_doe_reference_names & blended_doe_reference_percents
- add ElectricLoad.monthly_totals_kwh builtin profile scaling
- add ElectricTariff inputs: `add_monthly_rates_to_urdb_rate`, `tou_energy_rates_per_kwh`, 
    `add_tou_energy_rates_to_urdb_rate`, `coincident_peak_load_charge_per_kw`, `coincident_peak_load_active_time_steps`
### Fixed
- handle multiple PV outputs

## v0.10.0
### Added
- add modeling capability for tiered rates (energy, TOU demand, and monthly demand charges)
    - all of these tiered rates require binaries, which are conditionally added to the model
- add modeling capability for lookback demand charges
- add more outputs from the API (eg. `initial_capital_costs`)
- add option to run Business As Usual scenario in parallel with optimal scenario (default is `true`)
- add incentives (and cost curves) to `Wind` and `Generator`
### Changed
- removed "_us_dollars" from all names and generally aligned names with API
- renamed `outage_start(end)_time_step` to `outage_start(end)_time_step`
### Fixed
- fixed bug in URDB fixed charges

## v0.9.0
### Changed
- `ElectricTariff.NEM` boolean is now determined by `ElectricUtility.net_metering_limit_kw` (true if limit > 0)
### Added
- add `ElectricUtility` inputs for `net_metering_limit_kw` and `interconnection_limit_kw`
- add binary choice for net metering vs. wholesale export
- add `ElectricTariff.export_rate_beyond_net_metering_limit` input (scalar or vector allowed)
- add `can_net_meter`, `can_wholesale`, `can_export_beyond_nem_limit` tech inputs (`PV`, `Wind`, `Generator`)

## v0.8.0
### Added
- add `Wind` module, relying on System Advisor Model Wind module for production factors and Wind Toolkit for resource data
- new `ElectricTariff` input options:
    - `urdb_utility_name` and `urdb_rate_name`
    - `blended_annual_energy_rate` and `blended_annual_demand_rate`
- add two capabilities that require binary variables:
    - tax, production, and capacity incentives for PV (compatible with any energy generation technology)
    - technology cost curve modeling capability
    - both of these capabilities are only used for the technologies that require them (based on input values), unlike the API which always models these capabilities (and therefore always includes the binary variables).
- Three new tests: Wind, Blended Tariff and Complex Incentives (which aligns with API results)
### Changed
- `cost_per_kw[h]` input fields are now `installed_cost_per_kw[h]` to distinguish it from other costs like `om_cost_per_kw[h]`
- Financial input field refactored: `two_party_ownership` -> `third_party_ownership`
- `total_itc_pct` -> `federal_itc_pct` on technology inputs

## v0.7.3
### Fixed
- outage results processing would fail sometimes when an integer variable was not exact (e.g. 1.000000001)
- fixed `simulate_outages` for revised results formats (key names changed to align with the REopt API)

## v0.7.2
### Added
- add PV.production_factor_series input (can skip PVWatts call)
- add `run_mpc` capability, which dispatches DER for minimum energy cost over an arbitrary time horizon

## v0.7.1
### Fixed
- ElectricLoad.city default is empty string, must be filled in before annual_kwh look up

## v0.7.0
### Removed
- removed Storage.can_grid_export
### Added
- add optional integer constraint to prevent simultaneous export and import of power
- add warnings when adding integer variables
- add ability to add LinDistFlow constraints to multinode models
### Changed
- no longer require `ElectricLoad.city` input (look up ASHRAE climate zone from lat/lon)
- compatible with Julia 1.6

## v0.6.0
### Added
- add multi-node (site) capability for PV and Storage
- started documentation process using Github Pages and Documenter.jl
### Changed
- restructured outputs to align with the input structure, for example top-level keys added for `ElectricTariff` and `PV` in the outputs

## v0.5.3
### Changed
- compatible with Julia 1.5

## v0.5.2
### Fixed
- outage_simulator.jl had bug with summing over empty `Any[]`
### Added
- add optional `microgrid_only` arg to simulate_outages

## v0.5.1
### Added
- added outage dispatch outputs and speed up their derivation
### Removed
- removed redundant generator minimum turn down constraint

## v0.5.0
### Fixed
- handle missing input key for `year_one_soc_series_pct` in `outage_simulator` 
- remove erroneous `total_unserved_load = 0` output
- `dvUnservedLoad` definition was allowing microgrid production to storage and curtailment to be double counted towards meeting critical load
### Added
- add `unserved_load_per_outage` output

## v0.4.1
### Fixed
- removed `total_unserved_load` output because it can take hours to generate and can error out when outage indices are not consecutive
### Added
- add @info for time spent processing results

## v0.4.0
### Added
- add `simulate_outages` function (similar to REopt API outage simulator)
- removed MutableArithmetics package from Project.toml (since JuMP now has method for `value(::MutableArithmetics.Zero)`)
- add outage related outputs:
    - Generator_mg_kw
    - mg_Generator_upgrade_cost
    - mg_Generator_fuel_used
    - mg_PV_upgrade_cost
    - mg_storage_upgrade_cost
    - dvUnservedLoad array
    - max_outage_cost_per_outage_duration
### Changed
- allow value_of_lost_load_per_kwh values to be subtype of Real (rather than only Real)
- add `run_reopt` method for scenario Dict

## v0.3.0
### Added
- add separate decision variables and constraints for microgrid tech capacities
    - new Site input `mg_tech_sizes_equal_grid_sizes` (boolean), when _false_ the microgrid tech capacities are constrained to be <= the grid connected tech capacities
### Fixed
- allow non-integer `outage_probabilities`
- correct `total_unserved_load` output
- don't `add_min_hours_crit_ld_met_constraint` unless `min_resil_time_steps <= length(elecutil.outage_time_steps)`

## v0.2.0
### Added
- add support for custom ElectricLoad `loads_kw` input
- include existing capacity in microgrid upgrade cost
    - previously only had to pay to upgrade new capacity
- implement ElectricLoad `loads_kw_is_net` and `critical_loads_kw_is_net`
    - add existing PV production to raw load profile if `true`
- add `min_resil_time_steps` input and optional constraint for minimum time_steps that critical load must be met in every outage
### Fixed
- enforce storage cannot grid charge

## v0.1.1 Fix build.jl
deps/build.jl had a relative path dependency, fixed with an absolute path.

## v0.1.0 Initial release
This package is currently under development and only has a subset of capabilities of the REopt model used in the REopt API. For example, the Wind model, tiered electric utility tariffs, and piecewise linear cost curves are not yet modeled in this code. However this code is easier to use than the API (only dependencies are Julia and a solver) and has a novel model for uncertain outages.<|MERGE_RESOLUTION|>--- conflicted
+++ resolved
@@ -23,7 +23,6 @@
     ### Deprecated
     ### Removed
 
-<<<<<<< HEAD
 ## Develop 2024-04-17
 ### Added 
 - In `src/core/absorption_chiller.jl` struct, added field **heating_load_input** to the AbsorptionChiller struct
@@ -48,10 +47,7 @@
 ### Fixed  
 - added a constraint in `src/constraints/steam_turbine_constraints.jl` that allows for heat loads to reconcile when thermal storage is paired with a SteamTurbine. 
 
-## Develop - 2024-04-11
-=======
 ## v0.45.0
->>>>>>> 1199d1c0
 ### Fixed 
 - Added `export_rate_beyond_net_metering_limit` to list of inputs to be converted to type Real, to avoid MethodError if type is vector of Any. 
 - Fix blended CRB processing when one or more load types have zero annual energy
