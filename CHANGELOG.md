--- conflicted
+++ resolved
@@ -23,20 +23,17 @@
     ### Deprecated
     ### Removed
 
-<<<<<<< HEAD
 ## Develop - 2024-04-22
 ### Changed
 - Updated `pop_year` and `income_year` used in call to EASIUR data (`get_EASIUR2005`) each to 2024, from 2020. 
 - Updated usd conversion used for EASIUR health cost calcs from USD_2010_to_2020 = 1.246 to USD_2010_to_2024 = 1.432
 
 ## Develop - 2024-04-11
-=======
 ## Develop 2024-04-30
 ### Changed
 - Updated test sets "Emissions and Renewable Energy Percent" and "Minimize Unserved Load" to decrease computing time.
 
 ## v0.45.0
->>>>>>> f99d7e7a
 ### Fixed 
 - Added `export_rate_beyond_net_metering_limit` to list of inputs to be converted to type Real, to avoid MethodError if type is vector of Any. 
 - Fix blended CRB processing when one or more load types have zero annual energy
