--- conflicted
+++ resolved
@@ -23,11 +23,10 @@
     ### Deprecated
     ### Removed
 
-<<<<<<< HEAD
-## v0.46.0
+## v0.47.0
 ### Fixed 
 - Fixed bug in call to `GhpGhx.jl` when sizing hybrid GHP using the fractional sizing method
-=======
+
 ## v. 0.46.0
 ### Added 
 - In `src/core/absorption_chiller.jl` struct, added field **heating_load_input** to the AbsorptionChiller struct
@@ -54,7 +53,6 @@
 ### Fixed  
 - added a constraint in `src/constraints/steam_turbine_constraints.jl` that allows for heat loads to reconcile when thermal storage is paired with a SteamTurbine. 
 - fixed a bug in which net-metering system size limits could be exceeded while still obtaining the net-metering benefit due to a large "big-M".
->>>>>>> eda22682
 
 ## v0.45.0
 ### Fixed 
