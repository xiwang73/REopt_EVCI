--- conflicted
+++ resolved
@@ -23,19 +23,12 @@
     ### Deprecated
     ### Removed
 
-<<<<<<< HEAD
-## Develop 2024-02-08
+## v0.40.0
 ### Changed
 - Changed **macrs_bonus_fraction** to from 0.80 to 0.60 (60%) for CHP, ElectricStorage, ColdThermalStorage, HotThermalStorage GHP, PV, Wind
 
-## Develop 2024-01-16
 ### Fixed
 - In `reopt.jl`, group objective function incentives (into **ObjectivePenalties**) and avoid directly modifying m[:Costs]. Previously, some of these were incorrectly included in the reported **Financial.lcc**. 
-=======
-## Develop 1/29/2024
-### Changed
-- Test commit to check history purge preservation
->>>>>>> 614ec847
 
 ## v0.39.1
 ### Changed
