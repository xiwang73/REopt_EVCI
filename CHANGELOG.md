--- conflicted
+++ resolved
@@ -23,8 +23,7 @@
     ### Deprecated
     ### Removed
 
-<<<<<<< HEAD
-## Develop 2024-03-12
+## Develop 2024-04-17
 ### Added 
 - In `src/core/absorption_chiller.jl` struct, added field **heating_load_input** to the AbsorptionChiller struct
 - Added new variables **dvHeatToStorage** and **dvHeatFromStorage** which are indexed on `p.heating_loads` and added reconciliation constraints so that **dvProductionToStorage** and **dvDischargeFromStorage** maintain their relationship to state of charge for Hot thermal energy storage.
@@ -45,16 +44,10 @@
 
 ### Fixed  
 - added a constraint in `src/constraints/steam_turbine_constraints.jl` that allows for heat loads to reconcile when thermal storage is paired with a SteamTurbine. 
-
-## Develop 2024-03-26
-=======
-## Develop - 2024-04-05
-### Fixed 
 - Added `export_rate_beyond_net_metering_limit` to list of inputs to be converted to type Real, to avoid MethodError if type is vector of Any. 
 - Fix blended CRB processing when one or more load types have zero annual energy
 
 ## v0.44.0
->>>>>>> a1ef00de
 ### Added 
 - in `src/settings.jl`, added new const **INDICATOR_COMPATIBLE_SOLVERS**
 - in `src/settings.jl`, added new member **solver_name** within the settings object.  This is currently not connected to the solver but does determine whether indicator constraints are modeled or if their big-M workarounds are used.
