# Changelog
All notable changes to this project will be documented in this file.

The format is based on [Keep a Changelog](https://keepachangelog.com/en/1.0.0/),
and this project adheres to [Semantic Versioning](https://semver.org/spec/v2.0.0.html).

## Guidelines
- When making a Pull Request into `develop` start a new double-hash header for "Develop - YYYY-MM-DD"
- When making a Pull Request into `master` change "Develop" to the next version number

### Formatting
- Use **bold** markup for field and model names (i.e. **outage_start_time_step**)
- Use `code` markup for  REopt-specific file names, classes and endpoints (e.g. `src/REopt.jl`)
- Use _italic_ for code terms (i.e. _list_)
- Prepend change with tag(s) directing where it is in the repository:  
`src`,`constraints`,`*.jl`

Classify the change according to the following categories:
    
    ### Added
    ### Changed
    ### Fixed
    ### Deprecated
    ### Removed

## v0.18.1
### Removed
- **include_climate_in_objective**, **pwf_emissions_cost_CO2_grid**, and **pwf_emissions_cost_CO2_onsite** unnecessarily included in Site results

## v0.18.0
### Added
<<<<<<< HEAD
- Add schedule-based `FlatLoad`s which take the annual or monthly energy input and create a load profile based on the specified type of schedule. The load is "flat" (the same) for all hours within the chosen schedule.
- Add `addressable_load_fraction` inputs for `SpaceHeatingLoad` and `DomesticHotWaterLoad` which effectively ignores a portion of the entered loads. These inputs can be scalars (applied to all time steps of the year), monthly (applied to the timesteps of each month), or of length 8760 * `time_steps_per_hour`.
- Add a validation error for cooling in the case that the cooling electric load is greater than the total electric load.
- Add geothermal heat pump (`GHP`), also known as ground-source heat pump (GSHP), to the REopt model for serving heating and cooling loads
    - The unregistered `GhpGhx.jl` package (https://github.com/NREL/GhpGhx.jl) is now a dependency of REopt.jl, and this package sizes the ground heat exchanger (GHE) and gets the hourly electric consumption of the `GHP` for the specified heating and cooling loads that it serves.
    - The `GHP` size and dispatch of the different `GHP` options is pre-determined by the `GhpGhx.jl` package, so the REopt model just chooses one or none of the GHP options with a binary decision variable.
=======
- Add geothermal heat pump (`GHP`), also known as ground-source heat pump (GSHP), to the REopt model for serving heating and cooling loads (typically the benefits include electrifying the heating load and improving the efficiency of cooling).
    - The unregistered `GhpGhx` package (https://github.com/NREL/GhpGhx.jl) is a "conditional" dependency of REopt by using the Requires.jl package, and this package sizes the ground heat exchanger (GHE) and gets the hourly electric consumption of the `GHP` for the specified heating and cooling loads that it serves.
    - The `GhpGhx` module calls for sizing the GHE can only be done if you first "add https://github.com/NREL/GhpGhx.jl" to the environment and then load the package by "using GhpGhx" before running REopt with `GHP`.
    - The `GHP` size and dispatch of the different `GHP` options is pre-determined by the `GhpGhx` package, so the REopt model just chooses one or none of the `GHP` options with a binary decision variable.
### Changed
- Change default value for `wind.jl` **operating_reserve_required_pct** from 0.1 to 0.5 (only applicable when **off_grid_flag**=_True_.)
- allow user to specify emissions_region in ElectricUtility, which is used instead of lat/long to look up AVERT data if emissions factors aren't provided by the user
### Fixed
- Add **wholesale_rate** and **emissions_factor_series_lb_\<pollutant\>_per_kwh** inputs to the list of inputs that `dictkeys_tosymbols()` tries to convert to type _Array{Real}_. Due to serialization, when list inputs come from the API, they are of type _Array{Any}_ so must be converted to match type required by the constructors they are passed to.
>>>>>>> 418970c4

## v0.17.0
### Added
- Emissions
    - add emissions factors for CO2, NOx, SO2, and PM25 to inputs of all fuel burning technologies
    - add emissions factor series for CO2, NOx, SO2, and PM25 to `ElectricUtility` inputs and use [AVERT v3.2](https://www.epa.gov/avert/download-avert) (2021 data) if not provided
    - add `include_climate_in_objective` and `include_health_in_objective` to `Settings` inputs
    - constrain CO2 emissions based on `CO2_emissions_reduction_min_pct`, `CO2_emissions_reduction_max_pct`, and `include_exported_elec_emissions_in_total` added to `Site` inputs
    - add emissions costs to `Financial` inputs and use EASIUR data for NOx, SO2, and PM25 if not provided
    - report emissions and their cost in `Site` (on-site and total) and `ElectricUtility` (grid) results
    - calculate `breakeven_cost_of_emissions_reduction_per_tonnes_CO2` for `Financial` results
- Renewable energy percentage
    - calculate renewable energy percentage (electric only and total) and add to `Site` results
    - add `renewable_electricity_min_pct`, `renewable_electricity_max_pct`, and `include_exported_renewable_electricity_in_total` to `Site` inputs
    - add `fuel_renewable_energy_pct` input for all fuel burning technologies
    - constrain renewable electricity percentage based on user inputs
- Add "Emissions and Renewable Energy Percent" testset
### Changed
- Allow Wind tech to be included when `off_grid_flag` is true
- Add `operating_reserve_required_pct` to Wind struct and incorporate wind into operating reserve constraints
- Add hot, cold TES results for MPC model
- Update documentation and add `docs/devdeploy.jl` to locally host the REopt.jl documentation 
- Make `ExistingBoiler` `fuel_cost_per_mmbtu` a required input
- In `prodfactor.jl`, include lat-long coordinates if-statement to determine whether the "nsrdb" dataset should be used in call to PVWatts. Accounts for recent updates to NSRDB data used by PVWatts (v6). If outside of NSRDB range, use "intl" (international) dataset.
- Don't trigger GitHub 'Run test' workflow on a push that only changes README.md and/or CHANGELOG.md
- Avoid triggering duplicate GitHub workflows. When pushing to a branch that's in a PR, only trigger tests on the push not on the PR sync also.
### Fixed
- Bug fix to constrain dvCurtail in `time_steps_without_grid`
- Bug fix to report accurate wind ["year_one_to_load_series_kw"] in results/wind.jl (was previously not accounting for curtailed wind)

## v0.16.2
- Update PV defaults to tilt=10 for rooftop, tilt = abs(lat) for ground mount, azimuth = 180 for northern lats, azimuth = 0 for southern lats.
- bug fix for Generator inputs to allow for time_steps_per_hour > 1
- change various `Float64` types to `Real` to allow integers too

## v0.16.1
- bug fix for outage simulator when `microgrid_only=true`

## v0.16.0
Allows users to model "off-grid" systems as a year-long outage: 
- add flag to "turn on" off-grid modeling `Settings.off_grid_flag` 
- when `off_grid_flag` is "true", adjust default values in core/ `electric_storage`, `electric_load`, `financial`, `generator`, `pv` 
- add operating reserve requirement inputs, outputs, and constraints based on load and PV generation 
- add minimum load met percent input and constraint
- add generator replacement year and cost (for off-grid and on-grid) 
- add off-grid additional annual costs (tax deductible) and upfront capital costs (depreciable via straight line depreciation)

Name changes: 
- consistently append `_before_tax` and `_after_tax` to results names 
- change all instances of `timestep` to `time_step` and `timesteps` to `time_steps`

Other changes:
- report previously missing lcc breakdown components, all reported in `results/financial.jl`  
- change variable types from Float to Real to allow users to enter Ints (where applicable)
- `year_one_coincident_peak_cost_after_tax` is now correctly multiplied by `(1 - p.s.financial.offtaker_tax_pct)`

## v0.15.2
- bug fix for 15 & 30 minute electric, heating, and cooling loads
- bug fix for URDB fixed charges
- bug fix for default `Wind` `installed_cost_per_kw` and `federal_itc_pct`

## v0.15.1
- add `AbsorptionChiller` technology
- add `ElectricStorage.minimum_avg_soc_fraction` input and constraint

## v0.15.0
- bug fix in outage_simulator
- allow Real Generator inputs (not just Float64)
- add "_series" to "Outages" outputs that are arrays [breaking]

## v0.14.0
- update default values from v2 of API [breaking]
- add ElectricStorage degradation accounting and maintenance strategies
- finish cooling loads

## v0.13.0
- fix bugs for time_steps_per_hour != 1
- add FlexibleHVAC model (still testing)
- start thermal energy storage modeling
- refactor `Storage` as `ElectricStorage`
- add `ExistingBoiler` and `ExistingChiller`
- add `MPCLimits` inputs:
    - `grid_draw_limit_kw_by_time_step`
    - `export_limit_kw_by_time_step`

## v0.12.4
- rm "Lite" from docs
- prioritize `urdb_response` over `urdb_label` in `ElectricTariff`

## v0.12.3
- add utils for PVwatts: `get_ambient_temperature` and `get_pvwatts_prodfactor`

## v0.12.2
- add CHP technology, including supplementary firing
- add URDB "sell" value from `energyratestructure` to wholesale rate
- update docs
- allow annual or monthly energy rate w/o demand rate
- allow integer latitude/longitude

## v0.12.1
- add ExistingBoiler and CRB heating loads

## v0.12.0
- change all output keys starting with "total_" or "net_" to "lifecycle_" (except "net_present_cost")
- bug fix in urdb.jl when rate_name not found
- update pv results for single PV in an array

## v0.11.0
- add ElectricLoad.blended_doe_reference_names & blended_doe_reference_percents
- add ElectricLoad.monthly_totals_kwh builtin profile scaling
- add ElectricTariff inputs: `add_monthly_rates_to_urdb_rate`, `tou_energy_rates_per_kwh`, 
    `add_tou_energy_rates_to_urdb_rate`, `coincident_peak_load_charge_per_kw`, `coincident_peak_load_active_time_steps`
- handle multiple PV outputs

## v0.10.0
- add modeling capability for tiered rates (energy, TOU demand, and monthly demand charges)
    - all of these tiered rates require binaries, which are conditionally added to the model
- add modeling capability for lookback demand charges
- removed "_us_dollars" from all names and generally aligned names with API
- add more outputs from the API (eg. `initial_capital_costs`)
- add option to run Business As Usual scenario in parallel with optimal scenario (default is `true`)
- add incentives (and cost curves) to `Wind` and `Generator`
- fixed bug in URDB fixed charges
- renamed `outage_start(end)_time_step` to `outage_start(end)_time_step`

## v0.9.0
- `ElectricTariff.NEM` boolean is now determined by `ElectricUtility.net_metering_limit_kw` (true if limit > 0)
- add `ElectricUtility` inputs for `net_metering_limit_kw` and `interconnection_limit_kw`
- add binary choice for net metering vs. wholesale export
- add `ElectricTariff.export_rate_beyond_net_metering_limit` input (scalar or vector allowed)
- add `can_net_meter`, `can_wholesale`, `can_export_beyond_nem_limit` tech inputs (`PV`, `Wind`, `Generator`)

## v0.8.0
- add `Wind` module, relying on System Advisor Model Wind module for production factors and Wind Toolkit for resource data
- new `ElectricTariff` input options:
    - `urdb_utility_name` and `urdb_rate_name`
    - `blended_annual_energy_rate` and `blended_annual_demand_rate`
- add two capabilities that require binary variables:
    - tax, production, and capacity incentives for PV (compatible with any energy generation technology)
    - technology cost curve modeling capability
    - both of these capabilities are only used for the technologies that require them (based on input values), unlike the API which always models these capabilities (and therefore always includes the binary variables).
- `cost_per_kw[h]` input fields are now `installed_cost_per_kw[h]` to distinguish it from other costs like `om_cost_per_kw[h]`
- Financial input field refactored: `two_party_ownership` -> `third_party_ownership`
- `total_itc_pct` -> `federal_itc_pct` on technology inputs
- Three new tests: Wind, Blended Tariff and Complex Incentives (which aligns with API results)

## v0.7.3
##### bug fixes
- outage results processing would fail sometimes when an integer variable was not exact (e.g. 1.000000001)
- fixed `simulate_outages` for revised results formats (key names changed to align with the REopt API)

## v0.7.2
#### Improvements
- add PV.prod_factor_series input (can skip PVWatts call)
- add `run_mpc` capability, which dispatches DER for minimum energy cost over an arbitrary time horizon

## v0.7.1
##### bug fixes
- ElectricLoad.city default is empty string, must be filled in before annual_kwh look up

## v0.7.0
#### Improvements
- removed Storage.can_grid_export
- add optional integer constraint to prevent simultaneous export and import of power
- add warnings when adding integer variables
- add ability to add LinDistFlow constraints to multinode models
- no longer require `ElectricLoad.city` input (look up ASHRAE climate zone from lat/lon)
- compatible with Julia 1.6

## v0.6.0
#### Improvements
- add multi-node (site) capability for PV and Storage
- started documentation process using Github Pages and Documenter.jl
- restructured outputs to align with the input structure, for example top-level keys added for `ElectricTariff` and `PV` in the outputs

## v0.5.3
#### Improvements
- compatible with Julia 1.5

## v0.5.2
#### bug fixes
- outage_simulator.jl had bug with summing over empty `Any[]`

#### Improvements
- add optional `microgrid_only` arg to simulate_outages

## v0.5.1
#### Improvements
- added outage dispatch outputs and speed up their derivation
- removed redundant generator minimum turn down constraint

## v0.5.0
#### bug fixes
- handle missing input key for `year_one_soc_series_pct` in `outage_simulator` 
- remove erroneous `total_unserved_load = 0` output
- `dvUnservedLoad` definition was allowing microgrid production to storage and curtailment to be double counted towards meeting critical load

#### Improvements
- add `unserved_load_per_outage` output

## v0.4.1
#### bug fixes
- removed `total_unserved_load` output because it can take hours to generate and can error out when outage indices are not consecutive
#### Improvements
- add @info for time spent processing results

## v0.4.0
#### Improvements
- add `simulate_outages` function (similar to REopt API outage simulator)
- removed MutableArithmetics package from Project.toml (since JuMP now has method for `value(::MutableArithmetics.Zero)`)
- add outage related outputs:
    - Generator_mg_kw
    - mg_Generator_upgrade_cost
    - mg_Generator_fuel_used
    - mg_PV_upgrade_cost
    - mg_storage_upgrade_cost
    - dvUnservedLoad array
    - max_outage_cost_per_outage_duration
- allow value_of_lost_load_per_kwh values to be subtype of Real (rather than only Real)
- add `run_reopt` method for scenario Dict

## v0.3.0
#### Improvements
- add separate decision variables and constraints for microgrid tech capacities
    - new Site input `mg_tech_sizes_equal_grid_sizes` (boolean), when `false` the microgrid tech capacities are constrained to be <= the grid connected tech capacities
#### bug fixes
- allow non-integer `outage_probabilities`
- correct `total_unserved_load` output
- don't `add_min_hours_crit_ld_met_constraint` unless `min_resil_time_steps <= length(elecutil.outage_time_steps)`

## v0.2.0
#### Improvements
- add support for custom ElectricLoad `loads_kw` input
- include existing capacity in microgrid upgrade cost
    - previously only had to pay to upgrade new capacity
- implement ElectricLoad `loads_kw_is_net` and `critical_loads_kw_is_net`
    - add existing PV production to raw load profile if `true`
- add `min_resil_time_steps` input and optional constraint for minimum time_steps that critical load must be met in every outage
#### bug fixes
- enforce storage cannot grid charge

## v0.1.1 Fix build.jl
deps/build.jl had a relative path dependency, fixed with an absolute path.

## v0.1.0 Initial release
This package is currently under development and only has a subset of capabilities of the REopt model used in the REopt API. For example, the Wind model, tiered electric utility tariffs, and piecewise linear cost curves are not yet modeled in this code. However this code is easier to use than the API (only dependencies are Julia and a solver) and has a novel model for uncertain outages.<|MERGE_RESOLUTION|>--- conflicted
+++ resolved
@@ -23,20 +23,18 @@
     ### Deprecated
     ### Removed
 
+## Develop - 2022-08-29
+### Added
+- Add schedule-based `FlatLoad`s which take the annual or monthly energy input and create a load profile based on the specified type of schedule. The load is "flat" (the same) for all hours within the chosen schedule.
+- Add `addressable_load_fraction` inputs for `SpaceHeatingLoad` and `DomesticHotWaterLoad` which effectively ignores a portion of the entered loads. These inputs can be scalars (applied to all time steps of the year), monthly (applied to the timesteps of each month), or of length 8760 * `time_steps_per_hour`.
+- Add a validation error for cooling in the case that the cooling electric load is greater than the total electric load.
+  
 ## v0.18.1
 ### Removed
 - **include_climate_in_objective**, **pwf_emissions_cost_CO2_grid**, and **pwf_emissions_cost_CO2_onsite** unnecessarily included in Site results
 
 ## v0.18.0
 ### Added
-<<<<<<< HEAD
-- Add schedule-based `FlatLoad`s which take the annual or monthly energy input and create a load profile based on the specified type of schedule. The load is "flat" (the same) for all hours within the chosen schedule.
-- Add `addressable_load_fraction` inputs for `SpaceHeatingLoad` and `DomesticHotWaterLoad` which effectively ignores a portion of the entered loads. These inputs can be scalars (applied to all time steps of the year), monthly (applied to the timesteps of each month), or of length 8760 * `time_steps_per_hour`.
-- Add a validation error for cooling in the case that the cooling electric load is greater than the total electric load.
-- Add geothermal heat pump (`GHP`), also known as ground-source heat pump (GSHP), to the REopt model for serving heating and cooling loads
-    - The unregistered `GhpGhx.jl` package (https://github.com/NREL/GhpGhx.jl) is now a dependency of REopt.jl, and this package sizes the ground heat exchanger (GHE) and gets the hourly electric consumption of the `GHP` for the specified heating and cooling loads that it serves.
-    - The `GHP` size and dispatch of the different `GHP` options is pre-determined by the `GhpGhx.jl` package, so the REopt model just chooses one or none of the GHP options with a binary decision variable.
-=======
 - Add geothermal heat pump (`GHP`), also known as ground-source heat pump (GSHP), to the REopt model for serving heating and cooling loads (typically the benefits include electrifying the heating load and improving the efficiency of cooling).
     - The unregistered `GhpGhx` package (https://github.com/NREL/GhpGhx.jl) is a "conditional" dependency of REopt by using the Requires.jl package, and this package sizes the ground heat exchanger (GHE) and gets the hourly electric consumption of the `GHP` for the specified heating and cooling loads that it serves.
     - The `GhpGhx` module calls for sizing the GHE can only be done if you first "add https://github.com/NREL/GhpGhx.jl" to the environment and then load the package by "using GhpGhx" before running REopt with `GHP`.
@@ -46,7 +44,6 @@
 - allow user to specify emissions_region in ElectricUtility, which is used instead of lat/long to look up AVERT data if emissions factors aren't provided by the user
 ### Fixed
 - Add **wholesale_rate** and **emissions_factor_series_lb_\<pollutant\>_per_kwh** inputs to the list of inputs that `dictkeys_tosymbols()` tries to convert to type _Array{Real}_. Due to serialization, when list inputs come from the API, they are of type _Array{Any}_ so must be converted to match type required by the constructors they are passed to.
->>>>>>> 418970c4
 
 ## v0.17.0
 ### Added
