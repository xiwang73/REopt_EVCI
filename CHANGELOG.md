# Changelog
All notable changes to this project will be documented in this file.

The format is based on [Keep a Changelog](https://keepachangelog.com/en/1.0.0/),
and this project adheres to [Semantic Versioning](https://semver.org/spec/v2.0.0.html).

## Guidelines
- When making a Pull Request into `develop` start a new double-hash header for "Develop - YYYY-MM-DD"
- When making a Pull Request into `master` change "Develop" to the next version number

### Formatting
- Use **bold** markup for field and model names (i.e. **outage_start_time_step**)
- Use `code` markup for  REopt-specific file names, classes and endpoints (e.g. `src/REopt.jl`)
- Use _italic_ for code terms (i.e. _list_)
- Prepend change with tag(s) directing where it is in the repository:  
`src`,`constraints`,`*.jl`

Classify the change according to the following categories:
    
    ### Added
    ### Changed
    ### Fixed
    ### Deprecated
    ### Removed

<<<<<<< HEAD
## Develop - 2023-02-02
### Added 
- Constraint on wind sizing based on Site.land_acres
- New Wind input acres_per_kw, defaults to 0.03 
=======
## Develop
### Fixed
- Fixed calculation of ["Financial"]["lifecycle_om_costs_before_tax_bau"] (was previously showing after tax result)
- Added **bau_annual_emissions_tonnes_SO2** to the bau_outputs dict in results.jl and removed duplicate **bau_annual_emissions_tonnes_NOx** result
### Added
- Descriptions/help text for many inputs and outputs
## dev
>>>>>>> f34f1eb8
## Develop - 2023-02-01
## v0.25.0
### Added
- multi-node MPC modeling capability
- more MPC outputs (e.g. Costs, ElectricStorage.to_load_series_kw)
- throw error if outage_durations and outage_probabilities not the same length
- throw error if length of outage_probabilities is >= 1 and sum of outage_probabilities is not equal to 1
- small incentive to minimize unserved load in each outage, not just the max over outage start times (makes expected outage results more realist and fixes same inputs giving different results)
- add `Outages` output **generator_fuel_used_per_outage** which is the sum over backup generators
### Changed
- remove _series from non-timeseries outage output names
- make the use of _ in multiple outages output names consistent
- updates multiple outage test values that changed due to fixing timestep bug
- Updated the following default values:
   - PV, Wind, Storage, CHP, GHP, Hot Water Storage, Cold Water Storage, Electric Storage: **federal_itc_fraction(PV,Wind, CHP,GHP)** and **total_itc_fraction(Hot Water Storage, Cold Water Storage, Electric Storage)** to 0.3 (30%)
   - PV, Wind, Storage, CHP, GHP, Hot Water Storage, Cold Water Storage, Electric Storage: **macrs_bonus_fraction** to 0.8 (80%)
   - Hot Water Storage and Cold Water Storage: **macrs_itc_reduction** to 0.5 (50%)
   - Hot Water Storage and Cold Water Storage: **macrs_option_years** to 7 years
### Fixed
- PV results for all multi-node scenarios
- MPC objective definition w/o ElectricStorage
- fixed mulitple outages timestep off-by-one bug
### Removed 
- Wind ITC no longer determined based on size class. Removed all size class dependencies from wind.jl

## v0.24.0
### Changed
- Major name change overall for outputs/results. Changed energy-related outputs with "year_one" in name to "annual" to reflect that they are actually average annual output values. Changed any "average_annual" naming to "annual" to simplify. Changed `to_tes` and `to_battery` outputs to `to_storage` for consistency
### Added 
- Added **thermal_production_series_mmbtu_per_hour** to CHP results. 
### Removed 
- Removed `Wind` and `Generator` outputs **year_one_energy_produced_kwh** since these techs do not include degradation

## v0.23.0
### Added
- Add **REoptLogger** type of global logger with a standard out to the console and to a dictionary
    - Instantiate `logREopt` as the global logger in `__init()__` function call as a global variable
    - Handle Warn or Error logs to save them along with information on where they occurred
    - Try-catch `core/reopt.jl -> run_reopt()` functions. Process any errors when catching the error.
    - Add Warnings and Errors from `logREopt` to results dictionary. If error is unhandled in REopt, include a stacktrace
    - Add a `status` of `error` to results for consistency
    - Ensure all error text is returned as strings for proper handling in the API
- Add `handle_errors(e::E, stacktrace::V) where {E <: Exception, V <: Vector}` and `handle_errors()` to `core/reopt.jl` to include info, warn and errors from REopt input data processing, optimization, and results processing in the returned dictionary.
- Tests for user-inputs of `ElectricTariff` `demand_lookback_months` and `demand_lookback_range` 
### Changed
- `core/reopt.jl` added try-catch statements to call `handle_errors()` when there is a REopt error (handled or unhandled) and return it to the requestor/user.
### Fixed
- URDB lookback was not incorporated based on the descriptions of how the 3 lookback variables should be entered in the code. Modified `parse_urdb_lookback_charges` function to correct.
- TOU demand for 15-min load was only looking at the first 8760 timesteps.
- Tiered energy rates jsons generated by the webtool errored and could not run.
- Aligned lookback parameter names from URDB with API

## v0.22.0
### Added
- Simulated load function which mimicks the REopt_API /simulated_load endpoint for getting commercial reference building load data from annual or monthly energy data, or blended/hybrid buildings
- `AbsorptionChiller` default values for costs and thermal coefficient of performance (which depend on maximum cooling load and heat transfer medium)
### Changed
- Pruned the unnecessary chp_defaults data that were either zeros or not dependent on `prime_mover` or `size_class`, and reorganized the CHP struct.

## v0.21.0
### Changed
For `CHP` and `SteamTurbine`, the `prime_mover` and/or `size_class` is chosen (if not input) based on the average heating load and the type of heating load (hot water or steam).
 - This logic replicates the current REopt webtool behavior which was implemented based on CHP industry experts, effectively syncing the webtool and the REopt.jl/API behavior.
 - This makes `prime_mover` **NOT** a required input and avoids a lot of other required inputs if `prime_mover` is not input.
 - The two functions made for `CHP` and `SteamTurbine` are exported in `REopt.jl` so they can be exposed in the API for communication with the webtool (or other API users).
### Removed 
`ExistingBoiler.production_type_by_chp_prime_mover` because that is no longer consistent with the logic added above.
 - The logic from 1. is such that `ExistingBoiler.production_type` determines the `CHP.prime_mover` if not specified, not the other way around.
 - If `ExistingBoiler.production_type` is not input, `hot_water` is used as the default.

## v0.20.1
### Added
- `CoolingLoad` time series and annual summary data to results
- `HeatingLoad` time series and annual summary data to results

## v0.20.0
### Added
- `Boiler` tech from the REopt_API (known as NewBoiler in API)
- `SteamTurbine` tech from the REopt_API
### Changed
- Made some modifications to thermal tech results to be consistent with naming conventions of REopt.jl
### Fixed
- Bug for scalar `ElectricTariff.wholesale_rate`
- Bug in which CHP could not charge Hot TES

## v0.19.0
### Changed
The following name changes were made: 
- Change "pct" to "rate_fraction" for "discount", "escalation", names containing "tax_pct" (financial terms)
- Change "pct" to "fraction" for all other variable names (e.g., "min_soc", "min_turndown_")
- Change `prod_factor_series` to `production_factor_series` and rename some internal methods and variables to match
- Change four (4) CHP input field names to spell out `electric` (from `elec`) and `efficiency` (from `effic`) for electric and thermal efficiencies
### Added
- Add schedule-based `FlatLoad`s which take the annual or monthly energy input and create a load profile based on the specified type of schedule. The load is "flat" (the same) for all hours within the chosen schedule.
- Add `addressable_load_fraction` inputs for `SpaceHeatingLoad` and `DomesticHotWaterLoad` which effectively ignores a portion of the entered loads. These inputs can be scalars (applied to all time steps of the year), monthly (applied to the timesteps of each month), or of length 8760 * `time_steps_per_hour`.
- Add a validation error for cooling in the case that the cooling electric load is greater than the total electric load.
  
## v0.18.1
### Removed
- **include_climate_in_objective**, **pwf_emissions_cost_CO2_grid**, and **pwf_emissions_cost_CO2_onsite** unnecessarily included in Site results

## v0.18.0
### Added
- Add geothermal heat pump (`GHP`), also known as ground-source heat pump (GSHP), to the REopt model for serving heating and cooling loads (typically the benefits include electrifying the heating load and improving the efficiency of cooling).
    - The unregistered `GhpGhx` package (https://github.com/NREL/GhpGhx.jl) is a "conditional" dependency of REopt by using the Requires.jl package, and this package sizes the ground heat exchanger (GHE) and gets the hourly electric consumption of the `GHP` for the specified heating and cooling loads that it serves.
    - The `GhpGhx` module calls for sizing the GHE can only be done if you first "add https://github.com/NREL/GhpGhx.jl" to the environment and then load the package by "using GhpGhx" before running REopt with `GHP`.
    - The `GHP` size and dispatch of the different `GHP` options is pre-determined by the `GhpGhx` package, so the REopt model just chooses one or none of the `GHP` options with a binary decision variable.
### Changed
- Change default value for `wind.jl` **operating_reserve_required_pct** from 0.1 to 0.5 (only applicable when **off_grid_flag**=_True_.)
- allow user to specify emissions_region in ElectricUtility, which is used instead of lat/long to look up AVERT data if emissions factors aren't provided by the user
- Updated results keys in `results/absorption_chiller.jl`
### Fixed
- Add **wholesale_rate** and **emissions_factor_series_lb_\<pollutant\>_per_kwh** inputs to the list of inputs that `dictkeys_tosymbols()` tries to convert to type _Array{Real}_. Due to serialization, when list inputs come from the API, they are of type _Array{Any}_ so must be converted to match type required by the constructors they are passed to.
- Fixed bug in calcuation of power delivered to cold thermal storage by the electric chiller in `results/existing_chiller.jl`.

## v0.17.0
### Added
- Emissions
    - add emissions factors for CO2, NOx, SO2, and PM25 to inputs of all fuel burning technologies
    - add emissions factor series for CO2, NOx, SO2, and PM25 to `ElectricUtility` inputs and use [AVERT v3.2](https://www.epa.gov/avert/download-avert) (2021 data) if not provided
    - add `include_climate_in_objective` and `include_health_in_objective` to `Settings` inputs
    - constrain CO2 emissions based on `CO2_emissions_reduction_min_pct`, `CO2_emissions_reduction_max_pct`, and `include_exported_elec_emissions_in_total` added to `Site` inputs
    - add emissions costs to `Financial` inputs and use EASIUR data for NOx, SO2, and PM25 if not provided
    - report emissions and their cost in `Site` (on-site and total) and `ElectricUtility` (grid) results
    - calculate `breakeven_cost_of_emissions_reduction_per_tonnes_CO2` for `Financial` results
- Renewable energy percentage
    - calculate renewable energy percentage (electric only and total) and add to `Site` results
    - add `renewable_electricity_min_pct`, `renewable_electricity_max_pct`, and `include_exported_renewable_electricity_in_total` to `Site` inputs
    - add `fuel_renewable_energy_pct` input for all fuel burning technologies
    - constrain renewable electricity percentage based on user inputs
- Add "Emissions and Renewable Energy Percent" testset
### Changed
- Allow Wind tech to be included when `off_grid_flag` is true
- Add `operating_reserve_required_pct` to Wind struct and incorporate wind into operating reserve constraints
- Add hot, cold TES results for MPC model
- Update documentation and add `docs/devdeploy.jl` to locally host the REopt.jl documentation 
- Make `ExistingBoiler` `fuel_cost_per_mmbtu` a required input
- In `production_factor.jl`, include lat-long coordinates if-statement to determine whether the "nsrdb" dataset should be used in call to PVWatts. Accounts for recent updates to NSRDB data used by PVWatts (v6). If outside of NSRDB range, use "intl" (international) dataset.
- Don't trigger GitHub 'Run test' workflow on a push that only changes README.md and/or CHANGELOG.md
- Avoid triggering duplicate GitHub workflows. When pushing to a branch that's in a PR, only trigger tests on the push not on the PR sync also.
### Fixed
- Bug fix to constrain dvCurtail in `time_steps_without_grid`
- Bug fix to report accurate wind ["year_one_to_load_series_kw"] in results/wind.jl (was previously not accounting for curtailed wind)

## v0.16.2
### Changed
- Update PV defaults to tilt=10 for rooftop, tilt = abs(lat) for ground mount, azimuth = 180 for northern lats, azimuth = 0 for southern lats.
### Fixed
- bug fix for Generator inputs to allow for time_steps_per_hour > 1
- change various `Float64` types to `Real` to allow integers too

## v0.16.1
### Fixed
- bug fix for outage simulator when `microgrid_only=true`

## v0.16.0
### Added
Allows users to model "off-grid" systems as a year-long outage: 
- add flag to "turn on" off-grid modeling `Settings.off_grid_flag` 
- when `off_grid_flag` is "true", adjust default values in core/ `electric_storage`, `electric_load`, `financial`, `generator`, `pv` 
- add operating reserve requirement inputs, outputs, and constraints based on load and PV generation 
- add minimum load met percent input and constraint
- add generator replacement year and cost (for off-grid and on-grid) 
- add off-grid additional annual costs (tax deductible) and upfront capital costs (depreciable via straight line depreciation)
### Changed
Name changes: 
- consistently append `_before_tax` and `_after_tax` to results names 
- change all instances of `timestep` to `time_step` and `timesteps` to `time_steps`
Other changes:
- report previously missing lcc breakdown components, all reported in `results/financial.jl`  
- change variable types from Float to Real to allow users to enter Ints (where applicable)
- `year_one_coincident_peak_cost_after_tax` is now correctly multiplied by `(1 - p.s.financial.offtaker_tax_pct)`

## v0.15.2
### Fixed
- bug fix for 15 & 30 minute electric, heating, and cooling loads
- bug fix for URDB fixed charges
- bug fix for default `Wind` `installed_cost_per_kw` and `federal_itc_pct`

## v0.15.1
### Added
- add `AbsorptionChiller` technology
- add `ElectricStorage.minimum_avg_soc_fraction` input and constraint

## v0.15.0
### Fixed
- bug fix in outage_simulator
### Changed
- allow Real Generator inputs (not just Float64)
- add "_series" to "Outages" outputs that are arrays [breaking]

## v0.14.0
### Changed
- update default values from v2 of API [breaking]
### Added
- add ElectricStorage degradation accounting and maintenance strategies
- finish cooling loads

## v0.13.0
### Added
- add FlexibleHVAC model (still testing)
- start thermal energy storage modeling
- add `ExistingBoiler` and `ExistingChiller`
- add `MPCLimits` inputs:
    - `grid_draw_limit_kw_by_time_step`
    - `export_limit_kw_by_time_step`
### Changed
- refactor `Storage` as `ElectricStorage`
### Fixed
- fix bugs for time_steps_per_hour != 1


## v0.12.4
### Removed
- rm "Lite" from docs
### Changed
- prioritize `urdb_response` over `urdb_label` in `ElectricTariff`

## v0.12.3
### Added
- add utils for PVwatts: `get_ambient_temperature` and `get_pvwatts_prodfactor`

## v0.12.2
### Added
- add CHP technology, including supplementary firing
- add URDB "sell" value from `energyratestructure` to wholesale rate
- update docs
### Changed
- allow annual or monthly energy rate w/o demand rate
- allow integer latitude/longitude

## v0.12.1
### Added
- add ExistingBoiler and CRB heating loads

## v0.12.0
### Changed
- change all output keys starting with "total_" or "net_" to "lifecycle_" (except "net_present_cost")
- update pv results for single PV in an array
### Fixed
- bug fix in urdb.jl when rate_name not found

## v0.11.0
### Added
- add ElectricLoad.blended_doe_reference_names & blended_doe_reference_percents
- add ElectricLoad.monthly_totals_kwh builtin profile scaling
- add ElectricTariff inputs: `add_monthly_rates_to_urdb_rate`, `tou_energy_rates_per_kwh`, 
    `add_tou_energy_rates_to_urdb_rate`, `coincident_peak_load_charge_per_kw`, `coincident_peak_load_active_time_steps`
### Fixed
- handle multiple PV outputs

## v0.10.0
### Added
- add modeling capability for tiered rates (energy, TOU demand, and monthly demand charges)
    - all of these tiered rates require binaries, which are conditionally added to the model
- add modeling capability for lookback demand charges
- add more outputs from the API (eg. `initial_capital_costs`)
- add option to run Business As Usual scenario in parallel with optimal scenario (default is `true`)
- add incentives (and cost curves) to `Wind` and `Generator`
### Changed
- removed "_us_dollars" from all names and generally aligned names with API
- renamed `outage_start(end)_time_step` to `outage_start(end)_time_step`
### Fixed
- fixed bug in URDB fixed charges

## v0.9.0
### Changed
- `ElectricTariff.NEM` boolean is now determined by `ElectricUtility.net_metering_limit_kw` (true if limit > 0)
### Added
- add `ElectricUtility` inputs for `net_metering_limit_kw` and `interconnection_limit_kw`
- add binary choice for net metering vs. wholesale export
- add `ElectricTariff.export_rate_beyond_net_metering_limit` input (scalar or vector allowed)
- add `can_net_meter`, `can_wholesale`, `can_export_beyond_nem_limit` tech inputs (`PV`, `Wind`, `Generator`)

## v0.8.0
### Added
- add `Wind` module, relying on System Advisor Model Wind module for production factors and Wind Toolkit for resource data
- new `ElectricTariff` input options:
    - `urdb_utility_name` and `urdb_rate_name`
    - `blended_annual_energy_rate` and `blended_annual_demand_rate`
- add two capabilities that require binary variables:
    - tax, production, and capacity incentives for PV (compatible with any energy generation technology)
    - technology cost curve modeling capability
    - both of these capabilities are only used for the technologies that require them (based on input values), unlike the API which always models these capabilities (and therefore always includes the binary variables).
- Three new tests: Wind, Blended Tariff and Complex Incentives (which aligns with API results)
### Changed
- `cost_per_kw[h]` input fields are now `installed_cost_per_kw[h]` to distinguish it from other costs like `om_cost_per_kw[h]`
- Financial input field refactored: `two_party_ownership` -> `third_party_ownership`
- `total_itc_pct` -> `federal_itc_pct` on technology inputs

## v0.7.3
### Fixed
- outage results processing would fail sometimes when an integer variable was not exact (e.g. 1.000000001)
- fixed `simulate_outages` for revised results formats (key names changed to align with the REopt API)

## v0.7.2
### Added
- add PV.production_factor_series input (can skip PVWatts call)
- add `run_mpc` capability, which dispatches DER for minimum energy cost over an arbitrary time horizon

## v0.7.1
### Fixed
- ElectricLoad.city default is empty string, must be filled in before annual_kwh look up

## v0.7.0
### Removed
- removed Storage.can_grid_export
### Added
- add optional integer constraint to prevent simultaneous export and import of power
- add warnings when adding integer variables
- add ability to add LinDistFlow constraints to multinode models
### Changed
- no longer require `ElectricLoad.city` input (look up ASHRAE climate zone from lat/lon)
- compatible with Julia 1.6

## v0.6.0
### Added
- add multi-node (site) capability for PV and Storage
- started documentation process using Github Pages and Documenter.jl
### Changed
- restructured outputs to align with the input structure, for example top-level keys added for `ElectricTariff` and `PV` in the outputs

## v0.5.3
### Changed
- compatible with Julia 1.5

## v0.5.2
### Fixed
- outage_simulator.jl had bug with summing over empty `Any[]`
### Added
- add optional `microgrid_only` arg to simulate_outages

## v0.5.1
### Added
- added outage dispatch outputs and speed up their derivation
### Removed
- removed redundant generator minimum turn down constraint

## v0.5.0
### Fixed
- handle missing input key for `year_one_soc_series_pct` in `outage_simulator` 
- remove erroneous `total_unserved_load = 0` output
- `dvUnservedLoad` definition was allowing microgrid production to storage and curtailment to be double counted towards meeting critical load
#### Added
- add `unserved_load_per_outage` output

## v0.4.1
### Fixed
- removed `total_unserved_load` output because it can take hours to generate and can error out when outage indices are not consecutive
### Added
- add @info for time spent processing results

## v0.4.0
### Added
- add `simulate_outages` function (similar to REopt API outage simulator)
- removed MutableArithmetics package from Project.toml (since JuMP now has method for `value(::MutableArithmetics.Zero)`)
- add outage related outputs:
    - Generator_mg_kw
    - mg_Generator_upgrade_cost
    - mg_Generator_fuel_used
    - mg_PV_upgrade_cost
    - mg_storage_upgrade_cost
    - dvUnservedLoad array
    - max_outage_cost_per_outage_duration
### Changed
- allow value_of_lost_load_per_kwh values to be subtype of Real (rather than only Real)
- add `run_reopt` method for scenario Dict

## v0.3.0
### Added
- add separate decision variables and constraints for microgrid tech capacities
    - new Site input `mg_tech_sizes_equal_grid_sizes` (boolean), when `false` the microgrid tech capacities are constrained to be <= the grid connected tech capacities
### Fixed
- allow non-integer `outage_probabilities`
- correct `total_unserved_load` output
- don't `add_min_hours_crit_ld_met_constraint` unless `min_resil_time_steps <= length(elecutil.outage_time_steps)`

## v0.2.0
### Added
- add support for custom ElectricLoad `loads_kw` input
- include existing capacity in microgrid upgrade cost
    - previously only had to pay to upgrade new capacity
- implement ElectricLoad `loads_kw_is_net` and `critical_loads_kw_is_net`
    - add existing PV production to raw load profile if `true`
- add `min_resil_time_steps` input and optional constraint for minimum time_steps that critical load must be met in every outage
### Fixed
- enforce storage cannot grid charge

## v0.1.1 Fix build.jl
deps/build.jl had a relative path dependency, fixed with an absolute path.

## v0.1.0 Initial release
This package is currently under development and only has a subset of capabilities of the REopt model used in the REopt API. For example, the Wind model, tiered electric utility tariffs, and piecewise linear cost curves are not yet modeled in this code. However this code is easier to use than the API (only dependencies are Julia and a solver) and has a novel model for uncertain outages.<|MERGE_RESOLUTION|>--- conflicted
+++ resolved
@@ -23,20 +23,17 @@
     ### Deprecated
     ### Removed
 
-<<<<<<< HEAD
 ## Develop - 2023-02-02
 ### Added 
 - Constraint on wind sizing based on Site.land_acres
 - New Wind input acres_per_kw, defaults to 0.03 
-=======
 ## Develop
 ### Fixed
 - Fixed calculation of ["Financial"]["lifecycle_om_costs_before_tax_bau"] (was previously showing after tax result)
 - Added **bau_annual_emissions_tonnes_SO2** to the bau_outputs dict in results.jl and removed duplicate **bau_annual_emissions_tonnes_NOx** result
 ### Added
 - Descriptions/help text for many inputs and outputs
-## dev
->>>>>>> f34f1eb8
+
 ## Develop - 2023-02-01
 ## v0.25.0
 ### Added
