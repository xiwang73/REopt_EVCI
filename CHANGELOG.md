--- conflicted
+++ resolved
@@ -23,10 +23,12 @@
     ### Deprecated
     ### Removed
 
-<<<<<<< HEAD
-## Develop 11/21/2022
-### Added
+## develop 01/19/2023
+### Added
+- multi-node MPC modeling capability
+- more MPC outputs (e.g. Costs, ElectricStorage.to_load_series_kw)
 - throw error if outage_durations and outage_probabilities not the same length
+- throw error if length of outage_probabilities is >= 1 and sum of outage_probabilities is not equal to 1
 - small incentive to minimize unserved load in each outage, not just the max over outage start times (makes expected outage results more realist and fixes same inputs giving different results)
 - add `Outages` output **generator_fuel_used_per_outage** which is the sum over backup generators
 ### Changed
@@ -34,15 +36,9 @@
 - make the use of _ in multiple outages output names consistent
 - updates multiple outage test values that changed due to fixing timestep bug
 ### Fixed
-- fixed mulitple outages timestep off-by-one bug
-=======
-## dev
-### Added
-- multi-node MPC modeling capability
-- more MPC outputs (e.g. Costs, ElectricStorage.to_load_series_kw)
-### Fixed
 - PV results for all multi-node scenarios
 - MPC objective definition w/o ElectricStorage
+- fixed mulitple outages timestep off-by-one bug
 
 ## v0.24.0
 ### Changed
@@ -51,7 +47,6 @@
 - Added **thermal_production_series_mmbtu_per_hour** to CHP results. 
 ### Removed 
 - Removed `Wind` and `Generator` outputs **year_one_energy_produced_kwh** since these techs do not include degradation
->>>>>>> 8e113811
 
 ## v0.23.0
 ### Added
