--- conflicted
+++ resolved
@@ -23,7 +23,6 @@
     ### Deprecated
     ### Removed
 
-<<<<<<< HEAD
 ## Develop 2024-03-12
 ### Added 
 - In `src/core/absorption_chiller.jl` struct, added field **heating_load_input** to the AbsorptionChiller struct
@@ -45,7 +44,7 @@
 
 ### Fixed  
 - added a constraint in `src/constraints/steam_turbine_constraints.jl` that allows for heat loads to reconcile when thermal storage is paired with a SteamTurbine. 
-=======
+
 ## v0.43.0
 ### Fixed
 - `simple_payback_years` calculation when there is export credit
@@ -57,7 +56,6 @@
 - In `core/pv.jl` a change was made to make sure we are using the same assumptions as PVWatts guidelines, the default `tilt` angle for a fixed array should be 20 degrees, irrespective of it being a rooftop `(1)` or ground-mounted (open-rack)`(2)` system. By default the `tilt` will be set to 20 degrees for ground-mount and rooftop, and 0 degrees for axis-tracking (`array_type = (3) or (4)`)
 
 > "The PVWatts® default value for the tilt angle depends on the array type: For a fixed array, the default value is 20 degrees, and for one-axis tracking the default value is zero. A common rule of thumb for fixed arrays is to set the tilt angle to the latitude of the system's location to maximize the system's total electrical output over the year. Use a lower tilt angle favor peak production in the summer months when the sun is high in the sky, or a higher tilt angle to increase output during winter months. Higher tilt angles tend to cost more for racking and mounting hardware, and may increase the risk of wind damage to the array."
->>>>>>> 023d3258
 
 ## v0.41.0
 ### Changed
