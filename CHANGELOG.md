--- conflicted
+++ resolved
@@ -23,7 +23,6 @@
     ### Deprecated
     ### Removed
 
-<<<<<<< HEAD
 ## Develop - 2022-09-19
 ### Added
 - Add **REoptLogger** type of global logger with a standard out to the console and to a dictionary
@@ -37,7 +36,6 @@
 ### Changed
 - `core/reopt.jl` added try-catch statements to gracefully catch a REopt error and return it to user along with where the error happened.
 
-=======
 ## v0.20.0
 ### Added
 - `Boiler` tech from the REopt_API (known as NewBoiler in API)
@@ -60,7 +58,6 @@
 - Add `addressable_load_fraction` inputs for `SpaceHeatingLoad` and `DomesticHotWaterLoad` which effectively ignores a portion of the entered loads. These inputs can be scalars (applied to all time steps of the year), monthly (applied to the timesteps of each month), or of length 8760 * `time_steps_per_hour`.
 - Add a validation error for cooling in the case that the cooling electric load is greater than the total electric load.
   
->>>>>>> 41a4a83b
 ## v0.18.1
 ### Removed
 - **include_climate_in_objective**, **pwf_emissions_cost_CO2_grid**, and **pwf_emissions_cost_CO2_onsite** unnecessarily included in Site results
