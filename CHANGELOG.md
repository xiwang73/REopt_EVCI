--- conflicted
+++ resolved
@@ -23,6 +23,10 @@
     ### Deprecated
     ### Removed
 
+## Develop
+### Fixed
+- Corrected `Generator` **installed_cost_per_kw** from 500 to 650 if **only_runs_during_grid_outage** is _true_ or 800 if _false_
+
 ## v0.32.4
 ### Changed
 - Consolidated PVWatts API calls to 1 call (previously 3 separate calls existed). API call occurs in `src/core/utils.jl/call_pvwatts_api()`. This function is called for PV in `src/core/production_factor.jl/get_production_factor(PV)` and for GHP in `src/core/scenario.jl`. If GHP and PV are evaluated together, the GHP PVWatts call for ambient temperature is also used to assign the pv.production_factor_series in Scenario.jl so that the PVWatts API does not get called again downstream in `get_production_factor(PV)`.  
@@ -31,11 +35,7 @@
 - Made PV struct mutable: This allows for assigning pv.production_factor_series when calling PVWatts for GHP, to avoid a extra PVWatts calls later.
 ### Fixed
 - Issue with using a leap year with a URDB rate - the URDB rate was creating energy_rate of length 8784 instead of intended 8760
-<<<<<<< HEAD
-- Corrected `Generator` **installed_cost_per_kw** from 500 to 650 if **only_runs_during_grid_outage** is _true_ or 800 if _false_
-=======
 - Don't double add adjustments to urdb rates with non-standard units 
->>>>>>> 83164100
 
 ## v0.32.3
 ### Fixed
