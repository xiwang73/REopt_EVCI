# Changelog
All notable changes to this project will be documented in this file.

The format is based on [Keep a Changelog](https://keepachangelog.com/en/1.0.0/),
and this project adheres to [Semantic Versioning](https://semver.org/spec/v2.0.0.html).

## Guidelines
- When making a Pull Request into `develop` start a new double-hash header for "Develop - YYYY-MM-DD"
- When making a Pull Request into `master` change "Develop" to the next version number

### Formatting
- Use **bold** markup for field and model names (i.e. **outage_start_time_step**)
- Use `code` markup for  REopt-specific file names, classes and endpoints (e.g. `src/REopt.jl`)
- Use _italic_ for code terms (i.e. _list_)
- Prepend change with tag(s) directing where it is in the repository:  
`src`,`constraints`,`*.jl`

Classify the change according to the following categories:
    
    ### Added
    ### Changed
    ### Fixed
    ### Deprecated
    ### Removed

<<<<<<< HEAD
## Develop - 2023-03-01
## Added
- Added `has_stacktrace` boolean which is returned with error messages and indicates if error is of type which contains stacktrace

## Fixed
- Fixed calculation of `year_one_coincident_peak_cost_before_tax` in **ElectricTariff** results to correctly calculate before-tax value. Previously, the after-tax value was being calculated for this field instead.
- Fixed `outage_simulator` to work with sub-hourly outage simulation scenarios

## Develop - 2023-02-02
=======

## Develop - 2023-02-22 
>>>>>>> e1f724e0
### Added 
- Constraint on wind sizing based on Site.land_acres
- New Wind input **acres_per_kw**, defaults to 0.03
- Descriptions/help text for many inputs and outputs
- Add and modify the `GHP` results to align with the existing/expected results from the v2 REopt_API
- Add `CSV` and `DataFrames` packages to REopt.jl dependencies 
### Changed
- Update REopt.jl environment to Julia v1.8
- Changed default **year** in ElectricLoad to be 2017 if using a CRB model and 2022 otherwise. 
- Removed default year in URDBrate() functions, since year is always supplied to this function.
- In `scenario.jl`, `change heating_thermal_load_reduction_with_ghp_kw` to `space_heating_thermal_load_reduction_with_ghp_kw` to be more explicit
- Round Hot and Cold TES size result to 0 digits
- Use CoolProp to get water properties for Hot and Cold TES based on average of temperature inputs
### Fixed
- Fixed a bug which threw an error when providing time-series thermal load inputs in a scenario inputs .json.
- Fixed calculation of ["Financial"]["lifecycle_om_costs_before_tax_bau"] (was previously showing after tax result)
- Added **bau_annual_emissions_tonnes_SO2** to the bau_outputs dict in results.jl and removed duplicate **bau_annual_emissions_tonnes_NOx** result
### Removed
- Removed duplicate **thermal_production_hot_water_or_steam** field from the absorption chiller defaults response dictionary. 

## v0.25.0
### Added
- multi-node MPC modeling capability
- more MPC outputs (e.g. Costs, ElectricStorage.to_load_series_kw)
- throw error if outage_durations and outage_probabilities not the same length
- throw error if length of outage_probabilities is >= 1 and sum of outage_probabilities is not equal to 1
- small incentive to minimize unserved load in each outage, not just the max over outage start times (makes expected outage results more realist and fixes same inputs giving different results)
- add `Outages` output **generator_fuel_used_per_outage** which is the sum over backup generators
### Changed
- remove _series from non-timeseries outage output names
- make the use of _ in multiple outages output names consistent
- updates multiple outage test values that changed due to fixing timestep bug
- Updated the following default values:
   - PV, Wind, Storage, CHP, GHP, Hot Water Storage, Cold Water Storage, Electric Storage: **federal_itc_fraction(PV,Wind, CHP,GHP)** and **total_itc_fraction(Hot Water Storage, Cold Water Storage, Electric Storage)** to 0.3 (30%)
   - PV, Wind, Storage, CHP, GHP, Hot Water Storage, Cold Water Storage, Electric Storage: **macrs_bonus_fraction** to 0.8 (80%)
   - Hot Water Storage and Cold Water Storage: **macrs_itc_reduction** to 0.5 (50%)
   - Hot Water Storage and Cold Water Storage: **macrs_option_years** to 7 years
### Fixed
- PV results for all multi-node scenarios
- MPC objective definition w/o ElectricStorage
- fixed mulitple outages timestep off-by-one bug
### Removed 
- Wind ITC no longer determined based on size class. Removed all size class dependencies from wind.jl

## v0.24.0
### Changed
- Major name change overall for outputs/results. Changed energy-related outputs with "year_one" in name to "annual" to reflect that they are actually average annual output values. Changed any "average_annual" naming to "annual" to simplify. Changed `to_tes` and `to_battery` outputs to `to_storage` for consistency
### Added 
- Added **thermal_production_series_mmbtu_per_hour** to CHP results. 
### Removed 
- Removed `Wind` and `Generator` outputs **year_one_energy_produced_kwh** since these techs do not include degradation

## v0.23.0
### Added
- Add **REoptLogger** type of global logger with a standard out to the console and to a dictionary
    - Instantiate `logREopt` as the global logger in `__init()__` function call as a global variable
    - Handle Warn or Error logs to save them along with information on where they occurred
    - Try-catch `core/reopt.jl -> run_reopt()` functions. Process any errors when catching the error.
    - Add Warnings and Errors from `logREopt` to results dictionary. If error is unhandled in REopt, include a stacktrace
    - Add a `status` of `error` to results for consistency
    - Ensure all error text is returned as strings for proper handling in the API
- Add `handle_errors(e::E, stacktrace::V) where {E <: Exception, V <: Vector}` and `handle_errors()` to `core/reopt.jl` to include info, warn and errors from REopt input data processing, optimization, and results processing in the returned dictionary.
- Tests for user-inputs of `ElectricTariff` `demand_lookback_months` and `demand_lookback_range` 
### Changed
- `core/reopt.jl` added try-catch statements to call `handle_errors()` when there is a REopt error (handled or unhandled) and return it to the requestor/user.
### Fixed
- URDB lookback was not incorporated based on the descriptions of how the 3 lookback variables should be entered in the code. Modified `parse_urdb_lookback_charges` function to correct.
- TOU demand for 15-min load was only looking at the first 8760 timesteps.
- Tiered energy rates jsons generated by the webtool errored and could not run.
- Aligned lookback parameter names from URDB with API

## v0.22.0
### Added
- Simulated load function which mimicks the REopt_API /simulated_load endpoint for getting commercial reference building load data from annual or monthly energy data, or blended/hybrid buildings
- `AbsorptionChiller` default values for costs and thermal coefficient of performance (which depend on maximum cooling load and heat transfer medium)
### Changed
- Pruned the unnecessary chp_defaults data that were either zeros or not dependent on `prime_mover` or `size_class`, and reorganized the CHP struct.

## v0.21.0
### Changed
For `CHP` and `SteamTurbine`, the `prime_mover` and/or `size_class` is chosen (if not input) based on the average heating load and the type of heating load (hot water or steam).
 - This logic replicates the current REopt webtool behavior which was implemented based on CHP industry experts, effectively syncing the webtool and the REopt.jl/API behavior.
 - This makes `prime_mover` **NOT** a required input and avoids a lot of other required inputs if `prime_mover` is not input.
 - The two functions made for `CHP` and `SteamTurbine` are exported in `REopt.jl` so they can be exposed in the API for communication with the webtool (or other API users).
### Removed 
`ExistingBoiler.production_type_by_chp_prime_mover` because that is no longer consistent with the logic added above.
 - The logic from 1. is such that `ExistingBoiler.production_type` determines the `CHP.prime_mover` if not specified, not the other way around.
 - If `ExistingBoiler.production_type` is not input, `hot_water` is used as the default.

## v0.20.1
### Added
- `CoolingLoad` time series and annual summary data to results
- `HeatingLoad` time series and annual summary data to results

## v0.20.0
### Added
- `Boiler` tech from the REopt_API (known as NewBoiler in API)
- `SteamTurbine` tech from the REopt_API
### Changed
- Made some modifications to thermal tech results to be consistent with naming conventions of REopt.jl
### Fixed
- Bug for scalar `ElectricTariff.wholesale_rate`
- Bug in which CHP could not charge Hot TES

## v0.19.0
### Changed
The following name changes were made: 
- Change "pct" to "rate_fraction" for "discount", "escalation", names containing "tax_pct" (financial terms)
- Change "pct" to "fraction" for all other variable names (e.g., "min_soc", "min_turndown_")
- Change `prod_factor_series` to `production_factor_series` and rename some internal methods and variables to match
- Change four (4) CHP input field names to spell out `electric` (from `elec`) and `efficiency` (from `effic`) for electric and thermal efficiencies
### Added
- Add schedule-based `FlatLoad`s which take the annual or monthly energy input and create a load profile based on the specified type of schedule. The load is "flat" (the same) for all hours within the chosen schedule.
- Add `addressable_load_fraction` inputs for `SpaceHeatingLoad` and `DomesticHotWaterLoad` which effectively ignores a portion of the entered loads. These inputs can be scalars (applied to all time steps of the year), monthly (applied to the timesteps of each month), or of length 8760 * `time_steps_per_hour`.
- Add a validation error for cooling in the case that the cooling electric load is greater than the total electric load.
  
## v0.18.1
### Removed
- **include_climate_in_objective**, **pwf_emissions_cost_CO2_grid**, and **pwf_emissions_cost_CO2_onsite** unnecessarily included in Site results

## v0.18.0
### Added
- Add geothermal heat pump (`GHP`), also known as ground-source heat pump (GSHP), to the REopt model for serving heating and cooling loads (typically the benefits include electrifying the heating load and improving the efficiency of cooling).
    - The unregistered `GhpGhx` package (https://github.com/NREL/GhpGhx.jl) is a "conditional" dependency of REopt by using the Requires.jl package, and this package sizes the ground heat exchanger (GHE) and gets the hourly electric consumption of the `GHP` for the specified heating and cooling loads that it serves.
    - The `GhpGhx` module calls for sizing the GHE can only be done if you first "add https://github.com/NREL/GhpGhx.jl" to the environment and then load the package by "using GhpGhx" before running REopt with `GHP`.
    - The `GHP` size and dispatch of the different `GHP` options is pre-determined by the `GhpGhx` package, so the REopt model just chooses one or none of the `GHP` options with a binary decision variable.
### Changed
- Change default value for `wind.jl` **operating_reserve_required_pct** from 0.1 to 0.5 (only applicable when **off_grid_flag**=_True_.)
- allow user to specify emissions_region in ElectricUtility, which is used instead of lat/long to look up AVERT data if emissions factors aren't provided by the user
- Updated results keys in `results/absorption_chiller.jl`
### Fixed
- Add **wholesale_rate** and **emissions_factor_series_lb_\<pollutant\>_per_kwh** inputs to the list of inputs that `dictkeys_tosymbols()` tries to convert to type _Array{Real}_. Due to serialization, when list inputs come from the API, they are of type _Array{Any}_ so must be converted to match type required by the constructors they are passed to.
- Fixed bug in calcuation of power delivered to cold thermal storage by the electric chiller in `results/existing_chiller.jl`.

## v0.17.0
### Added
- Emissions
    - add emissions factors for CO2, NOx, SO2, and PM25 to inputs of all fuel burning technologies
    - add emissions factor series for CO2, NOx, SO2, and PM25 to `ElectricUtility` inputs and use [AVERT v3.2](https://www.epa.gov/avert/download-avert) (2021 data) if not provided
    - add `include_climate_in_objective` and `include_health_in_objective` to `Settings` inputs
    - constrain CO2 emissions based on `CO2_emissions_reduction_min_pct`, `CO2_emissions_reduction_max_pct`, and `include_exported_elec_emissions_in_total` added to `Site` inputs
    - add emissions costs to `Financial` inputs and use EASIUR data for NOx, SO2, and PM25 if not provided
    - report emissions and their cost in `Site` (on-site and total) and `ElectricUtility` (grid) results
    - calculate `breakeven_cost_of_emissions_reduction_per_tonnes_CO2` for `Financial` results
- Renewable energy percentage
    - calculate renewable energy percentage (electric only and total) and add to `Site` results
    - add `renewable_electricity_min_pct`, `renewable_electricity_max_pct`, and `include_exported_renewable_electricity_in_total` to `Site` inputs
    - add `fuel_renewable_energy_pct` input for all fuel burning technologies
    - constrain renewable electricity percentage based on user inputs
- Add "Emissions and Renewable Energy Percent" testset
### Changed
- Allow Wind tech to be included when `off_grid_flag` is true
- Add `operating_reserve_required_pct` to Wind struct and incorporate wind into operating reserve constraints
- Add hot, cold TES results for MPC model
- Update documentation and add `docs/devdeploy.jl` to locally host the REopt.jl documentation 
- Make `ExistingBoiler` `fuel_cost_per_mmbtu` a required input
- In `production_factor.jl`, include lat-long coordinates if-statement to determine whether the "nsrdb" dataset should be used in call to PVWatts. Accounts for recent updates to NSRDB data used by PVWatts (v6). If outside of NSRDB range, use "intl" (international) dataset.
- Don't trigger GitHub 'Run test' workflow on a push that only changes README.md and/or CHANGELOG.md
- Avoid triggering duplicate GitHub workflows. When pushing to a branch that's in a PR, only trigger tests on the push not on the PR sync also.
### Fixed
- Bug fix to constrain dvCurtail in `time_steps_without_grid`
- Bug fix to report accurate wind ["year_one_to_load_series_kw"] in results/wind.jl (was previously not accounting for curtailed wind)

## v0.16.2
### Changed
- Update PV defaults to tilt=10 for rooftop, tilt = abs(lat) for ground mount, azimuth = 180 for northern lats, azimuth = 0 for southern lats.
### Fixed
- bug fix for Generator inputs to allow for time_steps_per_hour > 1
- change various `Float64` types to `Real` to allow integers too

## v0.16.1
### Fixed
- bug fix for outage simulator when `microgrid_only=true`

## v0.16.0
### Added
Allows users to model "off-grid" systems as a year-long outage: 
- add flag to "turn on" off-grid modeling `Settings.off_grid_flag` 
- when `off_grid_flag` is "true", adjust default values in core/ `electric_storage`, `electric_load`, `financial`, `generator`, `pv` 
- add operating reserve requirement inputs, outputs, and constraints based on load and PV generation 
- add minimum load met percent input and constraint
- add generator replacement year and cost (for off-grid and on-grid) 
- add off-grid additional annual costs (tax deductible) and upfront capital costs (depreciable via straight line depreciation)
### Changed
Name changes: 
- consistently append `_before_tax` and `_after_tax` to results names 
- change all instances of `timestep` to `time_step` and `timesteps` to `time_steps`
Other changes:
- report previously missing lcc breakdown components, all reported in `results/financial.jl`  
- change variable types from Float to Real to allow users to enter Ints (where applicable)
- `year_one_coincident_peak_cost_after_tax` is now correctly multiplied by `(1 - p.s.financial.offtaker_tax_pct)`

## v0.15.2
### Fixed
- bug fix for 15 & 30 minute electric, heating, and cooling loads
- bug fix for URDB fixed charges
- bug fix for default `Wind` `installed_cost_per_kw` and `federal_itc_pct`

## v0.15.1
### Added
- add `AbsorptionChiller` technology
- add `ElectricStorage.minimum_avg_soc_fraction` input and constraint

## v0.15.0
### Fixed
- bug fix in outage_simulator
### Changed
- allow Real Generator inputs (not just Float64)
- add "_series" to "Outages" outputs that are arrays [breaking]

## v0.14.0
### Changed
- update default values from v2 of API [breaking]
### Added
- add ElectricStorage degradation accounting and maintenance strategies
- finish cooling loads

## v0.13.0
### Added
- add FlexibleHVAC model (still testing)
- start thermal energy storage modeling
- add `ExistingBoiler` and `ExistingChiller`
- add `MPCLimits` inputs:
    - `grid_draw_limit_kw_by_time_step`
    - `export_limit_kw_by_time_step`
### Changed
- refactor `Storage` as `ElectricStorage`
### Fixed
- fix bugs for time_steps_per_hour != 1


## v0.12.4
### Removed
- rm "Lite" from docs
### Changed
- prioritize `urdb_response` over `urdb_label` in `ElectricTariff`

## v0.12.3
### Added
- add utils for PVwatts: `get_ambient_temperature` and `get_pvwatts_prodfactor`

## v0.12.2
### Added
- add CHP technology, including supplementary firing
- add URDB "sell" value from `energyratestructure` to wholesale rate
- update docs
### Changed
- allow annual or monthly energy rate w/o demand rate
- allow integer latitude/longitude

## v0.12.1
### Added
- add ExistingBoiler and CRB heating loads

## v0.12.0
### Changed
- change all output keys starting with "total_" or "net_" to "lifecycle_" (except "net_present_cost")
- update pv results for single PV in an array
### Fixed
- bug fix in urdb.jl when rate_name not found

## v0.11.0
### Added
- add ElectricLoad.blended_doe_reference_names & blended_doe_reference_percents
- add ElectricLoad.monthly_totals_kwh builtin profile scaling
- add ElectricTariff inputs: `add_monthly_rates_to_urdb_rate`, `tou_energy_rates_per_kwh`, 
    `add_tou_energy_rates_to_urdb_rate`, `coincident_peak_load_charge_per_kw`, `coincident_peak_load_active_time_steps`
### Fixed
- handle multiple PV outputs

## v0.10.0
### Added
- add modeling capability for tiered rates (energy, TOU demand, and monthly demand charges)
    - all of these tiered rates require binaries, which are conditionally added to the model
- add modeling capability for lookback demand charges
- add more outputs from the API (eg. `initial_capital_costs`)
- add option to run Business As Usual scenario in parallel with optimal scenario (default is `true`)
- add incentives (and cost curves) to `Wind` and `Generator`
### Changed
- removed "_us_dollars" from all names and generally aligned names with API
- renamed `outage_start(end)_time_step` to `outage_start(end)_time_step`
### Fixed
- fixed bug in URDB fixed charges

## v0.9.0
### Changed
- `ElectricTariff.NEM` boolean is now determined by `ElectricUtility.net_metering_limit_kw` (true if limit > 0)
### Added
- add `ElectricUtility` inputs for `net_metering_limit_kw` and `interconnection_limit_kw`
- add binary choice for net metering vs. wholesale export
- add `ElectricTariff.export_rate_beyond_net_metering_limit` input (scalar or vector allowed)
- add `can_net_meter`, `can_wholesale`, `can_export_beyond_nem_limit` tech inputs (`PV`, `Wind`, `Generator`)

## v0.8.0
### Added
- add `Wind` module, relying on System Advisor Model Wind module for production factors and Wind Toolkit for resource data
- new `ElectricTariff` input options:
    - `urdb_utility_name` and `urdb_rate_name`
    - `blended_annual_energy_rate` and `blended_annual_demand_rate`
- add two capabilities that require binary variables:
    - tax, production, and capacity incentives for PV (compatible with any energy generation technology)
    - technology cost curve modeling capability
    - both of these capabilities are only used for the technologies that require them (based on input values), unlike the API which always models these capabilities (and therefore always includes the binary variables).
- Three new tests: Wind, Blended Tariff and Complex Incentives (which aligns with API results)
### Changed
- `cost_per_kw[h]` input fields are now `installed_cost_per_kw[h]` to distinguish it from other costs like `om_cost_per_kw[h]`
- Financial input field refactored: `two_party_ownership` -> `third_party_ownership`
- `total_itc_pct` -> `federal_itc_pct` on technology inputs

## v0.7.3
### Fixed
- outage results processing would fail sometimes when an integer variable was not exact (e.g. 1.000000001)
- fixed `simulate_outages` for revised results formats (key names changed to align with the REopt API)

## v0.7.2
### Added
- add PV.production_factor_series input (can skip PVWatts call)
- add `run_mpc` capability, which dispatches DER for minimum energy cost over an arbitrary time horizon

## v0.7.1
### Fixed
- ElectricLoad.city default is empty string, must be filled in before annual_kwh look up

## v0.7.0
### Removed
- removed Storage.can_grid_export
### Added
- add optional integer constraint to prevent simultaneous export and import of power
- add warnings when adding integer variables
- add ability to add LinDistFlow constraints to multinode models
### Changed
- no longer require `ElectricLoad.city` input (look up ASHRAE climate zone from lat/lon)
- compatible with Julia 1.6

## v0.6.0
### Added
- add multi-node (site) capability for PV and Storage
- started documentation process using Github Pages and Documenter.jl
### Changed
- restructured outputs to align with the input structure, for example top-level keys added for `ElectricTariff` and `PV` in the outputs

## v0.5.3
### Changed
- compatible with Julia 1.5

## v0.5.2
### Fixed
- outage_simulator.jl had bug with summing over empty `Any[]`
### Added
- add optional `microgrid_only` arg to simulate_outages

## v0.5.1
### Added
- added outage dispatch outputs and speed up their derivation
### Removed
- removed redundant generator minimum turn down constraint

## v0.5.0
### Fixed
- handle missing input key for `year_one_soc_series_pct` in `outage_simulator` 
- remove erroneous `total_unserved_load = 0` output
- `dvUnservedLoad` definition was allowing microgrid production to storage and curtailment to be double counted towards meeting critical load
#### Added
- add `unserved_load_per_outage` output

## v0.4.1
### Fixed
- removed `total_unserved_load` output because it can take hours to generate and can error out when outage indices are not consecutive
### Added
- add @info for time spent processing results

## v0.4.0
### Added
- add `simulate_outages` function (similar to REopt API outage simulator)
- removed MutableArithmetics package from Project.toml (since JuMP now has method for `value(::MutableArithmetics.Zero)`)
- add outage related outputs:
    - Generator_mg_kw
    - mg_Generator_upgrade_cost
    - mg_Generator_fuel_used
    - mg_PV_upgrade_cost
    - mg_storage_upgrade_cost
    - dvUnservedLoad array
    - max_outage_cost_per_outage_duration
### Changed
- allow value_of_lost_load_per_kwh values to be subtype of Real (rather than only Real)
- add `run_reopt` method for scenario Dict

## v0.3.0
### Added
- add separate decision variables and constraints for microgrid tech capacities
    - new Site input `mg_tech_sizes_equal_grid_sizes` (boolean), when `false` the microgrid tech capacities are constrained to be <= the grid connected tech capacities
### Fixed
- allow non-integer `outage_probabilities`
- correct `total_unserved_load` output
- don't `add_min_hours_crit_ld_met_constraint` unless `min_resil_time_steps <= length(elecutil.outage_time_steps)`

## v0.2.0
### Added
- add support for custom ElectricLoad `loads_kw` input
- include existing capacity in microgrid upgrade cost
    - previously only had to pay to upgrade new capacity
- implement ElectricLoad `loads_kw_is_net` and `critical_loads_kw_is_net`
    - add existing PV production to raw load profile if `true`
- add `min_resil_time_steps` input and optional constraint for minimum time_steps that critical load must be met in every outage
### Fixed
- enforce storage cannot grid charge

## v0.1.1 Fix build.jl
deps/build.jl had a relative path dependency, fixed with an absolute path.

## v0.1.0 Initial release
This package is currently under development and only has a subset of capabilities of the REopt model used in the REopt API. For example, the Wind model, tiered electric utility tariffs, and piecewise linear cost curves are not yet modeled in this code. However this code is easier to use than the API (only dependencies are Julia and a solver) and has a novel model for uncertain outages.<|MERGE_RESOLUTION|>--- conflicted
+++ resolved
@@ -23,21 +23,10 @@
     ### Deprecated
     ### Removed
 
-<<<<<<< HEAD
-## Develop - 2023-03-01
-## Added
+
+## Develop - 2023-03-01 
+### Added 
 - Added `has_stacktrace` boolean which is returned with error messages and indicates if error is of type which contains stacktrace
-
-## Fixed
-- Fixed calculation of `year_one_coincident_peak_cost_before_tax` in **ElectricTariff** results to correctly calculate before-tax value. Previously, the after-tax value was being calculated for this field instead.
-- Fixed `outage_simulator` to work with sub-hourly outage simulation scenarios
-
-## Develop - 2023-02-02
-=======
-
-## Develop - 2023-02-22 
->>>>>>> e1f724e0
-### Added 
 - Constraint on wind sizing based on Site.land_acres
 - New Wind input **acres_per_kw**, defaults to 0.03
 - Descriptions/help text for many inputs and outputs
@@ -51,6 +40,8 @@
 - Round Hot and Cold TES size result to 0 digits
 - Use CoolProp to get water properties for Hot and Cold TES based on average of temperature inputs
 ### Fixed
+- Fixed calculation of `year_one_coincident_peak_cost_before_tax` in **ElectricTariff** results to correctly calculate before-tax value. Previously, the after-tax value was being calculated for this field instead.
+- Fixed `outage_simulator` to work with sub-hourly outage simulation scenarios
 - Fixed a bug which threw an error when providing time-series thermal load inputs in a scenario inputs .json.
 - Fixed calculation of ["Financial"]["lifecycle_om_costs_before_tax_bau"] (was previously showing after tax result)
 - Added **bau_annual_emissions_tonnes_SO2** to the bau_outputs dict in results.jl and removed duplicate **bau_annual_emissions_tonnes_NOx** result
