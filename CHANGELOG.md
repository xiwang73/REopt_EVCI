--- conflicted
+++ resolved
@@ -36,22 +36,15 @@
 - Refactored various functions to ensure **ProcessHeatLoad** is processed correctly in line with other heating loads.
 - When the URDB response `energyratestructure` has a "unit" value that is not "kWh", throw an error instead of averaging rates in each energy tier.
 - Refactored heating flow constraints to be in ./src/constraints/thermal_tech_constraints.jl instead of its previous separate locations in the storage and turbine constraints.
+- Changed default Financial **owner_tax_rate_fraction** and **offtaker_tax_rate_fraction** from 0.257 to 0.26 to align with API and user manual defaults. 
 ### Fixed
 - Updated the PV result **lifecycle_om_cost_after_tax** to account for the third-party factor for third-party ownership analyses.
 - Convert `max_electric_load_kw` to _Float64_ before passing to function `get_chp_defaults_prime_mover_size_class`
-<<<<<<< HEAD
 - Increased the big-M bound on maximum net metering benefit to prevent artificially low export benefits
 - Fixed a bug in which tier limits did not load correctly when the number of tiers vary by period in the inputs
 - Set a limit for demand and energy tier maxes to avoid errors returned by HiGHS due to numerical limits
-=======
+- Modified thermal waste heat constraints for heating technologies to avoid errors in waste heat results tracking.
 - Fixed a bug in which excess heat from one heating technology resulted in waste heat from another technology.
-- Modified thermal waste heat constraints for heating technologies to avoid errors in waste heat results tracking.
-
-## v0.46.2
-### Changed
-- When the URDB response `energyratestructure` has a "unit" value that is not "kWh", throw an error instead of averaging rates in each energy tier.
-- Changed default Financial **owner_tax_rate_fraction** and **offtaker_tax_rate_fraction** from 0.257 to 0.26 to align with API and user manual defaults. 
->>>>>>> bd391d80
 
 ## v0.46.1
 ### Changed
