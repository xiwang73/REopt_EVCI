--- conflicted
+++ resolved
@@ -31,17 +31,12 @@
 
 ## Develop
 ### Changed
-<<<<<<< HEAD
 - allow user to specify emissions_region in ElectricUtility, which is used instead of lat/long to look up AVERT data if emissions factors aren't provided by the user
-=======
-- Don't trigger GitHub 'Run test' workflow on a push that only changes README.md and/or CHANGELOG.md
-- Avoid triggering duplicate GitHub workflows. When pushing to a branch that's in a PR, only trigger tests on the push not on the PR sync also.
 ### Added
 - Add geothermal heat pump (`GHP`), also known as ground-source heat pump (GSHP), to the REopt model for serving heating and cooling loads (typically the benefits include electrifying the heating load and improving the efficiency of cooling).
     - The unregistered `GhpGhx` package (https://github.com/NREL/GhpGhx.jl) is a "conditional" dependency of REopt by using the Requires.jl package, and this package sizes the ground heat exchanger (GHE) and gets the hourly electric consumption of the `GHP` for the specified heating and cooling loads that it serves.
     - The `GhpGhx` module calls for sizing the GHE can only be done if you first "add https://github.com/NREL/GhpGhx.jl" to the environment and then load the package by "using GhpGhx" before running REopt with `GHP`.
     - The `GHP` size and dispatch of the different `GHP` options is pre-determined by the `GhpGhx` package, so the REopt model just chooses one or none of the `GHP` options with a binary decision variable.
->>>>>>> 5134e231
 
 ## v0.17.0
 ### Added
