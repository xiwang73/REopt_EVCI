--- conflicted
+++ resolved
@@ -23,15 +23,13 @@
     ### Deprecated
     ### Removed
 
-<<<<<<< HEAD
-## v0.47.0
+## Develop
 ### Fixed
 - Updated the PV O&M results output to account for the third-party factor for third-party ownership analyses.
-=======
+
 ## Develop
 ### Fixed
 - Convert `max_electric_load_kw` to _Float64_ before passing to function `get_chp_defaults_prime_mover_size_class`
->>>>>>> 80c0d629
 
 ## v0.46.1
 ### Changed
