--- conflicted
+++ resolved
@@ -48,11 +48,7 @@
 - Refactored various functions to ensure **ProcessHeatLoad** is processed correctly in line with other heating loads.
 - When the URDB response `energyratestructure` has a "unit" value that is not "kWh", throw an error instead of averaging rates in each energy tier.
 - Refactored heating flow constraints to be in ./src/constraints/thermal_tech_constraints.jl instead of its previous separate locations in the storage and turbine constraints.
-<<<<<<< HEAD
-- Changed default Financial **owner_tax_rate_fraction** and **offtaker_tax_rate_fraction** from 0.257 to 0.26 to align with API and user manual defaults. 
-=======
 - Changed default Financial **owner_tax_rate_fraction** and **offtaker_tax_rate_fraction** from 0.257 to 0.26 to align with API and user manual defaults.
->>>>>>> 4bd24d57
 ### Fixed
 - Updated the PV result **lifecycle_om_cost_after_tax** to account for the third-party factor for third-party ownership analyses.
 - Convert `max_electric_load_kw` to _Float64_ before passing to function `get_chp_defaults_prime_mover_size_class`
