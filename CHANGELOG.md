# Changelog
All notable changes to this project will be documented in this file.

The format is based on [Keep a Changelog](https://keepachangelog.com/en/1.0.0/),
and this project adheres to [Semantic Versioning](https://semver.org/spec/v2.0.0.html).

## Guidelines
- When making a Pull Request into `develop` start a new double-hash header for "Develop - YYYY-MM-DD"
- When making a Pull Request into `master` change "Develop" to the next version number

### Formatting
- Use **bold** markup for field and model names (i.e. **outage_start_time_step**)
- Use `code` markup for  REopt-specific file names, classes and endpoints (e.g. `src/REopt.jl`)
- Use _italic_ for code terms (i.e. _list_)
- Prepend change with tag(s) directing where it is in the repository:  
`src`,`constraints`,`*.jl`

Classify the change according to the following categories:
    
    ### Added
    ### Changed
    ### Fixed
    ### Deprecated
    ### Removed

<<<<<<< HEAD
## Develop
### Fixed
- Changed instances of indexing using i in 1:length() paradigm to use eachindex() or axes() instead because this is more robust
- In `src/core/urdb.jl`, ensure values from the "energyweekdayschedule" and "energyweekendschedule" arrays in the URDB response dictionary are converted to _Int_ before being used as indices
=======
## Develop 2024-01-16
### Fixed
- In `reopt.jl`, group objective function incentives (into **ObjectivePenalties**) and avoid directly modifying m[:Costs]. Previously, some of these were incorrectly included in the reported **Financial.lcc**. 
>>>>>>> b5288624

## v0.39.1
### Changed
- Changed testing suite from using Xpress to using HiGHS, an open-source solver.  This has led to a reduction in the number of tests due to incompatibility with indicator constraints.
### Fixed
- Fixed issue with running Wind on Windows: add execute permission for ssc.dll

## v0.39.0
### Added
- Added new technology `ElectricHeater` which uses electricity as input and provides heating as output; load balancing constraints have been updated accordingly

## v0.38.2
### Added 
- Added the following BAU outputs:  lifecycle_chp_standby_cost_after_tax, lifecycle_elecbill_after_tax, lifecycle_production_incentive_after_tax, lifecycle_outage_cost, lifecycle_MG_upgrade_and_fuel_cost
### Fixed
- Don't allow **Site** **min_resil_time_steps** input to be greater than the maximum value element in **ElectricUtility** **outage_durations**

## v0.38.1
### Fixed
- Fix CHP standby charge modeling - bad reference to pwf_e
- Avoid breaking backward compatibility with type declaration of (global) const urdb_api_key

## v0.38.0
### Changed
- Require NREL Developer API Key set as ENV["NREL_DEVELOPER_API_KEY"] = 'your API key' for PVWatts and Wind Toolkit

## v0.37.5
### Fixed
- Fixed AVERT emissions profiles for NOx. Were previously the same as the SO2 profiles. AVERT emissions profiles are currently generated from AVERT v3.2 https://www.epa.gov/avert/download-avert. See REopt User Manual for more information.
- Fix setting of equal demand tiers in scrub_urdb_demand_tiers!, which was previously causing an error. 
- When calling REopt.jl from a python environment using PyJulia and PyCall, some urdb_response fields get converted from a list-of-lists to a matrix type, when REopt.jl expects an array type. This fix adds checks on the type for two urdb_response fields and converts them to an array if needed.
- Update the outages dispatch results to align with CHP availability during outages

## v0.37.4
### Fixed
- Include `year` in creation of electric-only CHP for unavailability profile

## v0.37.3
### Changed
- Ignore `CHP` unavailability during stochastic, multiple outages; this is consistent with deterministic single outage

## v0.37.2
### Changed
- Do not enforce `CHP.min_turn_down_fraction` for outages

## v0.37.1
### Fixed
- CHP-only for multiple/stochastic outages
- Allow negative fuel_burn and thermal_prod intercepts for CPH
- Correct after_tax CHP results

## v0.37.0
### Added
- Added Bool attribute `is_electric_only` to CHP; if true, default installed and O&M costs are reduced by 25% and, for the reciprocating engine and combustion turbine prime movers, the federal ITC fraction is reduced to zero.
- Las Vegas CRB data was missing from ElectricLoad, but the climate_cities.shp file does not distinguish between Las Angeles and Las Vegas
### Changed
- Update `CHP.size_class` after heuristic size is determined based on size_class=0 guess (not input)
### Fixed
- Use the user-input `ExistingBoiler.efficiency` value for converting fuel input to thermal to preserve annual fuel energy input
- Fix heating loads monthly_mmbtu and addressable_load_fraction handling (type issues mostly)
- Bug fix for user-supplied 8760 WHL rates with tiered energy rate

## v0.36.0
### Changed
- Changed default values by prime mover for CHP technologies in `data/chp/chp_defaults.json`.  See user manual for details by prime mover and size class.
- Updated the package dependencies to be compatible with recent changes to HiGHS (for testing) and MathOptInterface
### Fixed
- The present worth factor for fuel (pwf_fuel) was not properly multiplying for lifecycle fuel costs

## v0.35.1
### Fixed
- Add GHP to proforma metrics for when GHP is evaluated (should have been there)
### Added
- Add different BAU outputs for heating and cooling systems

## v0.35.0
### Changed
- ANNUAL UPDATE TO DEFAULT VALUES. Changes outlined below with (old value) --> (new value). See user manual for references. 
  - Owner Discount rate, nominal (%): : **Financial** **owner_discount_rate_fraction** 0.0564	--> 0.0638
  - Offtaker Discount rate, nominal (%): **Financial**  **offtaker_discount_rate_fraction** 0.0564 --> 0.0638
  - Electricity cost escalation rate, nominal (%): **Financial** **elec_cost_escalation_rate_fraction** 0.019	--> 0.017
  - Existing boiler fuel cost escalation rate, nominal (%): **Financial**  **existing_boiler_fuel_cost_escalation_rate_fraction**	0.034	--> 0.015
  - Boiler fuel cost escalation rate, nominal (%): **Financial** **boiler_fuel_cost_escalation_rate_fraction**	0.034	--> 0.015
  - CHP fuel cost escalation rate, nominal (%): **Financial**  **chp_fuel_cost_escalation_rate_fraction**	0.034	--> 0.015
  - Generator fuel cost escalation rate, nominal (%): **Financial**  **generator_fuel_cost_escalation_rate_fraction**	0.027	--> 0.012
  - Array tilt – Ground mount, Fixed: **PV** **tilt** latitude	--> 20
  - O&M cost ($/kW/year): **PV** **om_cost_per_kw**	17	--> 18
  - System capital cost ($/kW): **PV** **installed_cost_per_kw**	1592	--> 1790
  - Energy capacity cost ($/kWh): **ElectricStorage** **installed_cost_per_kwh**	388	--> 455
  - Power capacity cost ($/kW): **ElectricStorage**	**installed_cost_per_kw**	775	--> 910
  - Energy capacity replacement cost ($/kWh): **ElectricStorage** **replace_cost_per_kwh**	220	--> 318
  - Power capacity replacement cost ($/kW): **ElectricStorage**	**replace_cost_per_kw**	440	--> 715
  - Fuel burn rate by generator capacity (gal/kWh): **Generator** **fuel_slope_gal_per_kwh**	0.076	--> removed and replaced with full and half-load efficiencies
  - Electric efficiency at 100% load (% HHV-basis): **Generator** **electric_efficiency_full_load**	N/A - new input	--> 0.322
  - Electric efficiency at 50% load (% HHV-basis): **Generator** **electric_efficiency_half_load**	N/A - new input	--> 0.322
  - Generator fuel higher heating value (HHV): **Generator** **fuel_higher_heating_value_kwh_per_gal**	N/A - new input	--> 40.7
  - System capital cost ($/kW): **Generator**  **installed_cost_per_kw** 500	--> $650 if the generator only runs during outages; $800 if it is allowed to run parallel with the grid; $880 for off-grid
  - Fixed O&M ($/kW/yr): **Generator** **om_cost_per_kw** Grid connected: 10 Off-grid: 20 --> Grid connected: 20 Off-grid: 10
  - System capital cost ($/kW) by Class: **Wind** **size_class_to_installed_cost**	residential - 5675 commercial - 4300 medium - 2766 large - 2239 --> residential - 6339 commercial - 4760 medium - 3137 large - 2386
  - O&M cost ($/kW/year): **Wind** **om_cost_per_kw** 35 --> 36
 
## v0.34.0
### Added
- Ability to run hybrid GHX sizing using **GhpGhx.jl** (automatic and fractional sizing)
- Added financial inputs for **GHP** and updated objective and results to reflect these changes
- Added central plant **GHP**
### Fixed
- Fix output of `get_tier_with_lowest_energy_rate(u::URDBrate)` to return an index and not cartesian coordinates for multi-tier energy rates.
- Updated **GHP** cost curve calculations so incentives apply to all GHP components
### Changed
- If a `REoptInputs` object solves with termination status infeasible, altert user and return a dictionary insteadof JuMP model

## v0.33.0
### Added
- Functionality to evaluate scenarios with Wind can in the ERP (`backup_reliability`)
- Dispatch data for outages: Wind, ElectricStorage SOC, and critical load
### Fixed
- Fix `backup_reliability_reopt_inputs(d, p, r)` so doesn't ignore `CHP` from REopt scenario
- In `backup_reliability_reopt_inputs(d, p, r)`, get `Generator` and `CHP` fuel related values from REopt results _Dict_ d and `REoptInputs` _struct_ p, unless the user overrides the REopt results by providing **generator_size_kw**
- Remove use of non-existent **tech_upgraded** `Outages` outputs, using **tech_microgrid_size_kw** instead
- Added missing **electric_storage_microgrid_upgraded** to `Outages` results
- Fix bug causing _InexactError_ in `num_battery_bins_default`
- Update docstrings in `backup_reliability.jl`
- Avoid supply > critical load during outages by changing load balance to ==
### Changed
- Updated REopt license
- Changed `backup_reliability` results key from **fuel_outage_survival_final_time_step** to **fuel_survival_final_time_step** for consistency with other keys

## v0.32.7
### Fixed
- Bugs in EASIUR health cost calcs
- Type handling for CoolingLoad monthly_tonhour input

## v0.32.6
### Changed
- Required **fuel_cost_per_mmbtu** for modeling **Boiler** tech, otherwise throw a handled error.
### Fixed
- Additional **SteamTurbine** defaults processing updates and bug fixes

## v0.32.5
### Changed
- Updated `get_existing_chiller_cop` function to accept scalar values instead of vectors to allow for faster API transactions.
- Refactored `backup_reliability.jl` to enable easier development: added conversion of all scalar generator inputs to vectors in `dictkeys_to_symbols` and reduced each functions with two versions (one with scalar and one with vector generator arguments) to a single version
- Simplify generator sizing logic in function `backup_reliability_reopt_inputs` (if user sets `generator_size_kw` or `num_generators`to 0, don't override based on REopt solution) and add a validation error
### Fixed
- Steamturbine defaults processing
- simulated_load monthly values processing
- Fixed incorrect name when accessing result field `Outages` **generator_microgrid_size_kw** in `outag_simulator.jl`

## v0.32.4
### Changed
- Consolidated PVWatts API calls to 1 call (previously 3 separate calls existed). API call occurs in `src/core/utils.jl/call_pvwatts_api()`. This function is called for PV in `src/core/production_factor.jl/get_production_factor(PV)` and for GHP in `src/core/scenario.jl`. If GHP and PV are evaluated together, the GHP PVWatts call for ambient temperature is also used to assign the pv.production_factor_series in Scenario.jl so that the PVWatts API does not get called again downstream in `get_production_factor(PV)`.  
- In `src/core/utils.jl/call_pvwatts_api()`, updated NSRDB bounds used in PVWatts query (now includes southern New Zealand)
- Updated PV Watts version from v6 to v8. PVWatts V8 updates the weather data to 2020 TMY data from the NREL NSRDB for locations covered by the database. (The NSRDB weather data used in PVWatts V6 is from around 2015.) See other differences at https://developer.nrel.gov/docs/solar/pvwatts/.
- Made PV struct mutable: This allows for assigning pv.production_factor_series when calling PVWatts for GHP, to avoid a extra PVWatts calls later.
- Changed unit test expected values due to update to PVWatts v8, which slightly changed expected PV production factors.
- Changed **fuel_avail_gal** default to 1e9 for on-grid scenarios (same as off-grid)
### Fixed
- Issue with using a leap year with a URDB rate - the URDB rate was creating energy_rate of length 8784 instead of intended 8760
- Don't double add adjustments to urdb rates with non-standard units
- Corrected `Generator` **installed_cost_per_kw** from 500 to 650 if **only_runs_during_grid_outage** is _true_ or 800 if _false_
- Corrected `SteamTurbine` defaults population from `get_steam_turbine_defaults_size_class()`

## v0.32.3
### Fixed
- Calculate **num_battery_bins** default in `backup_reliability.jl` based on battery duration to prevent significant discretization error (and add test)
- Account for battery (dis)charge efficiency after capping power in/out in `battery_bin_shift()`
- Remove _try_ _catch_ in `backup_reliability(d::Dict, p::REoptInputs, r::Dict)` so can see where error was thrown

## v0.32.2
### Fixed
- Fixed bug in multiple PVs pv_to_location dictionary creation. 
- Fixed bug in reporting of grid purchase results when multiple energy tiers are present.
- Fixed bug in TOU demand charge calculation when multiple demand tiers are present.

## v0.32.1
### Fixed
- In `backup_reliability.jl`:
    - Check if generator input is a Vector instead of has length greater than 1
    - Correct calculation of battery SOC adjustment in `fuel_use()` function
    - Correct outage time step survival condition in `fuel_use()` function
- Add test to ensure `backup_reliability()` gives the same results for equivalent scenarios (1. battery only and 2. battery plus generator with no fuel) and that the survival probability decreases monotonically with outage duration
- Add test to ensure `backup_reliability()` gives the same results as `simulate_outages()` when operational availability inputs are 1, probability of failure to run is 0, and mean time to failure is a very large number.

## v0.32.0
### Fixed
- Fixed calculation of `wind_kw_ac_hourly` in `outagesim/outage_simulator.jl`
- Add  a test of multiple outages that includes wind
- Add a timeout to PVWatts API call so that if it does not connect within 10 seconds, it will retry. It seems to always work on the first retry.

## v0.31.0
### Added
- Created and exported easiur_data function (returns health emissions costs and escalations) for the API to be able to call for it's easiur_costs endpoint
- Added docstrings for easiur_data and emissions_profiles

## v0.30.0
### Added
- `Generator` input **fuel_higher_heating_value_kwh_per_gal**, which defaults to the constant KWH_PER_GAL_DIESEL
### Changed
- Added more description to **production_factor_series inputs**
### Fixed
- Fixed spelling of degradation_fraction
- use push! instead of append() for array in core/cost_curve.jl
- Fixed calculation of batt_roundtrip_efficiency in outage_simulator.jl

## v0.29.0
### Added
- Add `CHP` `FuelUsed` and `FuelCost` modeling/tracking for stochastic/multi-outages
- Add `CHP` outputs for stochastic/multi-outages
### Changed
- Made outages output names not dynamic to allow integration into API
- Add missing units to outages results field names: **unserved_load_series_kw**, **unserved_load_per_outage_kwh**, **generator_fuel_used_per_outage_gal**
- Default `Financial` field **microgrid_upgrade_cost_fraction** to 0
- Add conditional logic to make `CHP.min_allowable_kw` 25% of `max_kw` if there is a conflicting relationship 
- Iterate on calculating `CHP` heuristic size based on average heating load which is also used to set `max_kw` if not given: once `size_class` is determined, recalculate using the efficiency numbers for that `size_class`.
### Fixed
- Fix non-handling of cost-curve/segmented techs in stochastic outages
- Fix issues with `simulated_load.jl` monthly heating energy input to return the heating load profile

## v0.28.1
### Added
- `emissions_profiles` function, exported for external use as an endpoint in REopt_API for the webtool/UI

## v0.28.0
### Changed 
- Changed Financial **breakeven_cost_of_emissions_reduction_per_tonnes_CO2** to **breakeven_cost_of_emissions_reduction_per_tonne_CO2**
- Changed `CHP.size_class` to start at 0 instead of 1, consistent with the API, and 0 represents the average of all `size_class`s
- Change `CHP.max_kw` to be based on either the heuristic sizing from average heating load (if heating) or peak electric load (if no heating, aka Prime Generator in the UI)
  - The "big_number" for `max_kw` was causing the model to take forever to solve and some erroneous behavior; this is also consistent with the API to limit max_kw to a reasonable number
### Added 
- Added previously missing Financial BAU outputs: **lifecycle_om_costs_before_tax**, **lifecycle_om_costs_after_tax**, **year_one_om_costs_before_tax**
### Fixed
- Fixed if statement to determing ElectricLoad "year" from && to ||, so that defaults to 2017 if any CRB input is used
    
## v0.27.0
### Added
- Energy Resilience Performance tool: capability to model limited reliability of backup generators and RE, and calculate survival probability metrics during power outages for a DER scenario
- Exported `backup_reliability` function to run the reliability based calculations
### Changed
- Changed `Generator` inputs **fuel_slope_gal_per_kwh** and **fuel_intercept_gal_per_hr** to **electric_efficiency_full_load** and **electric_efficiency_half_load** to represent the same fuel burn curve in a different way consistent with `CHP`

## v0.26.0
### Added 
- Added `has_stacktrace` boolean which is returned with error messages and indicates if error is of type which contains stacktrace
- Constraint on wind sizing based on Site.land_acres
- New Wind input **acres_per_kw**, defaults to 0.03
- Descriptions/help text for many inputs and outputs
- Add and modify the `GHP` results to align with the existing/expected results from the v2 REopt_API
- Add `CSV` and `DataFrames` packages to REopt.jl dependencies 
### Changed
- Update REopt.jl environment to Julia v1.8
- Changed default **year** in ElectricLoad to be 2017 if using a CRB model and 2022 otherwise. 
- Removed default year in URDBrate() functions, since year is always supplied to this function.
- In `scenario.jl`, `change heating_thermal_load_reduction_with_ghp_kw` to `space_heating_thermal_load_reduction_with_ghp_kw` to be more explicit
- Round Hot and Cold TES size result to 0 digits
- Use CoolProp to get water properties for Hot and Cold TES based on average of temperature inputs
### Fixed
- `Wind` evaluations with BAU - was temporarily broken because of an unconverted **year_one** -> **annual** expected name
- Fixed calculation of **year_one_coincident_peak_cost_before_tax** in `ElectricTariff` results to correctly calculate before-tax value. Previously, the after-tax value was being calculated for this field instead.
- Fixed `outage_simulator` to work with sub-hourly outage simulation scenarios
- Fixed a bug which threw an error when providing time-series thermal load inputs in a scenario inputs .json.
- Fixed calculation of ["Financial"]["lifecycle_om_costs_before_tax_bau"] (was previously showing after tax result)
- Added **bau_annual_emissions_tonnes_SO2** to the bau_outputs dict in results.jl and removed duplicate **bau_annual_emissions_tonnes_NOx** result
### Removed
- Removed duplicate **thermal_production_hot_water_or_steam** field from the absorption chiller defaults response dictionary. 

## v0.25.0
### Added
- multi-node MPC modeling capability
- more MPC outputs (e.g. Costs, ElectricStorage.to_load_series_kw)
- throw error if outage_durations and outage_probabilities not the same length
- throw error if length of outage_probabilities is >= 1 and sum of outage_probabilities is not equal to 1
- small incentive to minimize unserved load in each outage, not just the max over outage start times (makes expected outage results more realist and fixes same inputs giving different results)
- add `Outages` output **generator_fuel_used_per_outage** which is the sum over backup generators
### Changed
- remove _series from non-timeseries outage output names
- make the use of _ in multiple outages output names consistent
- updates multiple outage test values that changed due to fixing timestep bug
- Updated the following default values:
   - PV, Wind, Storage, CHP, GHP, Hot Water Storage, Cold Water Storage, Electric Storage: **federal_itc_fraction(PV,Wind, CHP,GHP)** and **total_itc_fraction(Hot Water Storage, Cold Water Storage, Electric Storage)** to 0.3 (30%)
   - PV, Wind, Storage, CHP, GHP, Hot Water Storage, Cold Water Storage, Electric Storage: **macrs_bonus_fraction** to 0.8 (80%)
   - Hot Water Storage and Cold Water Storage: **macrs_itc_reduction** to 0.5 (50%)
   - Hot Water Storage and Cold Water Storage: **macrs_option_years** to 7 years
### Fixed
- PV results for all multi-node scenarios
- MPC objective definition w/o ElectricStorage
- fixed mulitple outages timestep off-by-one bug
### Removed 
- Wind ITC no longer determined based on size class. Removed all size class dependencies from wind.jl

## v0.24.0
### Changed
- Major name change overall for outputs/results. Changed energy-related outputs with "year_one" in name to "annual" to reflect that they are actually average annual output values. Changed any "average_annual" naming to "annual" to simplify. Changed `to_tes` and `to_battery` outputs to `to_storage` for consistency
### Added 
- Added **thermal_production_series_mmbtu_per_hour** to CHP results. 
### Removed 
- Removed `Wind` and `Generator` outputs **year_one_energy_produced_kwh** since these techs do not include degradation

## v0.23.0
### Added
- Add **REoptLogger** type of global logger with a standard out to the console and to a dictionary
    - Instantiate `logREopt` as the global logger in `__init()__` function call as a global variable
    - Handle Warn or Error logs to save them along with information on where they occurred
    - Try-catch `core/reopt.jl -> run_reopt()` functions. Process any errors when catching the error.
    - Add Warnings and Errors from `logREopt` to results dictionary. If error is unhandled in REopt, include a stacktrace
    - Add a `status` of `error` to results for consistency
    - Ensure all error text is returned as strings for proper handling in the API
- Add `handle_errors(e::E, stacktrace::V) where {E <: Exception, V <: Vector}` and `handle_errors()` to `core/reopt.jl` to include info, warn and errors from REopt input data processing, optimization, and results processing in the returned dictionary.
- Tests for user-inputs of `ElectricTariff` `demand_lookback_months` and `demand_lookback_range` 
### Changed
- `core/reopt.jl` added try-catch statements to call `handle_errors()` when there is a REopt error (handled or unhandled) and return it to the requestor/user.
### Fixed
- URDB lookback was not incorporated based on the descriptions of how the 3 lookback variables should be entered in the code. Modified `parse_urdb_lookback_charges` function to correct.
- TOU demand for 15-min load was only looking at the first 8760 timesteps.
- Tiered energy rates jsons generated by the webtool errored and could not run.
- Aligned lookback parameter names from URDB with API

## v0.22.0
### Added
- Simulated load function which mimicks the REopt_API /simulated_load endpoint for getting commercial reference building load data from annual or monthly energy data, or blended/hybrid buildings
- `AbsorptionChiller` default values for costs and thermal coefficient of performance (which depend on maximum cooling load and heat transfer medium)
### Changed
- Pruned the unnecessary chp_defaults data that were either zeros or not dependent on `prime_mover` or `size_class`, and reorganized the CHP struct.

## v0.21.0
### Changed
For `CHP` and `SteamTurbine`, the `prime_mover` and/or `size_class` is chosen (if not input) based on the average heating load and the type of heating load (hot water or steam).
 - This logic replicates the current REopt webtool behavior which was implemented based on CHP industry experts, effectively syncing the webtool and the REopt.jl/API behavior.
 - This makes `prime_mover` **NOT** a required input and avoids a lot of other required inputs if `prime_mover` is not input.
 - The two functions made for `CHP` and `SteamTurbine` are exported in `REopt.jl` so they can be exposed in the API for communication with the webtool (or other API users).
### Removed 
`ExistingBoiler.production_type_by_chp_prime_mover` because that is no longer consistent with the logic added above.
 - The logic from 1. is such that `ExistingBoiler.production_type` determines the `CHP.prime_mover` if not specified, not the other way around.
 - If `ExistingBoiler.production_type` is not input, `hot_water` is used as the default.

## v0.20.1
### Added
- `CoolingLoad` time series and annual summary data to results
- `HeatingLoad` time series and annual summary data to results

## v0.20.0
### Added
- `Boiler` tech from the REopt_API (known as NewBoiler in API)
- `SteamTurbine` tech from the REopt_API
### Changed
- Made some modifications to thermal tech results to be consistent with naming conventions of REopt.jl
### Fixed
- Bug for scalar `ElectricTariff.wholesale_rate`
- Bug in which CHP could not charge Hot TES

## v0.19.0
### Changed
The following name changes were made: 
- Change "pct" to "rate_fraction" for "discount", "escalation", names containing "tax_pct" (financial terms)
- Change "pct" to "fraction" for all other variable names (e.g., "min_soc", "min_turndown_")
- Change `prod_factor_series` to `production_factor_series` and rename some internal methods and variables to match
- Change four (4) CHP input field names to spell out `electric` (from `elec`) and `efficiency` (from `effic`) for electric and thermal efficiencies
### Added
- Add schedule-based `FlatLoad`s which take the annual or monthly energy input and create a load profile based on the specified type of schedule. The load is "flat" (the same) for all hours within the chosen schedule.
- Add `addressable_load_fraction` inputs for `SpaceHeatingLoad` and `DomesticHotWaterLoad` which effectively ignores a portion of the entered loads. These inputs can be scalars (applied to all time steps of the year), monthly (applied to the timesteps of each month), or of length 8760 * `time_steps_per_hour`.
- Add a validation error for cooling in the case that the cooling electric load is greater than the total electric load.
  
## v0.18.1
### Removed
- **include_climate_in_objective**, **pwf_emissions_cost_CO2_grid**, and **pwf_emissions_cost_CO2_onsite** unnecessarily included in Site results

## v0.18.0
### Added
- Add geothermal heat pump (`GHP`), also known as ground-source heat pump (GSHP), to the REopt model for serving heating and cooling loads (typically the benefits include electrifying the heating load and improving the efficiency of cooling).
    - The unregistered `GhpGhx` package (https://github.com/NREL/GhpGhx.jl) is a "conditional" dependency of REopt by using the Requires.jl package, and this package sizes the ground heat exchanger (GHE) and gets the hourly electric consumption of the `GHP` for the specified heating and cooling loads that it serves.
    - The `GhpGhx` module calls for sizing the GHE can only be done if you first "add https://github.com/NREL/GhpGhx.jl" to the environment and then load the package by "using GhpGhx" before running REopt with `GHP`.
    - The `GHP` size and dispatch of the different `GHP` options is pre-determined by the `GhpGhx` package, so the REopt model just chooses one or none of the `GHP` options with a binary decision variable.
### Changed
- Change default value for `wind.jl` **operating_reserve_required_pct** from 0.1 to 0.5 (only applicable when **off_grid_flag**=_True_.)
- allow user to specify emissions_region in ElectricUtility, which is used instead of lat/long to look up AVERT data if emissions factors aren't provided by the user
- Updated results keys in `results/absorption_chiller.jl`
### Fixed
- Add **wholesale_rate** and **emissions_factor_series_lb_\<pollutant\>_per_kwh** inputs to the list of inputs that `dictkeys_tosymbols()` tries to convert to type _Array{Real}_. Due to serialization, when list inputs come from the API, they are of type _Array{Any}_ so must be converted to match type required by the constructors they are passed to.
- Fixed bug in calcuation of power delivered to cold thermal storage by the electric chiller in `results/existing_chiller.jl`.

## v0.17.0
### Added
- Emissions
    - add emissions factors for CO2, NOx, SO2, and PM25 to inputs of all fuel burning technologies
    - add emissions factor series for CO2, NOx, SO2, and PM25 to `ElectricUtility` inputs and use [AVERT v3.2](https://www.epa.gov/avert/download-avert) (2021 data) if not provided
    - add `include_climate_in_objective` and `include_health_in_objective` to `Settings` inputs
    - constrain CO2 emissions based on `CO2_emissions_reduction_min_pct`, `CO2_emissions_reduction_max_pct`, and `include_exported_elec_emissions_in_total` added to `Site` inputs
    - add emissions costs to `Financial` inputs and use EASIUR data for NOx, SO2, and PM25 if not provided
    - report emissions and their cost in `Site` (on-site and total) and `ElectricUtility` (grid) results
    - calculate `breakeven_cost_of_emissions_reduction_per_tonnes_CO2` for `Financial` results
- Renewable energy percentage
    - calculate renewable energy percentage (electric only and total) and add to `Site` results
    - add `renewable_electricity_min_pct`, `renewable_electricity_max_pct`, and `include_exported_renewable_electricity_in_total` to `Site` inputs
    - add `fuel_renewable_energy_pct` input for all fuel burning technologies
    - constrain renewable electricity percentage based on user inputs
- Add "Emissions and Renewable Energy Percent" testset
### Changed
- Allow Wind tech to be included when `off_grid_flag` is true
- Add `operating_reserve_required_pct` to Wind struct and incorporate wind into operating reserve constraints
- Add hot, cold TES results for MPC model
- Update documentation and add `docs/devdeploy.jl` to locally host the REopt.jl documentation 
- Make `ExistingBoiler` `fuel_cost_per_mmbtu` a required input
- In `production_factor.jl`, include lat-long coordinates if-statement to determine whether the "nsrdb" dataset should be used in call to PVWatts. Accounts for recent updates to NSRDB data used by PVWatts (v6). If outside of NSRDB range, use "intl" (international) dataset.
- Don't trigger GitHub 'Run test' workflow on a push that only changes README.md and/or CHANGELOG.md
- Avoid triggering duplicate GitHub workflows. When pushing to a branch that's in a PR, only trigger tests on the push not on the PR sync also.
### Fixed
- Bug fix to constrain dvCurtail in `time_steps_without_grid`
- Bug fix to report accurate wind ["year_one_to_load_series_kw"] in results/wind.jl (was previously not accounting for curtailed wind)

## v0.16.2
### Changed
- Update PV defaults to tilt=10 for rooftop, tilt = abs(lat) for ground mount, azimuth = 180 for northern lats, azimuth = 0 for southern lats.
### Fixed
- bug fix for Generator inputs to allow for time_steps_per_hour > 1
- change various `Float64` types to `Real` to allow integers too

## v0.16.1
### Fixed
- bug fix for outage simulator when `microgrid_only=true`

## v0.16.0
### Added
Allows users to model "off-grid" systems as a year-long outage: 
- add flag to "turn on" off-grid modeling `Settings.off_grid_flag` 
- when `off_grid_flag` is "true", adjust default values in core/ `electric_storage`, `electric_load`, `financial`, `generator`, `pv` 
- add operating reserve requirement inputs, outputs, and constraints based on load and PV generation 
- add minimum load met percent input and constraint
- add generator replacement year and cost (for off-grid and on-grid) 
- add off-grid additional annual costs (tax deductible) and upfront capital costs (depreciable via straight line depreciation)
### Changed
Name changes: 
- consistently append `_before_tax` and `_after_tax` to results names 
- change all instances of `timestep` to `time_step` and `timesteps` to `time_steps`
Other changes:
- report previously missing lcc breakdown components, all reported in `results/financial.jl`  
- change variable types from Float to Real to allow users to enter Ints (where applicable)
- `year_one_coincident_peak_cost_after_tax` is now correctly multiplied by `(1 - p.s.financial.offtaker_tax_pct)`

## v0.15.2
### Fixed
- bug fix for 15 & 30 minute electric, heating, and cooling loads
- bug fix for URDB fixed charges
- bug fix for default `Wind` `installed_cost_per_kw` and `federal_itc_pct`

## v0.15.1
### Added
- add `AbsorptionChiller` technology
- add `ElectricStorage.minimum_avg_soc_fraction` input and constraint

## v0.15.0
### Fixed
- bug fix in outage_simulator
### Changed
- allow Real Generator inputs (not just Float64)
- add "_series" to "Outages" outputs that are arrays [breaking]

## v0.14.0
### Changed
- update default values from v2 of API [breaking]
### Added
- add ElectricStorage degradation accounting and maintenance strategies
- finish cooling loads

## v0.13.0
### Added
- add FlexibleHVAC model (still testing)
- start thermal energy storage modeling
- add `ExistingBoiler` and `ExistingChiller`
- add `MPCLimits` inputs:
    - `grid_draw_limit_kw_by_time_step`
    - `export_limit_kw_by_time_step`
### Changed
- refactor `Storage` as `ElectricStorage`
### Fixed
- fix bugs for time_steps_per_hour != 1


## v0.12.4
### Removed
- rm "Lite" from docs
### Changed
- prioritize `urdb_response` over `urdb_label` in `ElectricTariff`

## v0.12.3
### Added
- add utils for PVwatts: `get_ambient_temperature` and `get_pvwatts_prodfactor`

## v0.12.2
### Added
- add CHP technology, including supplementary firing
- add URDB "sell" value from `energyratestructure` to wholesale rate
- update docs
### Changed
- allow annual or monthly energy rate w/o demand rate
- allow integer latitude/longitude

## v0.12.1
### Added
- add ExistingBoiler and CRB heating loads

## v0.12.0
### Changed
- change all output keys starting with "total_" or "net_" to "lifecycle_" (except "net_present_cost")
- update pv results for single PV in an array
### Fixed
- bug fix in urdb.jl when rate_name not found

## v0.11.0
### Added
- add ElectricLoad.blended_doe_reference_names & blended_doe_reference_percents
- add ElectricLoad.monthly_totals_kwh builtin profile scaling
- add ElectricTariff inputs: `add_monthly_rates_to_urdb_rate`, `tou_energy_rates_per_kwh`, 
    `add_tou_energy_rates_to_urdb_rate`, `coincident_peak_load_charge_per_kw`, `coincident_peak_load_active_time_steps`
### Fixed
- handle multiple PV outputs

## v0.10.0
### Added
- add modeling capability for tiered rates (energy, TOU demand, and monthly demand charges)
    - all of these tiered rates require binaries, which are conditionally added to the model
- add modeling capability for lookback demand charges
- add more outputs from the API (eg. `initial_capital_costs`)
- add option to run Business As Usual scenario in parallel with optimal scenario (default is `true`)
- add incentives (and cost curves) to `Wind` and `Generator`
### Changed
- removed "_us_dollars" from all names and generally aligned names with API
- renamed `outage_start(end)_time_step` to `outage_start(end)_time_step`
### Fixed
- fixed bug in URDB fixed charges

## v0.9.0
### Changed
- `ElectricTariff.NEM` boolean is now determined by `ElectricUtility.net_metering_limit_kw` (true if limit > 0)
### Added
- add `ElectricUtility` inputs for `net_metering_limit_kw` and `interconnection_limit_kw`
- add binary choice for net metering vs. wholesale export
- add `ElectricTariff.export_rate_beyond_net_metering_limit` input (scalar or vector allowed)
- add `can_net_meter`, `can_wholesale`, `can_export_beyond_nem_limit` tech inputs (`PV`, `Wind`, `Generator`)

## v0.8.0
### Added
- add `Wind` module, relying on System Advisor Model Wind module for production factors and Wind Toolkit for resource data
- new `ElectricTariff` input options:
    - `urdb_utility_name` and `urdb_rate_name`
    - `blended_annual_energy_rate` and `blended_annual_demand_rate`
- add two capabilities that require binary variables:
    - tax, production, and capacity incentives for PV (compatible with any energy generation technology)
    - technology cost curve modeling capability
    - both of these capabilities are only used for the technologies that require them (based on input values), unlike the API which always models these capabilities (and therefore always includes the binary variables).
- Three new tests: Wind, Blended Tariff and Complex Incentives (which aligns with API results)
### Changed
- `cost_per_kw[h]` input fields are now `installed_cost_per_kw[h]` to distinguish it from other costs like `om_cost_per_kw[h]`
- Financial input field refactored: `two_party_ownership` -> `third_party_ownership`
- `total_itc_pct` -> `federal_itc_pct` on technology inputs

## v0.7.3
### Fixed
- outage results processing would fail sometimes when an integer variable was not exact (e.g. 1.000000001)
- fixed `simulate_outages` for revised results formats (key names changed to align with the REopt API)

## v0.7.2
### Added
- add PV.production_factor_series input (can skip PVWatts call)
- add `run_mpc` capability, which dispatches DER for minimum energy cost over an arbitrary time horizon

## v0.7.1
### Fixed
- ElectricLoad.city default is empty string, must be filled in before annual_kwh look up

## v0.7.0
### Removed
- removed Storage.can_grid_export
### Added
- add optional integer constraint to prevent simultaneous export and import of power
- add warnings when adding integer variables
- add ability to add LinDistFlow constraints to multinode models
### Changed
- no longer require `ElectricLoad.city` input (look up ASHRAE climate zone from lat/lon)
- compatible with Julia 1.6

## v0.6.0
### Added
- add multi-node (site) capability for PV and Storage
- started documentation process using Github Pages and Documenter.jl
### Changed
- restructured outputs to align with the input structure, for example top-level keys added for `ElectricTariff` and `PV` in the outputs

## v0.5.3
### Changed
- compatible with Julia 1.5

## v0.5.2
### Fixed
- outage_simulator.jl had bug with summing over empty `Any[]`
### Added
- add optional `microgrid_only` arg to simulate_outages

## v0.5.1
### Added
- added outage dispatch outputs and speed up their derivation
### Removed
- removed redundant generator minimum turn down constraint

## v0.5.0
### Fixed
- handle missing input key for `year_one_soc_series_pct` in `outage_simulator` 
- remove erroneous `total_unserved_load = 0` output
- `dvUnservedLoad` definition was allowing microgrid production to storage and curtailment to be double counted towards meeting critical load
### Added
- add `unserved_load_per_outage` output

## v0.4.1
### Fixed
- removed `total_unserved_load` output because it can take hours to generate and can error out when outage indices are not consecutive
### Added
- add @info for time spent processing results

## v0.4.0
### Added
- add `simulate_outages` function (similar to REopt API outage simulator)
- removed MutableArithmetics package from Project.toml (since JuMP now has method for `value(::MutableArithmetics.Zero)`)
- add outage related outputs:
    - Generator_mg_kw
    - mg_Generator_upgrade_cost
    - mg_Generator_fuel_used
    - mg_PV_upgrade_cost
    - mg_storage_upgrade_cost
    - dvUnservedLoad array
    - max_outage_cost_per_outage_duration
### Changed
- allow value_of_lost_load_per_kwh values to be subtype of Real (rather than only Real)
- add `run_reopt` method for scenario Dict

## v0.3.0
### Added
- add separate decision variables and constraints for microgrid tech capacities
    - new Site input `mg_tech_sizes_equal_grid_sizes` (boolean), when `false` the microgrid tech capacities are constrained to be <= the grid connected tech capacities
### Fixed
- allow non-integer `outage_probabilities`
- correct `total_unserved_load` output
- don't `add_min_hours_crit_ld_met_constraint` unless `min_resil_time_steps <= length(elecutil.outage_time_steps)`

## v0.2.0
### Added
- add support for custom ElectricLoad `loads_kw` input
- include existing capacity in microgrid upgrade cost
    - previously only had to pay to upgrade new capacity
- implement ElectricLoad `loads_kw_is_net` and `critical_loads_kw_is_net`
    - add existing PV production to raw load profile if `true`
- add `min_resil_time_steps` input and optional constraint for minimum time_steps that critical load must be met in every outage
### Fixed
- enforce storage cannot grid charge

## v0.1.1 Fix build.jl
deps/build.jl had a relative path dependency, fixed with an absolute path.

## v0.1.0 Initial release
This package is currently under development and only has a subset of capabilities of the REopt model used in the REopt API. For example, the Wind model, tiered electric utility tariffs, and piecewise linear cost curves are not yet modeled in this code. However this code is easier to use than the API (only dependencies are Julia and a solver) and has a novel model for uncertain outages.<|MERGE_RESOLUTION|>--- conflicted
+++ resolved
@@ -23,16 +23,11 @@
     ### Deprecated
     ### Removed
 
-<<<<<<< HEAD
-## Develop
-### Fixed
+## Develop 2024-01-16
+### Fixed
+- In `reopt.jl`, group objective function incentives (into **ObjectivePenalties**) and avoid directly modifying m[:Costs]. Previously, some of these were incorrectly included in the reported **Financial.lcc**. 
 - Changed instances of indexing using i in 1:length() paradigm to use eachindex() or axes() instead because this is more robust
 - In `src/core/urdb.jl`, ensure values from the "energyweekdayschedule" and "energyweekendschedule" arrays in the URDB response dictionary are converted to _Int_ before being used as indices
-=======
-## Develop 2024-01-16
-### Fixed
-- In `reopt.jl`, group objective function incentives (into **ObjectivePenalties**) and avoid directly modifying m[:Costs]. Previously, some of these were incorrectly included in the reported **Financial.lcc**. 
->>>>>>> b5288624
 
 ## v0.39.1
 ### Changed
