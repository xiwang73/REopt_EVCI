--- conflicted
+++ resolved
@@ -139,13 +139,8 @@
                         ==
                         (p.s.dhw_load.loads_kw[ts] + p.s.space_heating_load.loads_kw[ts])
                         + sum(m[Symbol("dvProductionToWaste"*_n)][t,ts] for t in p.techs.chp) +
-<<<<<<< HEAD
-                        sum(m[:dvProductionToStorage][b,t,ts] for b in p.s.storage.types.hot, t in p.techs.heating)  +
+                        sum(m[:dvProductionToStorage][b,t,ts] for b in p.s.storage.types.hot, t in union(p.techs.boiler, p.techs.chp))  +
                         sum(m[Symbol("dvThermalProduction"*_n)][t,ts] / p.thermal_cop[t] for t in p.techs.absorption_chiller) 
-=======
-                        sum(m[:dvProductionToStorage][b,t,ts] for b in p.s.storage.types.hot, t in union(p.techs.boiler, p.techs.chp))  #+
-                        # sum(m[Symbol("dvThermalProduction"*_n)][t,ts] for t in p.AbsorptionChillers) / p.AbsorptionChillerCOP
->>>>>>> c999e226
                 )
             # end
 
