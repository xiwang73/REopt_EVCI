--- conflicted
+++ resolved
@@ -145,71 +145,25 @@
                 )
             # end
 
-        ##Constraint (5a): Cold thermal loads
-        # if !isempty(p.CoolingTechs)
-        # 	@constraint(m, ColdThermalLoadCon[ts in p.time_steps],
-        # 			sum(p.production_factor[t,ts] * m[Symbol("dvThermalProduction"*_n)][t,ts] for t in p.CoolingTechs) +
-        # 			sum(m[:dvDischargeFromStorage][b,ts] for b in p.s.storage.types.cold) ==
-        # 			p.CoolingLoad[ts] -
-        # 			sum(p.GHPCoolingThermalServed[g,ts] * m[:binGHP][g] for g in p.GHPOptions) +
-        # 			sum(m[:dvProductionToStorage][b,t,ts] for b in p.s.storage.types.cold, t in p.CoolingTechs)
-        # 	)
-        # end
         end
-        
-<<<<<<< HEAD
-        # if !isempty(p.SteamTurbineTechs)
-        #     @constraint(m, HotThermalLoadCon[ts in p.time_steps],
-        #             # sum(m[Symbol("dvThermalProduction"*_n)][t,ts] - m[:dvThermalToSteamTurbine][t,ts] for t in p.techs.chp) +
-        #             # sum(m[Symbol("dvThermalProduction"*_n)][t,ts] for t in p.SteamTurbineTechs) +
-        #             sum(p.production_factor[t,ts] * (m[Symbol("dvThermalProduction"*_n)][t,ts] - m[:dvThermalToSteamTurbine][t,ts]) for t in p.techs.boiler)
-        #             # + sum(p.GHPHeatingThermalServed[g,ts] * m[:binGHP][g] for g in p.GHPOptions)
-        #             # + sum(m[:dvDischargeFromStorage][b,ts] for b in p.s.storage.types.hot) 
-        #             ==
-        #             p.HeatingLoad[ts] * p.s.existing_boiler.efficiency
-        #             # + sum(m[:dvProductionToWaste][t,ts] for t in p.techs.chp) +
-        #             # sum(m[:dvProductionToStorage][b,t,ts] for b in p.s.storage.types.hot, t in p.techs.heating) +
-        #             # sum(m[Symbol("dvThermalProduction"*_n)][t,ts] for t in p.AbsorptionChillers) / p.AbsorptionChillerCOP
-        #     )
-        # else
-            @constraint(m, [ts in p.time_steps],
-                    sum(m[Symbol("dvThermalProduction"*_n)][t,ts] for t in p.techs.chp) +
-                    sum(m[Symbol("dvThermalProduction"*_n)][t, ts] for t in p.techs.boiler)
-                    # TODO do all thermal techs have production_factor = 1 ? get rid of it if so
-                    + sum(m[:dvDischargeFromStorage][b,ts] for b in p.s.storage.types.hot)
-                    # + sum(p.GHPHeatingThermalServed[g,ts] * m[:binGHP][g] for g in p.GHPOptions)
-                    ==
-                    (p.s.dhw_load.loads_kw[ts] + p.s.space_heating_load.loads_kw[ts])
-                    + sum(m[Symbol("dvProductionToWaste"*_n)][t,ts] for t in p.techs.chp) +
-                    sum(m[:dvProductionToStorage][b,t,ts] for b in p.s.storage.types.hot, t in p.techs.heating)  #+
-                    # sum(m[Symbol("dvThermalProduction"*_n)][t,ts] for t in p.AbsorptionChillers) / p.AbsorptionChillerCOP
-            )
-        # end
 
-	##Constraint (5a): Cold thermal loads
-	# if !isempty(p.techs.cooling)
-	# 	@constraint(m, ColdThermalLoadCon[ts in p.time_steps],
-	# 			sum(p.production_factor[t,ts] * m[Symbol("dvThermalProduction"*_n)][t,ts] for t in p.techs.cooling) +
-	# 			sum(m[:dvDischargeFromStorage][b,ts] for b in p.s.storage.types.cold) ==
-	# 			p.CoolingLoad[ts] -
-	# 			sum(p.GHPCoolingThermalServed[g,ts] * m[:binGHP][g] for g in p.GHPOptions) +
-	# 			sum(m[:dvProductionToStorage][b,t,ts] for b in p.s.storage.types.cold, t in p.techs.cooling)
-	# 	)
-	# end
+        if !isempty(p.techs.cooling)
+            
+            ##Constraint (5a): Cold thermal loads
+            # if !isempty(p.CoolingTechs)
+            # 	@constraint(m, ColdThermalLoadCon[ts in p.time_steps],
+            # 			sum(p.production_factor[t,ts] * m[Symbol("dvThermalProduction"*_n)][t,ts] for t in p.CoolingTechs) +
+            # 			sum(m[:dvDischargeFromStorage][b,ts] for b in p.s.storage.types.cold) ==
+            # 			p.CoolingLoad[ts] -
+            # 			sum(p.GHPCoolingThermalServed[g,ts] * m[:binGHP][g] for g in p.GHPOptions) +
+            # 			sum(m[:dvProductionToStorage][b,t,ts] for b in p.s.storage.types.cold, t in p.CoolingTechs)
+            # 	)
+            # end
 
-    # TODO do we need production_factor for chillers?
-    elseif !isempty(p.techs.cooling)
-        @constraint(m, [ts in p.time_steps],
-            sum(m[Symbol("dvThermalProduction"*_n)][t, ts] for t in p.techs.cooling) ==
-            p.s.cooling_load.loads_kw_thermal[ts]
-        )
-=======
-        if !isempty(p.techs.cooling)
             @constraint(m, [ts in p.time_steps_with_grid],
                 sum(m[Symbol("dvThermalProduction"*_n)][t, ts] for t in p.techs.cooling) ==
                 p.s.cooling_load.loads_kw_thermal[ts]
             )
         end
->>>>>>> 2abd4844
     end
 end