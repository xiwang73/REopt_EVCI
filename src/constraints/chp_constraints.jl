# *********************************************************************************
# REopt, Copyright (c) 2019-2020, Alliance for Sustainable Energy, LLC.
# All rights reserved.
#
# Redistribution and use in source and binary forms, with or without modification,
# are permitted provided that the following conditions are met:
#
# Redistributions of source code must retain the above copyright notice, this list
# of conditions and the following disclaimer.
#
# Redistributions in binary form must reproduce the above copyright notice, this
# list of conditions and the following disclaimer in the documentation and/or other
# materials provided with the distribution.
#
# Neither the name of the copyright holder nor the names of its contributors may be
# used to endorse or promote products derived from this software without specific
# prior written permission.
#
# THIS SOFTWARE IS PROVIDED BY THE COPYRIGHT HOLDERS AND CONTRIBUTORS "AS IS" AND
# ANY EXPRESS OR IMPLIED WARRANTIES, INCLUDING, BUT NOT LIMITED TO, THE IMPLIED
# WARRANTIES OF MERCHANTABILITY AND FITNESS FOR A PARTICULAR PURPOSE ARE DISCLAIMED.
# IN NO EVENT SHALL THE COPYRIGHT HOLDER OR CONTRIBUTORS BE LIABLE FOR ANY DIRECT,
# INDIRECT, INCIDENTAL, SPECIAL, EXEMPLARY, OR CONSEQUENTIAL DAMAGES (INCLUDING,
# BUT NOT LIMITED TO, PROCUREMENT OF SUBSTITUTE GOODS OR SERVICES; LOSS OF USE,
# DATA, OR PROFITS; OR BUSINESS INTERRUPTION) HOWEVER CAUSED AND ON ANY THEORY OF
# LIABILITY, WHETHER IN CONTRACT, STRICT LIABILITY, OR TORT (INCLUDING NEGLIGENCE
# OR OTHERWISE) ARISING IN ANY WAY OUT OF THE USE OF THIS SOFTWARE, EVEN IF ADVISED
# OF THE POSSIBILITY OF SUCH DAMAGE.
# *********************************************************************************
function add_chp_fuel_burn_constraints(m, p; _n="")
    # Fuel burn slope and intercept
    fuel_burn_full_load = 1.0 / p.s.chp.electric_efficiency_full_load  # [kWt/kWe]
    fuel_burn_half_load = 0.5 / p.s.chp.electric_efficiency_half_load  # [kWt/kWe]
    fuel_burn_slope = (fuel_burn_full_load - fuel_burn_half_load) / (1.0 - 0.5)  # [kWt/kWe]
    fuel_burn_intercept = fuel_burn_full_load - fuel_burn_slope * 1.0  # [kWt/kWe_rated]

    # Fuel cost
    m[:TotalCHPFuelCosts] = @expression(m, p.pwf_fuel[t] *
        sum(m[:dvFuelUsage][t, ts] * p.fuel_cost_per_kwh[t][ts] for t in p.techs.chp, ts in p.time_steps)
    )      
    # Conditionally add dvFuelBurnYIntercept if coefficient p.FuelBurnYIntRate is greater than ~zero
    if fuel_burn_intercept > 1.0E-7
        dv = "dvFuelBurnYIntercept"*_n
        m[Symbol(dv)] = @variable(m, [p.techs.chp, p.time_steps], base_name=dv, lower_bound=0)

        #Constraint (1c1): Total Fuel burn for CHP **with** y-intercept fuel burn and supplementary firing
        @constraint(m, CHPFuelBurnCon[t in p.techs.chp, ts in p.time_steps],
            m[Symbol("dvFuelUsage"*_n)][t,ts]  == p.hours_per_time_step * (
                m[Symbol("dvFuelBurnYIntercept"*_n)][t,ts] +
                p.production_factor[t,ts] * fuel_burn_slope * m[Symbol("dvRatedProduction"*_n)][t,ts] +
                m[Symbol("dvSupplementaryThermalProduction"*_n)][t,ts] / p.s.chp.supplementary_firing_efficiency
            )
        )
        #Constraint (1d): Y-intercept fuel burn for CHP
        @constraint(m, CHPFuelBurnYIntCon[t in p.techs.chp, ts in p.time_steps],
                    fuel_burn_intercept * m[Symbol("dvSize"*_n)][t] - p.s.chp.max_kw * 
                    (1-m[Symbol("binCHPIsOnInTS"*_n)][t,ts])  <= m[Symbol("dvFuelBurnYIntercept"*_n)][t,ts]
                    )
    else
        #Constraint (1c2): Total Fuel burn for CHP **without** y-intercept fuel burn
        @constraint(m, CHPFuelBurnConLinear[t in p.techs.chp, ts in p.time_steps],
            m[Symbol("dvFuelUsage"*_n)][t,ts]  == p.hours_per_time_step * (
                p.production_factor[t,ts] * fuel_burn_slope * m[Symbol("dvRatedProduction"*_n)][t,ts] +
                m[Symbol("dvSupplementaryThermalProduction"*_n)][t,ts] / p.s.chp.supplementary_firing_efficiency
            )
        )
    end 
end

function add_chp_thermal_production_constraints(m, p; _n="")
    # Thermal production slope and intercept
    thermal_prod_full_load = 1.0 / p.s.chp.electric_efficiency_full_load * p.s.chp.thermal_efficiency_full_load  # [kWt/kWe]
    thermal_prod_half_load = 0.5 / p.s.chp.electric_efficiency_half_load * p.s.chp.thermal_efficiency_half_load   # [kWt/kWe]
    thermal_prod_slope = (thermal_prod_full_load - thermal_prod_half_load) / (1.0 - 0.5)  # [kWt/kWe]
    thermal_prod_intercept = thermal_prod_full_load - thermal_prod_slope * 1.0  # [kWt/kWe_rated

    # Conditionally add dvThermalProductionYIntercept if coefficient p.s.chpThermalProdIntercept is greater than ~zero
    if thermal_prod_intercept > 1.0E-7
        dv = "dvThermalProductionYIntercept"*_n
        m[Symbol(dv)] = @variable(m, [p.techs.chp, p.time_steps], base_name=dv, lower_bound=0)

        #Constraint (2a-1): Upper Bounds on Thermal Production Y-Intercept
        @constraint(m, CHPYInt2a1Con[t in p.techs.chp, ts in p.time_steps],
            m[Symbol("dvThermalProductionYIntercept"*_n)][t,ts] <= thermal_prod_intercept * m[Symbol("dvSize"*_n)][t]
        )
        # Constraint (2a-2): Upper Bounds on Thermal Production Y-Intercept
        @constraint(m, CHPYInt2a2Con[t in p.techs.chp, ts in p.time_steps],
            m[Symbol("dvThermalProductionYIntercept"*_n)][t,ts] <= thermal_prod_intercept * p.s.chp.max_kw 
            * m[Symbol("binCHPIsOnInTS"*_n)][t,ts]
        )
        #Constraint (2b): Lower Bounds on Thermal Production Y-Intercept
        @constraint(m, CHPYInt2bCon[t in p.techs.chp, ts in p.time_steps],
            m[Symbol("dvThermalProductionYIntercept"*_n)][t,ts] >= thermal_prod_intercept * m[Symbol("dvSize"*_n)][t] 
            - thermal_prod_intercept * p.s.chp.max_kw * (1 - m[Symbol("binCHPIsOnInTS"*_n)][t,ts])
        )
        # Constraint (2c): Thermal Production of CHP
        # Note: p.HotWaterAmbientFactor[t,ts] * p.HotWaterThermalFactor[t,ts] removed from this but present in math
        @constraint(m, CHPThermalProductionCon[t in p.techs.chp, ts in p.time_steps],
            m[Symbol("dvThermalProduction"*_n)][t,ts] ==
            thermal_prod_slope * p.production_factor[t,ts] * m[Symbol("dvRatedProduction"*_n)][t,ts] 
            + m[Symbol("dvThermalProductionYIntercept"*_n)][t,ts] +
            m[Symbol("dvSupplementaryThermalProduction"*_n)][t,ts]
        )
    else
        @constraint(m, CHPThermalProductionConLinear[t in p.techs.chp, ts in p.time_steps],
            m[Symbol("dvThermalProduction"*_n)][t,ts] ==
            thermal_prod_slope * p.production_factor[t,ts] * m[Symbol("dvRatedProduction"*_n)][t,ts] +
            m[Symbol("dvSupplementaryThermalProduction"*_n)][t,ts]
        )        
    end
    
end

"""
    add_chp_supplementary_firing_constraints(m, p; _n="")

Used by add_chp_constraints to add supplementary firing constraints if 
    p.s.chp.supplementary_firing_max_steam_ratio > 1.0 to add CHP supplementary firing operating constraints.  
    Else, the supplementary firing dispatch and size decision variables are set to zero.
"""
function add_chp_supplementary_firing_constraints(m, p; _n="")
    thermal_prod_full_load = 1.0 / p.s.chp.electric_efficiency_full_load * p.s.chp.thermal_efficiency_full_load  # [kWt/kWe]
    thermal_prod_half_load = 0.5 / p.s.chp.electric_efficiency_half_load * p.s.chp.thermal_efficiency_half_load   # [kWt/kWe]
    thermal_prod_slope = (thermal_prod_full_load - thermal_prod_half_load) / (1.0 - 0.5)  # [kWt/kWe]

    # Constrain upper limit of dvSupplementaryThermalProduction, using auxiliary variable for (size * useSupplementaryFiring)
    @constraint(m, CHPSupplementaryFireCon[t in p.techs.chp, ts in p.time_steps],
                m[Symbol("dvSupplementaryThermalProduction"*_n)][t,ts] <=
                (p.s.chp.supplementary_firing_max_steam_ratio - 1.0) * p.production_factor[t,ts] * (thermal_prod_slope * m[Symbol("dvSupplementaryFiringSize"*_n)][t] + m[Symbol("dvThermalProductionYIntercept"*_n)][t,ts])
                )
    # Constrain lower limit of 0 if CHP tech is off
    @constraint(m, NoCHPSupplementaryFireOffCon[t in p.techs.chp, ts in p.time_steps],
                !m[Symbol("binCHPIsOnInTS"*_n)][t,ts] => {m[Symbol("dvSupplementaryThermalProduction"*_n)][t,ts] <= 0.0}
                )
end

function add_binCHPIsOnInTS_constraints(m, p; _n="")
    # Note, min_turn_down_fraction for CHP is only enforced in p.time_steps_with_grid
    @constraint(m, [t in p.techs.chp, ts in p.time_steps_with_grid],
        m[Symbol("dvRatedProduction"*_n)][t, ts] <= p.s.chp.max_kw * m[Symbol("binCHPIsOnInTS"*_n)][t, ts]
    )
    @constraint(m, [t in p.techs.chp, ts in p.time_steps_with_grid],
        p.s.chp.min_turn_down_fraction * m[Symbol("dvSize"*_n)][t] - m[Symbol("dvRatedProduction"*_n)][t, ts] <=
        p.s.chp.max_kw * (1 - m[Symbol("binCHPIsOnInTS"*_n)][t, ts])
    )
end


function add_chp_rated_prod_constraint(m, p; _n="")
    @constraint(m, [t in p.techs.chp, ts in p.time_steps],
        m[Symbol("dvSize"*_n)][t] >= m[Symbol("dvRatedProduction"*_n)][t, ts]
    )
end


"""
    add_chp_hourly_om_charges(m, p; _n="")

- add decision variable "dvOMByHourBySizeCHP"*_n for the hourly CHP operations and maintenance costs
- add the cost to TotalPerUnitHourOMCosts
"""
function add_chp_hourly_om_charges(m, p; _n="")
    dv = "dvOMByHourBySizeCHP"*_n
    m[Symbol(dv)] = @variable(m, [p.techs.chp, p.time_steps], base_name=dv, lower_bound=0)

    #Constraint CHP-hourly-om-a: om per hour, per time step >= per_unit_size_cost * size for when on, >= zero when off
	@constraint(m, CHPHourlyOMBySizeA[t in p.techs.chp, ts in p.time_steps],
        p.s.chp.om_cost_per_hr_per_kw_rated * m[Symbol("dvSize"*_n)][t] -
        p.max_size[t] * p.s.chp.om_cost_per_hr_per_kw_rated * (1-m[Symbol("binCHPIsOnInTS"*_n)][t,ts])
            <= m[Symbol("dvOMByHourBySizeCHP"*_n)][t, ts]
    )
	#Constraint CHP-hourly-om-b: om per hour, per time step <= per_unit_size_cost * size for each hour
	@constraint(m, CHPHourlyOMBySizeB[t in p.techs.chp, ts in p.time_steps],
        p.s.chp.om_cost_per_hr_per_kw_rated * m[Symbol("dvSize"*_n)][t]
            >= m[Symbol("dvOMByHourBySizeCHP"*_n)][t, ts]
    )
	#Constraint CHP-hourly-om-c: om per hour, per time step <= zero when off, <= per_unit_size_cost*max_size
	@constraint(m, CHPHourlyOMBySizeC[t in p.techs.chp, ts in p.time_steps],
        p.max_size[t] * p.s.chp.om_cost_per_hr_per_kw_rated * m[Symbol("binCHPIsOnInTS"*_n)][t,ts]
            >= m[Symbol("dvOMByHourBySizeCHP"*_n)][t, ts]
    )
    
    m[:TotalHourlyCHPOMCosts] = @expression(m, p.third_party_factor * p.pwf_om * 
    sum(m[Symbol(dv)][t, ts] * p.hours_per_time_step for t in p.techs.chp, ts in p.time_steps))
    nothing
end


"""
    add_chp_constraints(m, p; _n="")

Used in src/reopt.jl to add_chp_constraints if !isempty(p.techs.chp) to add CHP operating constraints and 
cost expressions.
"""
function add_chp_constraints(m, p; _n="")
<<<<<<< HEAD
    # TODO if chp.min_turn_down_pct is 0.0, and there is no fuel burn or thermal y-intercept, we don't need the binary below
    @warn "Adding binary variable to model CHP. Some solvers are very slow with integer variables"
=======
    # TODO if chp.min_turn_down_fraction is 0.0, and there is no fuel burn or thermal y-intercept, we don't need the binary below
    @warn """Adding binary variable to model CHP. 
                Some solvers are very slow with integer variables"""
>>>>>>> 41a4a83b
    @variables m begin
        binCHPIsOnInTS[p.techs.chp, p.time_steps], Bin  # 1 If technology t is operating in time step; 0 otherwise
    end    
    
    m[:TotalHourlyCHPOMCosts] = 0
    m[:TotalCHPFuelCosts] = 0
    m[:TotalCHPPerUnitProdOMCosts] = @expression(m, p.third_party_factor * p.pwf_om *
        sum(p.s.chp.om_cost_per_kwh * p.hours_per_time_step *
        m[:dvRatedProduction][t, ts] for t in p.techs.chp, ts in p.time_steps)
    )

    if p.s.chp.om_cost_per_hr_per_kw_rated > 1.0E-7
        add_chp_hourly_om_charges(m, p)
    end

    add_chp_fuel_burn_constraints(m, p; _n=_n)
    add_chp_thermal_production_constraints(m, p; _n=_n)
    add_binCHPIsOnInTS_constraints(m, p; _n=_n)
    add_chp_rated_prod_constraint(m, p; _n=_n)

    if p.s.chp.supplementary_firing_max_steam_ratio > 1.0
        add_chp_supplementary_firing_constraints(m,p; _n=_n)
    else
        for t in p.techs.chp
            fix(m[Symbol("dvSupplementaryFiringSize"*_n)][t], 0.0, force=true)
            for ts in p.time_steps
                fix(m[Symbol("dvSupplementaryThermalProduction"*_n)][t,ts], 0.0, force=true)
            end
        end
    end
end<|MERGE_RESOLUTION|>--- conflicted
+++ resolved
@@ -193,14 +193,9 @@
 cost expressions.
 """
 function add_chp_constraints(m, p; _n="")
-<<<<<<< HEAD
-    # TODO if chp.min_turn_down_pct is 0.0, and there is no fuel burn or thermal y-intercept, we don't need the binary below
-    @warn "Adding binary variable to model CHP. Some solvers are very slow with integer variables"
-=======
     # TODO if chp.min_turn_down_fraction is 0.0, and there is no fuel burn or thermal y-intercept, we don't need the binary below
     @warn """Adding binary variable to model CHP. 
                 Some solvers are very slow with integer variables"""
->>>>>>> 41a4a83b
     @variables m begin
         binCHPIsOnInTS[p.techs.chp, p.time_steps], Bin  # 1 If technology t is operating in time step; 0 otherwise
     end    
