# *********************************************************************************
# REopt, Copyright (c) 2019-2020, Alliance for Sustainable Energy, LLC.
# All rights reserved.
#
# Redistribution and use in source and binary forms, with or without modification,
# are permitted provided that the following conditions are met:
#
# Redistributions of source code must retain the above copyright notice, this list
# of conditions and the following disclaimer.
#
# Redistributions in binary form must reproduce the above copyright notice, this
# list of conditions and the following disclaimer in the documentation and/or other
# materials provided with the distribution.
#
# Neither the name of the copyright holder nor the names of its contributors may be
# used to endorse or promote products derived from this software without specific
# prior written permission.
#
# THIS SOFTWARE IS PROVIDED BY THE COPYRIGHT HOLDERS AND CONTRIBUTORS "AS IS" AND
# ANY EXPRESS OR IMPLIED WARRANTIES, INCLUDING, BUT NOT LIMITED TO, THE IMPLIED
# WARRANTIES OF MERCHANTABILITY AND FITNESS FOR A PARTICULAR PURPOSE ARE DISCLAIMED.
# IN NO EVENT SHALL THE COPYRIGHT HOLDER OR CONTRIBUTORS BE LIABLE FOR ANY DIRECT,
# INDIRECT, INCIDENTAL, SPECIAL, EXEMPLARY, OR CONSEQUENTIAL DAMAGES (INCLUDING,
# BUT NOT LIMITED TO, PROCUREMENT OF SUBSTITUTE GOODS OR SERVICES; LOSS OF USE,
# DATA, OR PROFITS; OR BUSINESS INTERRUPTION) HOWEVER CAUSED AND ON ANY THEORY OF
# LIABILITY, WHETHER IN CONTRACT, STRICT LIABILITY, OR TORT (INCLUDING NEGLIGENCE
# OR OTHERWISE) ARISING IN ANY WAY OUT OF THE USE OF THIS SOFTWARE, EVEN IF ADVISED
# OF THE POSSIBILITY OF SUCH DAMAGE.
# *********************************************************************************
"""
	add_generator_results(m::JuMP.AbstractModel, p::REoptInputs, d::Dict; _n="")

Adds the Generator results to the dictionary passed back from `run_reopt` using the solved model `m` and the `REoptInputs` for node `_n`.
Note: the node number is an empty string if evaluating a single `Site`.

Generator results:
- `size_kw` Optimal generator capacity
- `lifecycle_fixed_om_cost_after_tax` Lifecycle fixed operations and maintenance cost in present value, after tax
- `year_one_fixed_om_cost_after_tax` fixed operations and maintenance cost over the first year, not considering tax benefits
- `lifecycle_variable_om_cost_after_tax` Lifecycle variable operations and maintenance cost in present value, after tax
- `year_one_variable_om_cost` variable operations and maintenance cost over the first year, not considering tax benefits
- `lifecycle_fuel_cost_after_tax` Lifecycle fuel cost in present value, after tax
- `year_one_fuel_cost` Fuel cost over the first year, not considering tax benefits
- `average_annual_fuel_used_gal` Gallons of fuel used in each year
- `year_one_to_battery_series_kw` Vector of power sent to battery in year one
- `year_one_to_grid_series_kw` Vector of power sent to grid in year one
- `year_one_to_load_series_kw` Vector of power sent to load in year one
- `year_one_energy_produced_kwh` Total energy produced in year one
- `average_annual_energy_produced_kwh` Average annual energy produced over analysis period
"""
function add_generator_results(m::JuMP.AbstractModel, p::REoptInputs, d::Dict; _n="")
    r = Dict{String, Any}()

	GenPerUnitSizeOMCosts = @expression(m, p.third_party_factor * p.pwf_om * sum(m[:dvSize][t] * p.om_cost_per_kw[t] for t in p.techs.gen))

	GenPerUnitProdOMCosts = @expression(m, p.third_party_factor * p.pwf_om * p.hours_per_time_step *
		sum(m[:dvRatedProduction][t, ts] * p.production_factor[t, ts] * p.s.generator.om_cost_per_kwh
			for t in p.techs.gen, ts in p.time_steps)
	)
	r["size_kw"] = round(value(sum(m[:dvSize][t] for t in p.techs.gen)), digits=2)
	r["lifecycle_fixed_om_cost_after_tax"] = round(value(GenPerUnitSizeOMCosts) * (1 - p.s.financial.owner_tax_pct), digits=0)
	r["lifecycle_variable_om_cost_after_tax"] = round(value(m[:TotalPerUnitProdOMCosts]) * (1 - p.s.financial.owner_tax_pct), digits=0)
	r["lifecycle_fuel_cost_after_tax"] = round(value(m[:TotalGenFuelCosts]) * (1 - p.s.financial.offtaker_tax_pct), digits=2)
	r["year_one_fuel_cost"] = round(value(m[:TotalGenFuelCosts]) / p.pwf_fuel["Generator"], digits=2)
	r["year_one_variable_om_cost"] = round(value(GenPerUnitProdOMCosts) / (p.pwf_om * p.third_party_factor), digits=0)
	r["year_one_fixed_om_cost"] = round(value(GenPerUnitSizeOMCosts) / (p.pwf_om * p.third_party_factor), digits=0)

	if !isempty(p.s.storage.types.elec)
	generatorToBatt = @expression(m, [ts in p.time_steps],
		sum(m[:dvProductionToStorage][b, t, ts] for b in p.s.storage.types.elec, t in p.techs.gen))
	else
		generatorToBatt = zeros(length(p.time_steps))
	end
	r["year_one_to_battery_series_kw"] = round.(value.(generatorToBatt), digits=3)

	generatorToGrid = @expression(m, [ts in p.time_steps],
		sum(m[:dvProductionToGrid][t, u, ts] for t in p.techs.gen, u in p.export_bins_by_tech[t])
	)
	r["year_one_to_grid_series_kw"] = round.(value.(generatorToGrid), digits=3)

	generatorToLoad = @expression(m, [ts in p.time_steps],
		sum(m[:dvRatedProduction][t, ts] * p.production_factor[t, ts] * p.levelization_factor[t]
			for t in p.techs.gen) -
			generatorToBatt[ts] - generatorToGrid[ts]
	)
	r["year_one_to_load_series_kw"] = round.(value.(generatorToLoad), digits=3)

<<<<<<< HEAD
    GeneratorFuelUsed = @expression(m, sum(m[:dvFuelUsage][t, ts] for t in p.techs.gen, ts in p.time_steps))
	r["average_annual_fuel_used_gal"] = round(value(GeneratorFuelUsed), digits=2)
=======
    GeneratorFuelUsed = @expression(m, sum(m[:dvFuelUsage][t, ts] for t in p.techs.gen, ts in p.time_steps) / KWH_PER_GAL_DIESEL)
	r["fuel_used_gal"] = round(value(GeneratorFuelUsed), digits=2)
>>>>>>> a70fe3f5

	Year1GenProd = @expression(m,
		p.hours_per_time_step * sum(m[:dvRatedProduction][t,ts] * p.production_factor[t, ts]
			for t in p.techs.gen, ts in p.time_steps)
	)
	r["year_one_energy_produced_kwh"] = round(value(Year1GenProd), digits=0)
	AverageGenProd = @expression(m,
		p.hours_per_time_step * sum(m[:dvRatedProduction][t,ts] * p.production_factor[t, ts] *
		p.levelization_factor[t]
			for t in p.techs.gen, ts in p.time_steps)
	)
	r["average_annual_energy_produced_kwh"] = round(value(AverageGenProd), digits=0)
    
	d["Generator"] = r
    nothing
end


function add_generator_results(m::JuMP.AbstractModel, p::MPCInputs, d::Dict; _n="")
    r = Dict{String, Any}()

	r["variable_om_cost"] = round(value(m[:TotalPerUnitProdOMCosts]), digits=0)
	r["fuel_cost"] = round(value(m[:TotalGenFuelCosts]), digits=2)

    if p.s.storage.attr["ElectricStorage"].size_kw > 0
        generatorToBatt = @expression(m, [ts in p.time_steps],
            sum(m[:dvProductionToStorage][b, t, ts] for b in p.s.storage.types.elec, t in p.techs.gen))
        r["to_battery_series_kw"] = round.(value.(generatorToBatt), digits=3).data
    else
        generatorToBatt = zeros(length(p.time_steps))
    end

	generatorToGrid = @expression(m, [ts in p.time_steps],
		sum(m[:dvProductionToGrid][t, u, ts] for t in p.techs.gen, u in p.export_bins_by_tech[t])
	)
	r["to_grid_series_kw"] = round.(value.(generatorToGrid), digits=3).data

	generatorToLoad = @expression(m, [ts in p.time_steps],
		sum(m[:dvRatedProduction][t, ts] * p.production_factor[t, ts] * p.levelization_factor[t]
			for t in p.techs.gen) -
			generatorToBatt[ts] - generatorToGrid[ts]
	)
	r["to_load_series_kw"] = round.(value.(generatorToLoad), digits=3).data

<<<<<<< HEAD
    GeneratorFuelUsed = @expression(m, sum(m[:dvFuelUsage][t, ts] for t in p.techs.gen, ts in p.time_steps))
	r["average_annual_fuel_used_gal"] = round(value(GeneratorFuelUsed), digits=2)
=======
    GeneratorFuelUsed = @expression(m, sum(m[:dvFuelUsage][t, ts] for t in p.techs.gen, ts in p.time_steps) / KWH_PER_GAL_DIESEL)
	r["fuel_used_gal"] = round(value(GeneratorFuelUsed), digits=2)
>>>>>>> a70fe3f5

	Year1GenProd = @expression(m,
		p.hours_per_time_step * sum(m[:dvRatedProduction][t,ts] * p.production_factor[t, ts]
			for t in p.techs.gen, ts in p.time_steps)
	)
	r["energy_produced_kwh"] = round(value(Year1GenProd), digits=0)
    
	d["Generator"] = r
    nothing
end<|MERGE_RESOLUTION|>--- conflicted
+++ resolved
@@ -85,13 +85,8 @@
 	)
 	r["year_one_to_load_series_kw"] = round.(value.(generatorToLoad), digits=3)
 
-<<<<<<< HEAD
-    GeneratorFuelUsed = @expression(m, sum(m[:dvFuelUsage][t, ts] for t in p.techs.gen, ts in p.time_steps))
-	r["average_annual_fuel_used_gal"] = round(value(GeneratorFuelUsed), digits=2)
-=======
     GeneratorFuelUsed = @expression(m, sum(m[:dvFuelUsage][t, ts] for t in p.techs.gen, ts in p.time_steps) / KWH_PER_GAL_DIESEL)
 	r["fuel_used_gal"] = round(value(GeneratorFuelUsed), digits=2)
->>>>>>> a70fe3f5
 
 	Year1GenProd = @expression(m,
 		p.hours_per_time_step * sum(m[:dvRatedProduction][t,ts] * p.production_factor[t, ts]
@@ -136,13 +131,8 @@
 	)
 	r["to_load_series_kw"] = round.(value.(generatorToLoad), digits=3).data
 
-<<<<<<< HEAD
-    GeneratorFuelUsed = @expression(m, sum(m[:dvFuelUsage][t, ts] for t in p.techs.gen, ts in p.time_steps))
-	r["average_annual_fuel_used_gal"] = round(value(GeneratorFuelUsed), digits=2)
-=======
     GeneratorFuelUsed = @expression(m, sum(m[:dvFuelUsage][t, ts] for t in p.techs.gen, ts in p.time_steps) / KWH_PER_GAL_DIESEL)
 	r["fuel_used_gal"] = round(value(GeneratorFuelUsed), digits=2)
->>>>>>> a70fe3f5
 
 	Year1GenProd = @expression(m,
 		p.hours_per_time_step * sum(m[:dvRatedProduction][t,ts] * p.production_factor[t, ts]
