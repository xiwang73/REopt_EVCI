# *********************************************************************************
# REopt, Copyright (c) 2019-2020, Alliance for Sustainable Energy, LLC.
# All rights reserved.
#
# Redistribution and use in source and binary forms, with or without modification,
# are permitted provided that the following conditions are met:
#
# Redistributions of source code must retain the above copyright notice, this list
# of conditions and the following disclaimer.
#
# Redistributions in binary form must reproduce the above copyright notice, this
# list of conditions and the following disclaimer in the documentation and/or other
# materials provided with the distribution.
#
# Neither the name of the copyright holder nor the names of its contributors may be
# used to endorse or promote products derived from this software without specific
# prior written permission.
#
# THIS SOFTWARE IS PROVIDED BY THE COPYRIGHT HOLDERS AND CONTRIBUTORS "AS IS" AND
# ANY EXPRESS OR IMPLIED WARRANTIES, INCLUDING, BUT NOT LIMITED TO, THE IMPLIED
# WARRANTIES OF MERCHANTABILITY AND FITNESS FOR A PARTICULAR PURPOSE ARE DISCLAIMED.
# IN NO EVENT SHALL THE COPYRIGHT HOLDER OR CONTRIBUTORS BE LIABLE FOR ANY DIRECT,
# INDIRECT, INCIDENTAL, SPECIAL, EXEMPLARY, OR CONSEQUENTIAL DAMAGES (INCLUDING,
# BUT NOT LIMITED TO, PROCUREMENT OF SUBSTITUTE GOODS OR SERVICES; LOSS OF USE,
# DATA, OR PROFITS; OR BUSINESS INTERRUPTION) HOWEVER CAUSED AND ON ANY THEORY OF
# LIABILITY, WHETHER IN CONTRACT, STRICT LIABILITY, OR TORT (INCLUDING NEGLIGENCE
# OR OTHERWISE) ARISING IN ANY WAY OUT OF THE USE OF THIS SOFTWARE, EVEN IF ADVISED
# OF THE POSSIBILITY OF SUCH DAMAGE.
# *********************************************************************************
"""
`CHP` results keys:
<<<<<<< HEAD
- `size_kw` Power capacity size of the CHP system [kW]
- `size_supplemental_firing_kw` Power capacity of CHP supplementary firing system [kW]
- `year_one_fuel_used_mmbtu` Fuel consumed in year one [MMBtu]
- `year_one_electric_energy_produced_kwh` Electric energy produced in year one [kWh]
- `year_one_thermal_energy_produced_mmbtu` Thermal energy produced in year one [MMBtu]
- `year_one_electric_production_series_kw` Electric power production time-series array [kW]
- `year_one_to_grid_series_kw` Electric power exported time-series array [kW]
- `year_one_to_battery_series_kw` Electric power to charge the battery storage time-series array [kW]
- `year_one_to_load_series_kw` Electric power to serve the electric load time-series array [kW]
- `year_one_thermal_to_tes_series_mmbtu_per_hour` Thermal power to TES time-series array [MMBtu/hr]
- `year_one_thermal_to_waste_series_mmbtu_per_hour` Thermal power wasted/unused/vented time-series array [MMBtu/hr]
- `year_one_thermal_to_load_series_mmbtu_per_hour` Thermal power to serve the heating load time-series array [MMBtu/hr]
- `year_one_chp_fuel_cost_before_tax` Cost of fuel consumed by the CHP system in year one [\$]
- `lifecycle_chp_fuel_cost_after_tax` Present value of cost of fuel consumed by the CHP system, after tax [\$]
- `year_one_chp_standby_cost_before_tax` CHP standby charges in year one [\$] 
- `lifecycle_chp_standby_cost_after_tax` Present value of all CHP standby charges, after tax.
=======
- `size_kw`  # Power capacity size of the CHP system [kW]
- `size_supplemental_firing_kw`  # Power capacity of CHP supplementary firing system [kW]
- `year_one_fuel_used_mmbtu`  # Fuel consumed in year one [MMBtu]
- `year_one_electric_energy_produced_kwh`  # Electric energy produced in year one [kWh]
- `year_one_thermal_energy_produced_mmbtu`  # Thermal energy produced in year one [MMBtu]
- `year_one_electric_production_series_kw`  # Electric power production time-series array [kW]
- `year_one_to_grid_series_kw`  # Electric power exported time-series array [kW]
- `year_one_to_battery_series_kw`  # Electric power to charge the battery storage time-series array [kW]
- `year_one_to_load_series_kw`  # Electric power to serve the electric load time-series array [kW]
- `year_one_thermal_to_tes_series_mmbtu_per_hour`  # Thermal power to TES time-series array [MMBtu/hr]
- `year_one_thermal_to_waste_series_mmbtu_per_hour`  # Thermal power wasted/unused/vented time-series array [MMBtu/hr]
- `year_one_thermal_to_load_series_mmbtu_per_hour`  # Thermal power to serve the heating load time-series array [MMBtu/hr]
- `year_one_chp_fuel_cost_before_tax`  # Fuel cost from fuel consumed by the CHP system [\$]
- `lifecycle_chp_fuel_cost_after_tax`  # Fuel cost from fuel consumed by the CHP system, after tax [\$]
- `year_one_chp_standby_cost_before_tax`  # CHP standby charges in year one [\$] 
>>>>>>> 26b5b553
"""
function add_chp_results(m::JuMP.AbstractModel, p::REoptInputs, d::Dict; _n="")
	# Adds the `CHP` results to the dictionary passed back from `run_reopt` using the solved model `m` and the `REoptInputs` for node `_n`.
	# Note: the node number is an empty string if evaluating a single `Site`.
    r = Dict{String, Any}()
	r["size_kw"] = value(sum(m[Symbol("dvSize"*_n)][t] for t in p.techs.chp))
    r["size_supplemental_firing_kw"] = value(sum(m[Symbol("dvSupplementaryFiringSize"*_n)][t] for t in p.techs.chp))
	@expression(m, CHPFuelUsedKWH, sum(m[Symbol("dvFuelUsage"*_n)][t, ts] for t in p.techs.chp, ts in p.time_steps))
	r["year_one_fuel_used_mmbtu"] = round(value(CHPFuelUsedKWH) / KWH_PER_MMBTU, digits=3)
	@expression(m, Year1CHPElecProd,
		p.hours_per_time_step * sum(m[Symbol("dvRatedProduction"*_n)][t,ts] * p.production_factor[t, ts]
			for t in p.techs.chp, ts in p.time_steps))
	r["year_one_electric_energy_produced_kwh"] = round(value(Year1CHPElecProd), digits=3)
	@expression(m, Year1CHPThermalProdKWH,
		p.hours_per_time_step * sum(m[Symbol("dvThermalProduction"*_n)][t,ts] + 
        m[Symbol("dvSupplementaryThermalProduction"*_n)][t,ts] - 
        m[Symbol("dvProductionToWaste"*_n)][t,ts] 
            for t in p.techs.chp, ts in p.time_steps))
	r["year_one_thermal_energy_produced_mmbtu"] = round(value(Year1CHPThermalProdKWH) / KWH_PER_MMBTU, digits=3)
	@expression(m, CHPElecProdTotal[ts in p.time_steps],
		sum(m[Symbol("dvRatedProduction"*_n)][t,ts] * p.production_factor[t, ts] for t in p.techs.chp))
	r["year_one_electric_production_series_kw"] = round.(value.(CHPElecProdTotal), digits=3)
	# Electric dispatch breakdown
    if !isempty(p.s.electric_tariff.export_bins)
        @expression(m, CHPtoGrid[ts in p.time_steps], sum(m[Symbol("dvProductionToGrid"*_n)][t,u,ts]
                for t in p.techs.chp, u in p.export_bins_by_tech[t]))
    else
        CHPtoGrid = zeros(length(p.time_steps))
    end
    r["year_one_to_grid_series_kw"] = round.(value.(CHPtoGrid), digits=3)
	if !isempty(p.s.storage.types.elec)
		@expression(m, CHPtoBatt[ts in p.time_steps],
			sum(m[Symbol("dvProductionToStorage"*_n)]["ElectricStorage",t,ts] for t in p.techs.chp))
	else
		CHPtoBatt = zeros(length(p.time_steps))
	end
	r["year_one_to_battery_series_kw"] = round.(value.(CHPtoBatt), digits=3)
	@expression(m, CHPtoLoad[ts in p.time_steps],
		sum(m[Symbol("dvRatedProduction"*_n)][t, ts] * p.production_factor[t, ts] * p.levelization_factor[t]
			for t in p.techs.chp) - CHPtoBatt[ts] - CHPtoGrid[ts])
	r["year_one_to_load_series_kw"] = round.(value.(CHPtoLoad), digits=3)
	# Thermal dispatch breakdown
    if !isempty(p.s.storage.types.hot)
		@expression(m, CHPtoHotTES[ts in p.time_steps],
			sum(m[Symbol("dvProductionToStorage"*_n)]["HotThermalStorage",t,ts] for t in p.techs.chp))
	else 
		CHPtoHotTES = zeros(length(p.time_steps))
	end
	r["year_one_thermal_to_tes_series_mmbtu_per_hour"] = round.(value.(CHPtoHotTES / KWH_PER_MMBTU), digits=5)
	@expression(m, CHPThermalToWasteKW[ts in p.time_steps],
		sum(m[Symbol("dvProductionToWaste"*_n)][t,ts] for t in p.techs.chp))
	r["year_one_thermal_to_waste_series_mmbtu_per_hour"] = round.(value.(CHPThermalToWasteKW) / KWH_PER_MMBTU, digits=5)
    if !isempty(p.techs.steam_turbine) && p.s.chp.can_supply_steam_turbine
        @expression(m, CHPToSteamTurbineKW[ts in p.time_steps], sum(m[Symbol("dvThermalToSteamTurbine"*_n)][t,ts] for t in p.techs.chp))
    else
        CHPToSteamTurbineKW = zeros(length(p.time_steps))
    end	
    r["year_one_thermal_to_steamturbine_series_mmbtu_per_hour"] = round.(value.(CHPToSteamTurbineKW) / KWH_PER_MMBTU, digits=5)
    @expression(m, CHPThermalToLoadKW[ts in p.time_steps],
        sum(m[Symbol("dvThermalProduction"*_n)][t,ts] + m[Symbol("dvSupplementaryThermalProduction"*_n)][t,ts]
            for t in p.techs.chp) - CHPtoHotTES[ts] - CHPToSteamTurbineKW[ts] - CHPThermalToWasteKW[ts])
    r["year_one_thermal_to_load_series_mmbtu_per_hour"] = round.(value.(CHPThermalToLoadKW) / KWH_PER_MMBTU, digits=5)
    r["year_one_chp_fuel_cost_before_tax"] = round(value(m[:TotalCHPFuelCosts] / p.pwf_fuel["CHP"]), digits=3)                
	r["lifecycle_chp_fuel_cost_after_tax"] = round(value(m[:TotalCHPFuelCosts]) * p.s.financial.offtaker_tax_rate_fraction, digits=3)
	#Standby charges and hourly O&M
	r["year_one_chp_standby_cost_before_tax"] = round(value(m[Symbol("TotalCHPStandbyCharges")]) / p.pwf_e, digits=0)
	r["lifecycle_chp_standby_cost_after_tax"] = round(value(m[Symbol("TotalCHPStandbyCharges")]) * p.s.financial.offtaker_tax_rate_fraction, digits=0)


    d["CHP"] = r
    nothing
end<|MERGE_RESOLUTION|>--- conflicted
+++ resolved
@@ -29,7 +29,6 @@
 # *********************************************************************************
 """
 `CHP` results keys:
-<<<<<<< HEAD
 - `size_kw` Power capacity size of the CHP system [kW]
 - `size_supplemental_firing_kw` Power capacity of CHP supplementary firing system [kW]
 - `year_one_fuel_used_mmbtu` Fuel consumed in year one [MMBtu]
@@ -46,23 +45,6 @@
 - `lifecycle_chp_fuel_cost_after_tax` Present value of cost of fuel consumed by the CHP system, after tax [\$]
 - `year_one_chp_standby_cost_before_tax` CHP standby charges in year one [\$] 
 - `lifecycle_chp_standby_cost_after_tax` Present value of all CHP standby charges, after tax.
-=======
-- `size_kw`  # Power capacity size of the CHP system [kW]
-- `size_supplemental_firing_kw`  # Power capacity of CHP supplementary firing system [kW]
-- `year_one_fuel_used_mmbtu`  # Fuel consumed in year one [MMBtu]
-- `year_one_electric_energy_produced_kwh`  # Electric energy produced in year one [kWh]
-- `year_one_thermal_energy_produced_mmbtu`  # Thermal energy produced in year one [MMBtu]
-- `year_one_electric_production_series_kw`  # Electric power production time-series array [kW]
-- `year_one_to_grid_series_kw`  # Electric power exported time-series array [kW]
-- `year_one_to_battery_series_kw`  # Electric power to charge the battery storage time-series array [kW]
-- `year_one_to_load_series_kw`  # Electric power to serve the electric load time-series array [kW]
-- `year_one_thermal_to_tes_series_mmbtu_per_hour`  # Thermal power to TES time-series array [MMBtu/hr]
-- `year_one_thermal_to_waste_series_mmbtu_per_hour`  # Thermal power wasted/unused/vented time-series array [MMBtu/hr]
-- `year_one_thermal_to_load_series_mmbtu_per_hour`  # Thermal power to serve the heating load time-series array [MMBtu/hr]
-- `year_one_chp_fuel_cost_before_tax`  # Fuel cost from fuel consumed by the CHP system [\$]
-- `lifecycle_chp_fuel_cost_after_tax`  # Fuel cost from fuel consumed by the CHP system, after tax [\$]
-- `year_one_chp_standby_cost_before_tax`  # CHP standby charges in year one [\$] 
->>>>>>> 26b5b553
 """
 function add_chp_results(m::JuMP.AbstractModel, p::REoptInputs, d::Dict; _n="")
 	# Adds the `CHP` results to the dictionary passed back from `run_reopt` using the solved model `m` and the `REoptInputs` for node `_n`.
