# *********************************************************************************
# REopt, Copyright (c) 2019-2020, Alliance for Sustainable Energy, LLC.
# All rights reserved.
#
# Redistribution and use in source and binary forms, with or without modification,
# are permitted provided that the following conditions are met
#
# Redistributions of source code must retain the above copyright notice, this list
# of conditions and the following disclaimer.
#
# Redistributions in binary form must reproduce the above copyright notice, this
# list of conditions and the following disclaimer in the documentation and/or other
# materials provided with the distribution.
#
# Neither the name of the copyright holder nor the names of its contributors may be
# used to endorse or promote products derived from this software without specific
# prior written permission.
#
# THIS SOFTWARE IS PROVIDED BY THE COPYRIGHT HOLDERS AND CONTRIBUTORS "AS IS" AND
# ANY EXPRESS OR IMPLIED WARRANTIES, INCLUDING, BUT NOT LIMITED TO, THE IMPLIED
# WARRANTIES OF MERCHANTABILITY AND FITNESS FOR A PARTICULAR PURPOSE ARE DISCLAIMED.
# IN NO EVENT SHALL THE COPYRIGHT HOLDER OR CONTRIBUTORS BE LIABLE FOR ANY DIRECT,
# INDIRECT, INCIDENTAL, SPECIAL, EXEMPLARY, OR CONSEQUENTIAL DAMAGES (INCLUDING,
# BUT NOT LIMITED TO, PROCUREMENT OF SUBSTITUTE GOODS OR SERVICES; LOSS OF USE,
# DATA, OR PROFITS; OR BUSINESS INTERRUPTION) HOWEVER CAUSED AND ON ANY THEORY OF
# LIABILITY, WHETHER IN CONTRACT, STRICT LIABILITY, OR TORT (INCLUDING NEGLIGENCE
# OR OTHERWISE) ARISING IN ANY WAY OUT OF THE USE OF THIS SOFTWARE, EVEN IF ADVISED
# OF THE POSSIBILITY OF SUCH DAMAGE.
# *********************************************************************************
"""
    transition_prob(start_gen::Vector{Int}, end_gen::Vector{Int}, fail_prob::Real)

Return a vector of the probability of ``y`` generators working at the end of the period given ``x`` generators are working at the start of the period
and given a failure rate of ``fail_prob``. ``x`` = ``start_gen[i]`` and ``y`` = ``end_gen[i]`` for each i in the length of start gen. 
Start gen and end gen need to be the same length.

Function used to create transition probabilities in Markov matrix.

# Examples
```repl-julia
julia> transition_prob([1, 2, 3, 4], [0, 1, 2, 3], fail_prob=0.5)
4-element Vector{Float64}:
 0.5
 0.5
 0.375
 0.25
```
"""
function transition_prob(start_gen::Vector{Int}, end_gen::Vector{Int}, fail_prob_vec::Real)::Vector{Float64} 
    return binomial.(start_gen, end_gen).*(1-fail_prob_vec).^(end_gen).*(fail_prob_vec).^(start_gen-end_gen)
end

"""
transition_prob(start_gen::Vector{Int}, end_gen::Vector{Int}, fail_prob_vec::Vector{<:Real})::Vector{Float64}

Transition probability for multiple generator types. 
Return the probability of having ``end_gen`` working generators at the end of a period given ``start_gen`` generators are working at the start of the period and
given generators have a failure probability of ``fail_prob_vec``. 

``start_gen``, ``end_gen``, and fail_prob_vec are vectors of the form [x_1, ..., x_t] given there are t generator types.  

Function used to create transition probabilities in Markov matrix.

# Examples
```repl-julia
fail_prob_vec = [0.2, 0.5]; num_generators = [1,1]
num_generators_working = reshape(collect(Iterators.product((0:g for g in num_generators)...)), :, 1)
starting_gens = vec(repeat(num_generators_working, outer = prod(num_generators .+ 1)))
ending_gens = repeat(vec(num_generators_working), inner = prod(num_generators .+ 1))

julia> transition_prob(starting_gens, ending_gens, fail_prob_vec)
16-element Vector{Float64}:
 1.0
 0.2
 ...
 0.4
```
"""
function transition_prob(start_gen::Vector, end_gen::Vector, fail_prob_vec::Vector{<:Real})::Vector{Float64} 
    start_gen_matrix = hcat(collect.(start_gen)...)
    end_gen_matrix = hcat(collect.(end_gen)...)

    transitions =  [binomial.(start_gen_matrix[i, :], end_gen_matrix[i, :]).*(1-fail_prob_vec[i]).^(end_gen_matrix[i, :]).*(fail_prob_vec[i]).^(start_gen_matrix[i, :].-end_gen_matrix[i, :]) for i in eachindex(fail_prob_vec)]
    return .*(transitions...)
end


"""
    markov_matrix(num_generators::Int, fail_prob::Real)

Return a ``num_generators``+1 by ``num_generators``+1 matrix of transition probabilities of going from n (row) to n' (column) given probability ``fail_prob``

Row n denotes starting with n-1 generators, with the first row denoting zero working generators. Column n' denots ending with n'-1 generators.


# Examples
```repl-julia
julia> markov_matrix(2, 0.1)
3×3 Matrix{Float64}:
 1.0   0.0   0.0
 0.1   0.9   0.0
 0.01  0.18  0.81
```
"""
function markov_matrix(num_generators::Int, fail_prob::Real)::Matrix{Float64} 
    #Creates Markov matrix for generator transition probabilities
    M = reshape(transition_prob(repeat(0:num_generators, outer = num_generators + 1), 
                                repeat(0:num_generators, inner = num_generators+1), 
                                fail_prob), 
                num_generators+1, num_generators+1)
    replace!(M, NaN => 0)
    return M
end

"""
    markov_matrix(num_generators::Vector{Int}, fail_prob_vec::Vector{<:Real})::Matrix{Float64} 

Markov Matrix for multiple generator types. 
Return an prod(``num_generators``.+1) by prod(``num_generators``.+1) matrix of transition probabilities of going from n (row) to n' (column) given probability ``fail_prob_vec``

Rows denote starting generators and columns denote ending generators. 
Generator availability scenarios are ordered such that the number of the leftmost generator type increments fastest.
For example, if `num_generators` = [2, 1], then the rows of the returned matrix correspond to the number of working generators by type as follows:
row    working generators
1           (0, 0) 
2           (1, 0)
3           (2, 0)
4           (0, 1)
5           (1, 1)
6           (2, 1)

# Arguments
- `num_generators::Vec{Int}`: Vector of the number of generators of each type 
- `fail_prob::Vec{Real}`: vector of probability of failure of each generator type

# Examples
```repl-julia
julia> markov_matrix([2, 1], [0.1, 0.25])
6×6 Matrix{Float64}:
 1.0   0.0     0.0     0.0  0.0     0.0
 0.1   0.0     0.225   0.0  0.0     0.675
 0.01  0.81    0.045   0.0  0.0     0.135
 0.0   0.25    0.0     0.0  0.75    0.0
 0.9   0.025   0.0     0.0  0.075   0.0
 0.18  0.0025  0.2025  0.0  0.0075  0.6075
```
"""
function markov_matrix(num_generators::Vector{Int}, fail_prob_vec::Vector{<:Real})::Matrix{Float64} 
    # num_generators_working is a vector of tuples, each tuple indicating a number of each gen type that is working
    num_generators_working = reshape(collect(Iterators.product((0:g for g in num_generators)...)), :, 1)
    starting_gens = vec(repeat(num_generators_working, outer = prod(num_generators .+ 1)))
    ending_gens = repeat(vec(num_generators_working), inner = prod(num_generators .+ 1))

    #Creates Markov matrix for generator transition probabilities
    M = reshape(transition_prob(starting_gens, ending_gens, fail_prob_vec), prod(num_generators.+1), prod(num_generators .+1))
    replace!(M, NaN => 0)
    return M
end
"""
    starting_probabilities(num_generators::Int, generator_operational_availability::Real, generator_failure_to_start::Real)::Matrix{Float64}

Return a 1 by ``num_generators`` + 1 matrix (row vector) of the probability that each number of generators
is both operationally available (``generator_operational_availability``) and avoids a Failure to Start (``failure_to_start``) 
in an inital time step

The first element denotes no generators successfully starts and element n denotes n-1 generators start

# Arguments
- `num_generators::Int`: the number of generators 
- `generator_operational_availability::Real`: Operational Availability. The chance that a generator will be available (not down for maintenance) at the start of the outage
- `generator_failure_to_start::Real`: Failure to Start. The chance that a generator fails to successfully start and take load.

# Examples
```repl-julia
julia> starting_probabilities(2, 0.99, 0.05)
1×3 Matrix{Float64}:
 0.00354025  0.11192  0.88454
```
"""
function starting_probabilities(num_generators::Int, generator_operational_availability::Real, generator_failure_to_start::Real)::Matrix{Float64} 
    starting_vec = markov_matrix(
        num_generators, 
        (1 - generator_operational_availability) + (generator_failure_to_start * generator_operational_availability)
    )[end, :] 
    return reshape(starting_vec, 1, length(starting_vec))
end

"""
    starting_probabilities(num_generators::Vector{Int}, generator_operational_availability::Vector{<:Real}, generator_failure_to_start::Vector{<:Real})::Matrix{Float64}

Starting Probabilities for multiple generator types. 
Return a 1 by prod(``num_generators`` .+ 1) matrix (row vector) of the probability that each number of generators 
(differentiated by generator type) is both operationally available (``generator_operational_availability``) 
and avoids a Failure to Start (``failure_to_start``) in an inital time step

Generator availability scenarios are ordered such that the number of the leftmost generator type increments fastest.
For example, if `num_generators` = [2, 1], then the columns of the returned matrix correspond to the number of working generators by type as follows:
col    working generators
1           (0, 0) 
2           (1, 0)
3           (2, 0)
4           (0, 1)
5           (1, 1)
6           (2, 1)

# Arguments
- `num_generators::Vec{Int}`: the number of generators of each type 
- `generator_operational_availability::Vec{Real}`: Operational Availability. The chance that a generator will be available (not down for maintenance) at the start of the outage
- `generator_failure_to_start::Vec{Real}`: Failure to Start. The chance that a generator fails to successfully start and take load.

# Examples
```repl-julia
julia> starting_probabilities([2, 1], [0.99,0.95], [0.05, 0.1])
1×6 Matrix{Float64}:
    0.000513336  0.0162283  0.128258  0.00302691  0.0956912  0.756282
```
"""
function starting_probabilities(num_generators::Vector{Int}, generator_operational_availability::Vector{<:Real}, generator_failure_to_start::Vector{<:Real})::Matrix{Float64} 
    starting_vec = markov_matrix(
        num_generators, 
        (1 .- generator_operational_availability) .+ (generator_failure_to_start .* generator_operational_availability)
    )[end, :]
    return reshape(starting_vec, 1, length(starting_vec))
end

"""
    bin_battery_charge(batt_soc_kwh::Vector, num_bins::Int, battery_size_kwh::Real)::Vector{Int}

Return a vector the same length as ``batt_soc_kwh`` of discritized battery charge bins

The first bin denotes zero battery charge, and each additional bin has size of ``battery_size_kwh``/(``num_bins``-1)
Values are rounded to nearest bin.

# Examples
```repl-julia
julia>  bin_battery_charge([30, 100, 170.5, 250, 251, 1000], 11, 1000)
6-element Vector{Int64}:
  1
  2
  3
  3
  4
 11
```
"""
function bin_battery_charge(batt_soc_kwh::Vector, num_bins::Int, battery_size_kwh::Real)::Vector{Int}  
    #Bins battery into discrete portions. Zero is one of the bins. 
    bin_size = battery_size_kwh / (num_bins-1)
    return min.(num_bins, round.(batt_soc_kwh./bin_size).+1)
end

"""
    generator_output(num_generators::Int, generator_size_kw::Real)::Vector{Float64} 

Return a ``num_generators``+1 length vector of maximum generator capacity given 0 to ``num_generators`` are available
# Examples
```repl-julia
julia>  generator_output(3, 250)
6-element Vector{Int64}:
0
250
500
750
```
"""
function generator_output(num_generators::Int, generator_size_kw::Real)::Vector{Float64} 
    #Returns vector of maximum generator output
    return collect(0:num_generators).*generator_size_kw
end

"""
    generator_output(num_generators::Vector{Int}, generator_size_kw::Vector{<:Real})::Vector{Float64} 

Generator output for multiple generator types
Return a prod(``num_generators`` .+ 1) length vector of maximum generator capacity given 0 to ``num_generators`` of each type are available

Generator availability scenarios are ordered such that the number of the leftmost generator type increments fastest.
For example, if `num_generators` = [2, 1], then the elements of the returned vector correspond to the number of working generators by type as follows:
index    working generators
1           (0, 0) 
2           (1, 0)
3           (2, 0)
4           (0, 1)
5           (1, 1)
6           (2, 1)

#Examples
```repl-julia
generator_output([2,1], [250, 300])
6-element Vector{Float64}:
   0.0
 250.0
 500.0
 300.0
 550.0
 800.0
```
"""
function generator_output(num_generators::Vector{Int}, generator_size_kw::Vector{<:Real})::Vector{Float64} 
    gens_working = (0:g for g in num_generators)
    num_generators_working = reshape(collect(Iterators.product(gens_working...)), :, 1)
    #Returns vector of maximum generator output
    return vec([sum(gw[i] * generator_size_kw[i] for i in eachindex(generator_size_kw)) for gw in num_generators_working])
end

"""
    get_maximum_generation(battery_size_kw::Real, generator_size_kw::Real, bin_size::Real, 
                           num_bins::Int, num_generators::Int, battery_discharge_efficiency::Real)::Matrix{Float64}

Return a matrix of maximum total system output.

Rows denote battery state of charge bin and columns denote number of available generators, with the first column denoting zero available generators.

# Arguments
- `battery_size_kw::Real`: battery inverter size
- `generator_size_kw::Real`: maximum output from single generator. 
- `bin_size::Real`: size of discretized battery soc bin. is equal to battery_size_kwh / (num_bins - 1) 
- `num_bins::Int`: number of battery bins. 
- `num_generators::Int`: number of generators in microgrid.
- `battery_discharge_efficiency::Real`: battery_discharge_efficiency = battery_discharge / battery_reduction_in_soc

# Examples
```repl-julia
julia>  get_maximum_generation(1000, 750, 250, 5, 3, 1.0)
5×4 Matrix{Float64}:
    0.0   750.0  1500.0  2250.0
  250.0  1000.0  1750.0  2500.0
  500.0  1250.0  2000.0  2750.0
  750.0  1500.0  2250.0  3000.0
 1000.0  1750.0  2500.0  3250.0
```
"""
function get_maximum_generation(battery_size_kw::Real, generator_size_kw::Real, bin_size::Real, 
                   num_bins::Int, num_generators::Int, battery_discharge_efficiency::Real)::Matrix{Float64}
    #Returns a matrix of maximum generation (rows denote number of generators starting at 0, columns denote battery bin)
    N = num_generators + 1
    M = num_bins
    max_system_output = zeros(M, N) 
    for i in 1:M
       max_system_output[i, :] = generator_output(num_generators, generator_size_kw) .+ min(battery_size_kw, (i-1)*bin_size*battery_discharge_efficiency)
    end
    return max_system_output
end

"""
    get_maximum_generation(battery_size_kw::Real, generator_size_kw::Vector{<:Real}, bin_size::Real, 
        num_bins::Int, num_generators::Vector{Int}, battery_discharge_efficiency::Real)::Matrix{Float64}

Maximum generation calculation for multiple generator types
Return a matrix of maximum total system output.

Rows denote battery state of charge bin and columns denote number of available generators, with the first column denoting zero available generators.

# Arguments
- `battery_size_kw::Real`: battery inverter size
- `generator_size_kw::Vector{Real}`: maximum output from single generator for each generator type. 
- `bin_size::Real`: size of discretized battery soc bin. is equal to battery_size_kwh / (num_bins - 1) 
- `num_bins::Int`: number of battery bins. 
- `num_generators::Vector{Int}`: number of generators by type in microgrid.
- `battery_discharge_efficiency::Real`: battery_discharge_efficiency = battery_discharge / battery_reduction_in_soc

# Examples
```repl-julia
julia>  get_maximum_generation(200, [50, 125], 100, 3, [2, 1], 0.98)
3×6 Matrix{Float64}:
   0.0   50.0  100.0  125.0  175.0  225.0
  98.0  148.0  198.0  223.0  273.0  323.0
 196.0  246.0  296.0  321.0  371.0  421.0
```
"""
function get_maximum_generation(battery_size_kw::Real, generator_size_kw::Vector{<:Real}, bin_size::Real, 
    num_bins::Int, num_generators::Vector{Int}, battery_discharge_efficiency::Real)::Matrix{Float64}
    #Returns a matrix of maximum generation (rows denote number of generators starting at 0, columns denote battery bin)
    N = prod(num_generators .+ 1)
    M = num_bins
    max_system_output = zeros(M, N)
    for i in 1:M
        max_system_output[i, :] = generator_output(num_generators, generator_size_kw) .+ min(battery_size_kw, (i-1)*bin_size*battery_discharge_efficiency)
    end
    return max_system_output
end

"""
    battery_bin_shift(excess_generation_kw::Vector, bin_size::Real, battery_size_kw::Real, battery_charge_efficiency::Real, battery_discharge_efficiency::Real)::Vector{Int} 

Return a vector of number of bins battery is shifted by, where each element of the vector corresponds to the number of working generators

Bins are the discritized battery sizes, with the first bin denoting zero charge and the last bin denoting full charge. Thus, if there are 101 bins, then each bin denotes 
a one percent difference in battery charge. The battery will attempt to dispatch to meet critical loads not met by other generation sources, and will charge from excess generation. 

# Arguments
- `excess_generation_kw::Vector`: maximum generator output minus net critical load for each number of working generators
- `bin_size::Real`: size of battery bin
- `battery_size_kw::Real`: inverter size
- `battery_charge_efficiency::Real`: battery_charge_efficiency = increase_in_soc_kwh / grid_input_kwh 
- `battery_discharge_efficiency::Real`: battery_discharge_efficiency = battery_discharge / battery_reduction_in_soc

#Examples
```repl-julia
julia>
excess_generation_kw = [-500, -120, 0, 50, 175, 400]
bin_size = 100
battery_size_kw = 300
battery_bin_shift(excess_generation_kw, bin_size, battery_size_kw, 1, 1)
7-element Vector{Int64}:
 -3
 -1
  0
  0
  0
  2
  3
  ```
"""
function battery_bin_shift(excess_generation_kw::Vector{<:Real}, bin_size::Real, battery_size_kw::Real,
                                battery_charge_efficiency::Real, battery_discharge_efficiency::Real)::Vector{Int} 
    #Determines how many battery bins to shift by
    #Lose energy charging battery and use more energy discharging battery
    #Need to shift battery up by less and down by more.
    
    #positive excess generation 
    excess_generation_kw[excess_generation_kw .> 0] = excess_generation_kw[excess_generation_kw .> 0] .* battery_charge_efficiency
    excess_generation_kw[excess_generation_kw .< 0] = excess_generation_kw[excess_generation_kw .< 0] ./ battery_discharge_efficiency
    #Battery cannot charge or discharge more than its capacity
    excess_generation_kw[excess_generation_kw .> battery_size_kw] .= battery_size_kw
    excess_generation_kw[excess_generation_kw .< -battery_size_kw] .= -battery_size_kw
    shift = round.(excess_generation_kw ./ bin_size)
    return shift
end

"""
    shift_gen_battery_prob_matrix!(gen_battery_prob_matrix::Matrix, shift_vector::Vector{Int})

Updates ``gen_battery_prob_matrix`` in place to account for change in battery state of charge bin

shifts probabiilities in column i by ``shift_vector``[i] positions, accounting for accumulation at 0 or full soc   

#Examples
```repl-julia
gen_battery_prob_matrix = [0.6 0.3;
                           0.2 0.3;
                           0.1 0.2;
                           0.1 0.2]
shift_vector = [-1, 2]
shift_gen_battery_prob_matrix!(gen_battery_prob_matrix, shift_vector)
gen_battery_prob_matrix
4×2 Matrix{Float64}:
 0.8  0.0
 0.1  0.0
 0.1  0.3
 0.0  0.7
```
"""
function shift_gen_battery_prob_matrix!(gen_battery_prob_matrix::Matrix, shift_vector::Vector{Int})
    M = size(gen_battery_prob_matrix, 1)
    
    for i in 1:length(shift_vector) 
        s = shift_vector[i]
        if s < 0 
            #TODO figure out why implementation of cirshift! is working locally but not on server
            # circshift!(view(gen_battery_prob_matrix, :, i), s)
            gen_battery_prob_matrix[:, i] = circshift(view(gen_battery_prob_matrix, :, i), s)
            gen_battery_prob_matrix[1, i] += sum(view(gen_battery_prob_matrix, max(2,M+s+1):M, i))
            gen_battery_prob_matrix[max(2,M+s+1):M, i] .= 0
        elseif s > 0
            # circshift!(view(gen_battery_prob_matrix, :, i), s)
            gen_battery_prob_matrix[:, i] = circshift(view(gen_battery_prob_matrix, :, i), s)
            gen_battery_prob_matrix[end, i] += sum(view(gen_battery_prob_matrix, 1:min(s,M-1), i))
            gen_battery_prob_matrix[1:min(s,M-1), i] .= 0
        end
    end
end

"""
update_survival!(survival, maximum_generation, net_critical_loads_kw_at_time_h)::Matrix{Int}

In place update of survival matrix with 0 in states where generation cannot meet load and 1 in states where it can.
"""
function update_survival!(survival, maximum_generation, net_critical_loads_kw_at_time_h)
    @inbounds for i in eachindex(maximum_generation)
        survival[i] = 1 * (maximum_generation[i] - net_critical_loads_kw_at_time_h >= 0)
    end
end

"""
survival_chance_mult(prob_matrix, survival)

More efficient implementation of sum(prob_matrix .* survival)
"""
function survival_chance_mult(prob_matrix, survival)::Real
    s = 0
    @inbounds for i in eachindex(prob_matrix)
        s += prob_matrix[i] * survival[i]
    end
    return s
end

"""
prob_matrix_update!(prob_matrix, survival)

More efficient implementation of prob_matrix = prob_matrix .* survival
"""
function prob_matrix_update!(prob_matrix, survival)
    @inbounds for i in eachindex(prob_matrix)
        prob_matrix[i] *= survival[i]
    end
end

"""
    survival_gen_only(;critical_load::Vector, generator_operational_availability::Real, generator_failure_to_start::Real, generator_mean_time_to_failure::Real, num_generators::Int,
                                generator_size_kw::Real, max_outage_duration::Int, marginal_survival = false)::Matrix{Float64}

Return a matrix of probability of survival with rows denoting outage start timestep and columns denoting outage duration

Solves for probability of survival given only backup generators (no battery backup). 
If ``marginal_survival`` = true then result is chance of surviving in given outage timestep, 
if ``marginal_survival`` = false then result is chance of surviving up to and including given outage timestep.

# Arguments
- `net_critical_loads_kw::Vector`: Vector of system critical loads. 
- `generator_operational_availability::Union{Real, Vector{<:Real}}`: Operational Availability of backup generators.
- `generator_failure_to_start::Union{Real, Vector{<:Real}}`: probability of generator Failure to Start and support load. 
- `generator_mean_time_to_failure::Union{Real, Vector{<:Real}}`: Average number of time steps between a generator's failures. 1/(failure to run probability). 
- `num_generators::Union{Int, Vector{Int}}`: number of generators in microgrid.
- `generator_size_kw::Union{Real, Vector{<:Real}}`: size of generator.
- `max_outage_duration::Int`: maximum outage duration in timesteps.
- `marginal_survival::Bool`: indicates whether results are probability of survival in given outage duration timestep or probability of surviving up to and including the given timestep.

# Examples
Given generator_mean_time_to_failure = 5, the chance of no generators failing in 0.64 in time step 1, 0.4096 in time step 2, and 0.262144 in time step 3
Chance of 2 generators failing is 0.04 in time step 1, 0.1296 by time step 1, and 0.238144 by time step 3   
```repl-julia
julia> net_critical_loads_kw = [1,2,2,1]; generator_operational_availability = 1; failure_to_start = 0.0; MTTF = 0.2; num_generators = 2; generator_size_kw = 1; max_outage_duration = 3;
julia> survival_gen_only(net_critical_loads_kw=net_critical_loads_kw, generator_operational_availability=generator_operational_availability, 
                                generator_failure_to_start=failure_to_start, generator_mean_time_to_failure=MTTF, num_generators=num_generators, 
                                generator_size_kw=generator_size_kw, max_outage_duration=max_outage_duration, marginal_survival = true)
4×3 Matrix{Float64}:
 0.96  0.4096  0.262144
 0.64  0.4096  0.761856
 0.96  0.8704  0.761856
 0.96  0.8704  0.262144

julia> survival_gen_only(net_critical_loads_kw=net_critical_loads_kw, generator_operational_availability=generator_operational_availability, 
                                generator_failure_to_start=failure_to_start, generator_mean_time_to_failure=MTTF, num_generators=num_generators, 
                                generator_size_kw=generator_size_kw, max_outage_duration=max_outage_duration, marginal_survival = false)
4×3 Matrix{Float64}:
 0.96  0.4096  0.262144
 0.64  0.4096  0.393216
 0.64  0.6144  0.557056
 0.96  0.8704  0.262144
```
"""
function survival_gen_only(;
    net_critical_loads_kw::Vector, 
    generator_operational_availability::Union{Real, Vector{<:Real}}, 
    generator_failure_to_start::Union{Real, Vector{<:Real}}, 
    generator_mean_time_to_failure::Union{Real, Vector{<:Real}},
    num_generators::Union{Int, Vector{Int}}, 
    generator_size_kw::Union{Real, Vector{<:Real}},
    max_outage_duration::Int,
    marginal_survival = false)::Matrix{Float64} 

    t_max = length(net_critical_loads_kw)
    
    generator_production = generator_output(num_generators, generator_size_kw) 
    #Initialize lost load matrix
    survival_probability_matrix = zeros(t_max, max_outage_duration)
    #initialize amount of extra generation for each critical load time step and each amount of generators
    generator_markov_matrix = markov_matrix(num_generators, 1 ./ generator_mean_time_to_failure)
  
    #Get starting generator vector
    starting_gens = starting_probabilities(num_generators, generator_operational_availability, generator_failure_to_start) #initialize gen battery prob matrix

    Threads.@threads for t = 1:t_max
        
        survival_probability_matrix[t, :] = gen_only_survival_single_start_time(
            t, starting_gens, net_critical_loads_kw, generator_production,
            generator_markov_matrix, max_outage_duration, t_max, marginal_survival) 
 
    end
    return survival_probability_matrix
end

"""
    survival_gen_only_single_start_time(t::Int, starting_gens::Matrix{Float64}, net_critical_loads_kw::Vector{Real}, generator_production::Vector{Float64}, 
    generator_markov_matrix::Matrix{Float64}, max_outage_duration::Int, t_max::Int, marginal_survival::Bool)::Vector{Float64}

Return a vector of probability of survival with for all outage durations given outages start time t. 
    Function is for internal loop of survival_gen_only
"""
function gen_only_survival_single_start_time(
    t::Int, 
    starting_gens::Matrix{Float64},
    net_critical_loads_kw::Vector, 
    generator_production::Vector{Float64},
    generator_markov_matrix::Matrix{Float64},
    max_outage_duration::Int,
    t_max::Int,
    marginal_survival::Bool)::Vector{Float64}

    survival_chances = zeros(max_outage_duration)
    gen_prob_array = [copy(starting_gens), copy(starting_gens)]
    survival = ones(1, length(generator_production))

    for d in 1:max_outage_duration
        h = mod(t + d - 2, t_max) + 1 #determines index accounting for looping around year
        update_survival!(survival, generator_production, net_critical_loads_kw[h])

        #Update probabilities to account for generator failures
        #This is a more memory efficient way of implementing gen_battery_prob_matrix *= generator_markov_matrix
        gen_matrix_counter_start = ((d-1) % 2) + 1 
        gen_matrix_counter_end = (d % 2) + 1 
        mul!(gen_prob_array[gen_matrix_counter_end], gen_prob_array[gen_matrix_counter_start], generator_markov_matrix)
        
        if marginal_survival == false
            prob_matrix_update!(gen_prob_array[gen_matrix_counter_end], survival) 
            survival_chances[d] = sum(gen_prob_array[gen_matrix_counter_end])
        else
            survival_chances[d] = survival_chance_mult(gen_prob_array[gen_matrix_counter_end], survival)
        end

    end
    return survival_chances
end

"""
    survival_with_battery(;net_critical_loads_kw::Vector, battery_starting_soc_kwh::Vector, generator_operational_availability::Real, generator_failure_to_start::Real, 
                        generator_mean_time_to_failure::Real, num_generators::Int, generator_size_kw::Real, battery_size_kwh::Real, battery_size_kw::Real, num_bins::Int, 
                        max_outage_duration::Int, battery_charge_efficiency::Real, battery_discharge_efficiency::Real, marginal_survival::Bool = false, time_steps_per_hour::Real = 1)::Matrix{Float64} 

Return a matrix of probability of survival with rows denoting outage start and columns denoting outage duration

Solves for probability of survival given both networked generators and battery backup. 
If ``marginal_survival`` = true then result is chance of surviving in given outage time step, 
if ``marginal_survival`` = false then result is chance of surviving up to and including given outage time step.

# Arguments
- `net_critical_loads_kw::Vector`: Vector of system critical loads minus solar generation.
- `battery_starting_soc_kwh::Vector`: Vector of battery charge (kwh) for each time step of year. 
- `generator_operational_availability::Real`: Operational Availability of backup generators.
- `generator_failure_to_start::Real`: Probability of generator Failure to Start and support load. 
- `generator_mean_time_to_failure::Real`: Average number of time steps between failures. 1/MTTF (failure to run probability). 
- `num_generators::Int`: number of generators in microgrid.
- `generator_size_kw::Real`: size of generator.
- `battery_size_kwh::Real`: energy capacity of battery system.
- `battery_size_kw::Real`: battery system inverter size.
- `num_battery_bins::Int`: number of battery bins. 
- `max_outage_duration::Int`: maximum outage duration in time steps (time step is generally hourly but could be other values such as 15 minutes).
- `battery_charge_efficiency::Real`: battery_charge_efficiency = increase_in_soc_kwh / grid_input_kwh 
- `battery_discharge_efficiency::Real`: battery_discharge_efficiency = battery_discharge / battery_reduction_in_soc
- `marginal_survival::Bool`: indicates whether results are probability of survival in given outage time step or probability of surviving up to and including time step.

# Examples
Given MTTF = 0.2, the chance of no generators failing in 0.64 in time step 1, 0.4096 in time step 2, and 0.262144 in time step 3
Chance of 2 generators failing is 0.04 in time step 1, 0.1296 by time step 2, and 0.238144 by time step 3   
```repl-julia
julia> net_critical_loads_kw = [1,2,2,1]; battery_starting_soc_kwh = [1,1,1,1];  max_outage_duration = 3;
julia> num_generators = 2; generator_size_kw = 1; generator_operational_availability = 1; failure_to_start = 0.0; MTTF = 0.2;
julia> num_battery_bins = 3; battery_size_kwh = 2; battery_size_kw = 1;  battery_charge_efficiency = 1; battery_discharge_efficiency = 1;

julia> survival_with_battery(net_critical_loads_kw=net_critical_loads_kw, battery_starting_soc_kwh=battery_starting_soc_kwh, 
                            generator_operational_availability=generator_operational_availability, generator_failure_to_start=failure_to_start, 
                            generator_mean_time_to_failure=MTTF, num_generators=num_generators, generator_size_kw=generator_size_kw, 
                            battery_size_kwh=battery_size_kwh, battery_size_kw = battery_size_kw, num_battery_bins=num_battery_bins, 
                            max_outage_duration=max_outage_duration, battery_charge_efficiency=battery_charge_efficiency, 
                            battery_discharge_efficiency=battery_discharge_efficiency, marginal_survival = true)
4×3 Matrix{Float64}:
1.0   0.8704  0.557056
0.96  0.6144  0.77824
0.96  0.896   0.8192
1.0   0.96    0.761856

julia> survival_with_battery(net_critical_loads_kw=net_critical_loads_kw, battery_starting_soc_kwh=battery_starting_soc_kwh, 
                            generator_operational_availability=generator_operational_availability, generator_failure_to_start=failure_to_start, 
                            generator_mean_time_to_failure=MTTF, num_generators=num_generators, generator_size_kw=generator_size_kw, 
                            battery_size_kwh=battery_size_kwh, battery_size_kw = battery_size_kw, num_battery_bins=num_battery_bins, 
                            max_outage_duration=max_outage_duration, battery_charge_efficiency=battery_charge_efficiency, 
                            battery_discharge_efficiency=battery_discharge_efficiency, marginal_survival = false)
4×3 Matrix{Float64}:
1.0   0.8704  0.557056
0.96  0.6144  0.57344
0.96  0.896   0.8192
1.0   0.96    0.761856
```
"""
function survival_with_battery(;
    net_critical_loads_kw::Vector, 
    battery_starting_soc_kwh::Vector, 
    generator_operational_availability::Union{Real, Vector{<:Real}}, 
    generator_failure_to_start::Union{Real, Vector{<:Real}},
    generator_mean_time_to_failure::Union{Real, Vector{<:Real}},
    num_generators::Union{Int, Vector{Int}},
    generator_size_kw::Union{Real, Vector{<:Real}}, 
    battery_size_kwh::Real, 
    battery_size_kw::Real, 
    num_battery_bins::Int, 
    max_outage_duration::Int, 
    battery_charge_efficiency::Real,
    battery_discharge_efficiency::Real,
    marginal_survival::Bool = false,
    time_steps_per_hour::Real = 1)::Matrix{Float64} 

    t_max = length(net_critical_loads_kw)
    
    #bin size is battery storage divided by num bins-1 because zero is also a bin
    bin_size = battery_size_kwh / (num_battery_bins-1)
     
    #bin initial battery 
    starting_battery_bins = bin_battery_charge(battery_starting_soc_kwh, num_battery_bins, battery_size_kwh) 
    #For easier indice reading
    M = num_battery_bins
    if length(num_generators) == 1
        N = num_generators + 1
    else
        N = prod(num_generators .+ 1)
    end
    #Initialize survival probability matrix
    survival_probability_matrix = zeros(t_max, max_outage_duration) 
    #initialize vectors and matrices
    generator_markov_matrix = markov_matrix(num_generators, 1 ./ generator_mean_time_to_failure) 
    generator_production = generator_output(num_generators, generator_size_kw)
    maximum_generation = get_maximum_generation(battery_size_kw, generator_size_kw, bin_size, num_battery_bins, num_generators, battery_discharge_efficiency)
    starting_gens = starting_probabilities(num_generators, generator_operational_availability, generator_failure_to_start) 

    Threads.@threads for t = 1:t_max
        survival_probability_matrix[t, :] = survival_with_battery_single_start_time(t, 
        net_critical_loads_kw, battery_size_kw, max_outage_duration, battery_charge_efficiency,
        battery_discharge_efficiency, M, N, starting_gens, generator_production,
        generator_markov_matrix, maximum_generation, t_max, starting_battery_bins, bin_size, marginal_survival, time_steps_per_hour)
    end
    return survival_probability_matrix
end


"""
survival_with_battery_single_start_time(t::Int, net_critical_loads_kw::Vector, 
    generator_size_kw::Union{Real, Vector{<:Real}}, 
    max_outage_duration::Int, battery_charge_efficiency::Real, battery_discharge_efficiency::Real, M::Int, N::Int,
    starting_gens::Matrix{Float64}, generator_production::Vector{Float64}, generator_markov_matrix::Matrix{Float64},
    maximum_generation::Matrix{Float64}, t_max::Int, starting_battery_bins::Vector{Int}, bin_size::Real, marginal_survival::Bool, time_steps_per_hour::Real)::Vector{Float64}

Return a vector of probability of survival with for all outage durations given outages start time t. 
    Function is for internal loop of survival_with_battery
"""
function survival_with_battery_single_start_time(
    t::Int, 
    net_critical_loads_kw::Vector, 
    battery_size_kw::Real, 
    max_outage_duration::Int, 
    battery_charge_efficiency::Real,
    battery_discharge_efficiency::Real,
    M::Int,
    N::Int,
    starting_gens::Matrix{Float64},
    generator_production::Vector{Float64},
    generator_markov_matrix::Matrix{Float64},
    maximum_generation::Matrix{Float64},
    t_max::Int,
    starting_battery_bins::Vector{Int},
    bin_size::Real,
    marginal_survival::Bool, 
    time_steps_per_hour::Real)::Vector{Float64}

    
    gen_battery_prob_matrix_array = [zeros(M, N), zeros(M, N)]
    gen_battery_prob_matrix_array[1][starting_battery_bins[t], :] = starting_gens
    gen_battery_prob_matrix_array[2][starting_battery_bins[t], :] = starting_gens
    return_survival_chance_vector = zeros(max_outage_duration)
    survival = ones(M, N)
    

    for d in 1:max_outage_duration 
        h = mod(t + d - 2, t_max) + 1 #determines index accounting for looping around year
        
        update_survival!(survival, maximum_generation, net_critical_loads_kw[h])
        
        #Update probabilities to account for generator failures
        #This is a more memory efficient way of implementing gen_battery_prob_matrix *= generator_markov_matrix
        gen_matrix_counter_start = ((d-1) % 2) + 1 
        gen_matrix_counter_end = (d % 2) + 1 
        mul!(gen_battery_prob_matrix_array[gen_matrix_counter_end], gen_battery_prob_matrix_array[gen_matrix_counter_start], generator_markov_matrix)

        if marginal_survival == false
            # @timeit to "survival chance" gen_battery_prob_matrix_array[gen_matrix_counter_end] = gen_battery_prob_matrix_array[gen_matrix_counter_end] .* survival 
            prob_matrix_update!(gen_battery_prob_matrix_array[gen_matrix_counter_end], survival) 
            return_survival_chance_vector[d] = sum(gen_battery_prob_matrix_array[gen_matrix_counter_end])
        else
            return_survival_chance_vector[d] = survival_chance_mult(gen_battery_prob_matrix_array[gen_matrix_counter_end], survival)
        end
        

        #Update generation battery probability matrix to account for battery shifting
        shift_gen_battery_prob_matrix!(gen_battery_prob_matrix_array[gen_matrix_counter_end], battery_bin_shift((generator_production .- net_critical_loads_kw[h]) / time_steps_per_hour, bin_size, battery_size_kw, battery_charge_efficiency, battery_discharge_efficiency))
    end
    return return_survival_chance_vector
end

"""
    backup_reliability_reopt_inputs(;d::Dict, p::REoptInputs, r::Dict)::Dict

Return a dictionary of inputs required for backup reliability calculations. 

# Arguments
-d::Dict: REopt results dictionary.
-p::REoptInputs: REopt inputs struct.  
-r::Dict: Dictionary of inputs for reliability calculations. If r not included then uses all defaults. values read from dictionary:
    -generator_operational_availability::Real = 0.9998      Fraction of year generators not down for maintenance
    -generator_failure_to_start::Real = 0.0066              Chance of generator starting given outage
    -generator_mean_time_to_failure::Real = 637             Average number of time steps between a generator's failures. 1/(failure to run probability). 
    -num_generators::Int = 1                                Number of generators. Will be determined by code if set to 0 and gen capacity > 0.1
    -generator_size_kw::Real = 0.0                          Backup generator capacity. Will be determined by REopt optimization if set less than 0.1
    -num_battery_bins::Int = 101                            Internal value for discretely modeling battery state of charge
    -max_outage_duration::Int = 96                          Maximum outage time step modeled
    -microgrid_only::Bool = false                           Boolean to specify if only microgrid upgraded technologies run during grid outage
    -battery_minimum_soc_fraction::Real = 0.0               The minimum battery state of charge (represented as a fraction) allowed during outages.
    -fuel_limit:Union{Real, Vector{<:Real}} = Inf           Amount of fuel available, either by generator type or per generator, depending on fuel_limit_is_per_generator. Change generator_fuel_burn_rate_per_kwh for different fuel efficiencies. Fuel units should be consistent with generator_fuel_intercept_per_hr and generator_fuel_burn_rate_per_kwh.
    -generator_fuel_intercept_per_hr::Union{Real, Vector{<:Real}} = 0.0         Amount of fuel burned each time step while idling. Fuel units should be consistent with fuel_limit and generator_fuel_burn_rate_per_kwh.
    -fuel_limit_is_per_generator::Union{Bool, Vector{Bool}} = false             Boolean to determine whether fuel limit is given per generator or per generator type
    -generator_fuel_burn_rate_per_kwh::Union{Real, Vector{<:Real}} = 0.076      Amount of fuel used per kWh generated. Fuel units should be consistent with fuel_limit and generator_fuel_intercept_per_hr.
"""
function backup_reliability_reopt_inputs(;d::Dict, p::REoptInputs, r::Dict = Dict())::Dict
    r2 = dictkeys_tosymbols(r)
<<<<<<< HEAD
    zero_array = zeros(length(p.time_steps))
    r2[:critical_loads_kw] = p.s.electric_load.critical_loads_kw
=======
    critical_loads_kw = p.s.electric_load.critical_loads_kw

    if "CHP" in keys(d)
        chp_generation =  get(d["CHP"], "electric_production_series_kw", zero_array)
        critical_loads_kw .-= chp_generation
    end
>>>>>>> 099a95b6

    r2[:time_steps_per_hour] = 1 / p.hours_per_time_step
    microgrid_only = get(r, "microgrid_only", false)

<<<<<<< HEAD
    if !(
            microgrid_only && 
            !Bool(get(d, "PV_upgraded", false))
        ) && 
        haskey(d, "PV")
        pv_kw_ac_time_series = (
            get(d["PV"], "year_one_to_battery_series_kw", zero_array)
            + get(d["PV"], "year_one_curtailed_production_series_kw", zero_array)
            + get(d["PV"], "year_one_to_load_series_kw", zero_array)
            + get(d["PV"], "year_one_to_grid_series_kw", zero_array)
=======
    pv_kw_ac_hourly = zero_array
    if "PV" in keys(d)
        pv_kw_ac_hourly = (
            get(d["PV"], "electric_to_storage_series_kw", zero_array)
            + get(d["PV"], "electric_curtailed_series_kw", zero_array)
            + get(d["PV"], "electric_to_load_series_kw", zero_array)
            + get(d["PV"], "electric_to_grid_series_kw", zero_array)
>>>>>>> 099a95b6
        )
        r2[:pv_kw_ac_time_series] = pv_kw_ac_time_series
    end
<<<<<<< HEAD
=======
    if microgrid_only && !Bool(get(d, "PV_upgraded", false))
        pv_kw_ac_hourly = zero_array
    end

    batt_kwh = 0
    batt_kw = 0
    if "Storage" in keys(d)
        #TODO change to throw error if multiple storage types
        for b in p.s.storage.types.elec
            batt_charge_efficiency = p.s.storage.attr[b].charge_efficiency
            batt_discharge_efficiency = p.s.storage.attr[b].discharge_efficiency
        end
            
        batt_kwh = get(d["Storage"], "size_kwh", 0)
        batt_kw = get(d["Storage"], "size_kw", 0)
        init_soc = get(d["Storage"], "soc_series_fraction", [])

        if microgrid_only && !Bool(get(d, "storage_upgraded", false))
            batt_kwh = 0
            batt_kw = 0
            init_soc = []
        end

        starting_batt_soc_kwh = init_soc .* batt_kwh
>>>>>>> 099a95b6

    if !(
        microgrid_only && 
        !Bool(get(d, "Storage_upgraded", false))
    ) && 
    haskey(d, "ElectricStorage")
        r2[:battery_charge_efficiency] = p.s.storage.attr["ElectricStorage"].charge_efficiency
        r2[:battery_discharge_efficiency] = p.s.storage.attr["ElectricStorage"].discharge_efficiency
        r2[:battery_size_kw] = get(d["ElectricStorage"], "size_kw", 0)

        #ERP tool uses effective battery size so need to subtract minimum SOC
        battery_size_kwh = get(d["ElectricStorage"], "size_kwh", 0)
        

        init_soc = get(d["ElectricStorage"], "year_one_soc_series_fraction", [])
        battery_starting_soc_kwh = init_soc .* battery_size_kwh
        
        battery_minimum_soc_kwh = battery_size_kwh * get(r2, :battery_minimum_soc_fraction, 0)
        r2[:battery_size_kwh] = battery_size_kwh - battery_minimum_soc_kwh
        r2[:battery_starting_soc_kwh] = battery_starting_soc_kwh .- battery_minimum_soc_kwh
        if minimum(r2[:battery_starting_soc_kwh]) < 0
            @warn("Some battery starting states of charge are less than the provided minimum state of charge.")
        end
    end
    
    diesel_kw = 0
    if haskey(d, "Generator")
        diesel_kw = get(d["Generator"], "size_kw", 0)
    end
    if microgrid_only
        diesel_kw = get(d, "Generator_mg_kw", 0)
    end
    
    #If gen capacity is 0 then base on diesel_kw
    #If num_generators is zero then either set to 1 or base on ceiling(diesel_kw / generator_size_kw)
    generator_size_kw = get(r, "generator_size_kw", 0)
    num_generators = get(r, "num_generators", 1)
    if length(num_generators) == 1
        if generator_size_kw < 0.1
            if num_generators == 0
                generator_size_kw = diesel_kw
                num_generators = 1
            else
                generator_size_kw = diesel_kw / num_generators
            end
        elseif num_generators == 0
            num_generators = ceil(Int, diesel_kw / generator_size_kw)
        end
    else
        nt = length(num_generators)
        if length(generator_size_kw) != nt
            generator_size_kw = [diesel_kw / sum(num_generators) for _ in 1:nt]
        end
    end

    r2[:generator_size_kw] = generator_size_kw
    r2[:num_generators] = num_generators

    return r2
end

"""
    backup_reliability_inputs(;r::Dict)::Dict

Return a dictionary of inputs required for backup reliability calculations. 
***NOTE*** PV production only added if battery storage is also available to manage variability

# Arguments
- `r::Dict`: Dictionary of inputs for reliability calculations.
    inputs of r:
    -critical_loads_kw::Array                               Critical loads per time step. (Required input)
    -microgrid_only::Bool = false                           Boolean to specify if only microgrid upgraded technologies run during grid outage 
    -chp_size_kw::Real                                      CHP capacity. 
    -pv_size_kw::Real                                       Size of PV System
    -pv_production_factor_series::Array                     PV production factor per time step (required if pv_size_kw in dictionary)
    -pv_migrogrid_upgraded::Bool                            If true then PV runs during outage if microgrid_only = TRUE (defaults to false)
    -battery_operational_availability::Real = 1.0           Likelihood battery will be available at start of outage       
    -pv_operational_availability::Real = 1.0                Likelihood PV will be available at start of outage    -battery_size_kw::Real                                  Battery capacity. If no battery installed then PV disconnects from system during outage
    -battery_size_kwh::Real                                 Battery energy storage capacity
    -battery_size_kw::Real                                  Battery power capacity
    -charge_efficiency::Real                                Battery charge efficiency
    -discharge_efficiency::Real                             Battery discharge efficiency
    -battery_starting_soc_series_fraction                   Battery state of charge in each time step (if not input then defaults to battery size)
    -battery_minimum_soc_fraction = 0.0                     The minimum battery state of charge (represented as a fraction) allowed during outages.
    -generator_operational_availability= 0.9998             Likelihood generator being available in given time step
    -generator_failure_to_start::Real = 0.0066              Chance of generator starting given outage
    -generator_mean_time_to_failure::Real = 637             Average number of time steps between a generator's failures. 1/(failure to run probability). 
    -num_generators::Int = 1                                Number of generators. Will be determined by code if set to 0 and gen capacity > 0.1
    -generator_size_kw::Real = 0.0                          Backup generator capacity. Will be determined by REopt optimization if set less than 0.1
    -num_battery_bins::Int = 101                            Internal value for discretely modeling battery state of charge
    -max_outage_duration::Int = 96                          Maximum outage duration modeled
    -fuel_limit:Union{Real, Vector{<:Real}} = Inf           Amount of fuel available, either by generator type or per generator, depending on fuel_limit_is_per_generator. Change generator_fuel_burn_rate_per_kwh for different fuel efficiencies. Fuel units should be consistent with generator_fuel_intercept_per_hr and generator_fuel_burn_rate_per_kwh.
    -generator_fuel_intercept_per_hr::Union{Real, Vector{<:Real}} = 0.0         Amount of fuel burned each time step while idling. Fuel units should be consistent with fuel_limit and generator_fuel_burn_rate_per_kwh.
    -fuel_limit_is_per_generator::Union{Bool, Vector{Bool}} = false             Boolean to determine whether fuel limit is given per generator or per generator type
    -generator_fuel_burn_rate_per_kwh::Union{Real, Vector{<:Real}} = 0.076      Amount of fuel used per kWh generated. Fuel units should be consistent with fuel_limit and generator_fuel_intercept_per_hr.
    
#Examples
```repl-julia
julia> r = Dict("critical_loads_kw" => [1,2,1,1], "generator_operational_availability" => 1, "generator_failure_to_start" => 0.0,
                "generator_mean_time_to_failure" => 5, "num_generators" => 2, "generator_size_kw" => 1, 
                "max_outage_duration" => 3, "battery_size_kw" =>2, "battery_size_kwh" => 4)
julia>    backup_reliability_inputs(r = r)
Dict{Any, Any} with 11 entries:
  :num_generators                       => 2
  :battery_starting_soc_kwh             => [4.0, 4.0, 4.0, 4.0]
  :max_outage_duration                  => 3
  :generator_size_kw                    => 1
  :generator_failure_to_start           => 0.0
  :battery_size_kwh                     => 4
  :battery_size_kw                      => 2
  :net_critical_loads_kw                => Real[1.0, 2.0, 1.0, 1.0]
  :generator_mean_time_to_failure       => 5
  :generator_operational_availability   => 1
  :critical_loads_kw                    => Real[1.0, 2.0, 1.0, 1.0]
```
"""
function backup_reliability_inputs(;r::Dict)::Dict
    invalid_args = String[]
    r2 = dictkeys_tosymbols(r)

    generator_inputs = [:generator_operational_availability, :generator_failure_to_start, :generator_mean_time_to_failure, 
                        :num_generators, :generator_size_kw, :fuel_limit, :generator_fuel_intercept_per_hr, :generator_fuel_burn_rate_per_kwh]
    for g in generator_inputs
        if haskey(r2, g) && isa(r2[g], Array) && length(r2[g]) == 1
            r2[g] = r2[g][1]
        end
    end

    if length(get(r2, :num_generators, [])) > 1
        num_gen_types = length(r2[:num_generators])
        if !haskey(r2, :fuel_limit)
            #If multiple generators and no fuel input, then remove fuel constraint
            r2[:fuel_limit] = [Inf for _ in 1:num_gen_types]
        end 
        if !haskey(r2, :generator_fuel_intercept_per_hr)
            r2[:generator_fuel_intercept_per_hr] = [0.0 for _ in 1:num_gen_types]
        end
        if !haskey(r2, :generator_fuel_burn_rate_per_kwh)
            r2[:generator_fuel_burn_rate_per_kwh] = [0.076 for _ in 1:num_gen_types]
        end
    end

    microgrid_only = get(r2, :microgrid_only, false)

    pv_size_kw = get(r2, :pv_size_kw, 0.0) 
    if pv_size_kw > 0
        if haskey(r2, :pv_production_factor_series)
            if !microgrid_only || Bool(get(r2, :pv_migrogrid_upgraded, false))
                r2[:pv_kw_ac_time_series] = pv_size_kw .* r2[:pv_production_factor_series]
            end
        else
            push!(invalid_args, "Non-zero pv_size_kw is included in inputs but no pv_production_factor_series is provided.")
        end
    end

    if haskey(r2, :battery_size_kw)
        if !microgrid_only || Bool(get(r2, :storage_microgrid_upgraded, false))
            #check if minimum state of charge added. If so, then change battery size to effective size, and reduce starting SOC accordingly
            if haskey(r2, :battery_starting_soc_series_fraction) 
                init_soc = r2[:battery_starting_soc_series_fraction]
            else
                @warn("No battery soc series provided to reliability inputs. Assuming battery fully charged at start of outage.")
                init_soc = ones(length(r2[:critical_loads_kw]))
            end
            r2[:battery_starting_soc_kwh] = init_soc .* r2[:battery_size_kwh]
            
            if haskey(r2, :battery_minimum_soc_fraction) 
                battery_minimum_soc_kwh = r2[:battery_size_kwh] * r2[:battery_minimum_soc_fraction]
                r2[:battery_size_kwh] -= battery_minimum_soc_kwh
                if minimum(r2[:battery_starting_soc_kwh]) < battery_minimum_soc_kwh
                    @warn("Some battery starting states of charge are less than the provided minimum state of charge.")
                end
                r2[:battery_starting_soc_kwh] .-= battery_minimum_soc_kwh
            end
            
            if !haskey(r2, :battery_size_kwh)
                push!(invalid_args, "Battery kW provided to reliability inputs but no kWh provided.")
            end
        end
    end

    if length(invalid_args) > 0
        error("Invalid argument values: $(invalid_args)")
    end

    return r2
end

"""
    backup_reliability_single_run(; critical_loads_kw::Vector, generator_operational_availability::Real = 0.9998, generator_failure_to_start::Real = 0.0066, 
        generator_mean_time_to_failure::Real = 637, num_generators::Int = 1, generator_size_kw::Real = 0.0, num_battery_bins::Int = 101, max_outage_duration::Int = 96,
        battery_size_kw::Real = 0.0, battery_size_kwh::Real = 0.0, battery_charge_efficiency::Real = 0.948, battery_discharge_efficiency::Real = 0.948, time_steps_per_hour::Real = 1)::Matrix

Return an array of backup reliability calculations. Inputs can be unpacked from backup_reliability_inputs() dictionary
# Arguments
-net_critical_loads_kw::Vector                     Vector of net critical loads                     
-battery_starting_soc_kwh::Vector   = []           Battery kWh state of charge time series during normal grid-connected usage
-generator_operational_availability::Union{Real, Vector{<:Real}}    = 0.9998        Fraction of year generators not down for maintenance
-generator_failure_to_start::Union{Real, Vector{<:Real}}            = 0.0066        Chance of generator starting given outage
-generator_mean_time_to_failure::Union{Real, Vector{<:Real}}        = 637           Average number of time steps between a generator's failures. 1/(failure to run probability). 
-num_generators::Union{Int, Vector{Int}}                            = 1             Number of generators
-generator_size_kw::Union{Real, Vector{<:Real}}                     = 0.0           Backup generator capacity
-num_battery_bins::Int              = 101          Internal value for modeling battery
-max_outage_duration::Int           = 96           Maximum outage duration modeled
-battery_size_kw::Real              = 0.0          Battery kW of power capacity
-battery_size_kwh::Real             = 0.0          Battery kWh of energy capacity
-battery_charge_efficiency::Real    = 0.948        Efficiency of charging battery
-battery_discharge_efficiency::Real = 0.948        Efficiency of discharging battery
-time_steps_per_hour::Real          = 1            Used to determine amount battery gets shifted.
```
"""
function backup_reliability_single_run(; 
    net_critical_loads_kw::Vector, 
    battery_starting_soc_kwh::Vector = [],
    generator_operational_availability::Union{Real, Vector{<:Real}} = 0.9998, 
    generator_failure_to_start::Union{Real, Vector{<:Real}} = 0.0066, 
    generator_mean_time_to_failure::Union{Real, Vector{<:Real}} = 637, 
    num_generators::Union{Int, Vector{Int}} = 1, 
    generator_size_kw::Union{Real, Vector{<:Real}} = 0.0, 
    num_battery_bins::Int = 101,
    max_outage_duration::Int = 96,
    battery_size_kw::Real = 0.0,
    battery_size_kwh::Real = 0.0,
    battery_charge_efficiency::Real = 0.948, 
    battery_discharge_efficiency::Real = 0.948,
    time_steps_per_hour::Real = 1,
    kwargs...)::Matrix
 
    #No reliability calculations if no outage duration
    if max_outage_duration == 0
        return []
    
    elseif battery_size_kw < 0.1
        return survival_gen_only(
                net_critical_loads_kw=net_critical_loads_kw,
                generator_operational_availability=generator_operational_availability, 
                generator_failure_to_start=generator_failure_to_start, 
                generator_mean_time_to_failure=generator_mean_time_to_failure, 
                num_generators=num_generators, 
                generator_size_kw=generator_size_kw, 
                max_outage_duration=max_outage_duration, 
                marginal_survival = false)

    else
        return survival_with_battery(
                net_critical_loads_kw=net_critical_loads_kw,
                battery_starting_soc_kwh=battery_starting_soc_kwh, 
                generator_operational_availability=generator_operational_availability, 
                generator_failure_to_start=generator_failure_to_start, 
                generator_mean_time_to_failure=generator_mean_time_to_failure,
                num_generators=num_generators,
                generator_size_kw=generator_size_kw, 
                battery_size_kw=battery_size_kw,
                battery_size_kwh=battery_size_kwh,
                num_battery_bins=num_battery_bins,
                max_outage_duration=max_outage_duration, 
                battery_charge_efficiency=battery_charge_efficiency,
                battery_discharge_efficiency=battery_discharge_efficiency,
                marginal_survival = false,
                time_steps_per_hour = time_steps_per_hour
            )

    end
end

"""
fuel_use(; net_critical_loads_kw::Vector, num_generators::Union{Int, Vector{Int}} = 1, generator_size_kw::Union{Real, Vector{<:Real}} = 0.0,
            fuel_limit::Union{Real, Vector{<:Real}} = Inf, generator_fuel_intercept_per_hr::Union{Real, Vector{<:Real}} = 0.0,
            fuel_limit_is_per_generator::Union{Bool, Vector{Bool}} = false, generator_fuel_burn_rate_per_kwh::Union{Real, Vector{<:Real}} = 0.076,
            max_outage_duration::Int = 96, battery_starting_soc_kwh::Vector = [], battery_size_kw::Real = 0.0, battery_size_kwh::Real = 0.0,
            battery_charge_efficiency::Real = 0.948, battery_discharge_efficiency::Real = 0.948, time_steps_per_hour::Int = 1, kwargs...)::Matrix{Int}

Return a matrix of fuel survival. Output is a matrix with rows of time periods and columns of durations
# Arguments
-net_critical_loads_kw::Vector                                              vector of net critical loads
-num_generators::Union{Int, Vector{Int}} = 1,                               number of backup generators of each type
-generator_size_kw::Union{Real, Vector{<:Real}} = 0.0,                      capacity of each generator type
-fuel_limit:Union{Real, Vector{<:Real}} = Inf                               Amount of fuel available, either by generator type or per generator, depending on fuel_limit_is_per_generator. Change generator_fuel_burn_rate_per_kwh for different fuel efficiencies. Fuel units should be consistent with generator_fuel_intercept_per_hr and generator_fuel_burn_rate_per_kwh.
-generator_fuel_intercept_per_hr::Union{Real, Vector{<:Real}} = 0.0         Amount of fuel burned each time step while idling. Fuel units should be consistent with fuel_limit and generator_fuel_burn_rate_per_kwh.
-fuel_limit_is_per_generator::Union{Bool, Vector{Bool}} = false             Boolean to determine whether fuel limit is given per generator or per generator type
-generator_fuel_burn_rate_per_kwh::Union{Real, Vector{<:Real}} = 0.076      Amount of fuel used per kWh generated. Fuel units should be consistent with fuel_limit and generator_fuel_intercept_per_hr.
-max_outage_duration::Int = 96,                                             maximum outage duration
-battery_starting_soc_kwh::Vector = [],                                     battery time series of starting charge
-battery_size_kw::Real = 0.0,                                               inverter capacity of battery
-battery_size_kwh::Real = 0.0,                                              energy capacity of battery
-battery_charge_efficiency::Real = 0.948,                                   battery charging efficiency
-battery_discharge_efficiency::Real = 0.948,                                battery discharge efficiency
-time_steps_per_hour::Real = 1,                                             number of time steps per hour

```
"""
function fuel_use(;    
    net_critical_loads_kw::Vector, 
    num_generators::Union{Int, Vector{Int}} = 1, 
    generator_size_kw::Union{Real, Vector{<:Real}} = 0.0,
    fuel_limit::Union{Real, Vector{<:Real}} = Inf,
    generator_fuel_intercept_per_hr::Union{Real, Vector{<:Real}} = 0.0,
    fuel_limit_is_per_generator::Union{Bool, Vector{Bool}} = false,
    generator_fuel_burn_rate_per_kwh::Union{Real, Vector{<:Real}} = 0.076,
    max_outage_duration::Int = 96,
    battery_starting_soc_kwh::Vector = [],
    battery_size_kw::Real = 0.0,
    battery_size_kwh::Real = 0.0,
    battery_charge_efficiency::Real = 0.948, 
    battery_discharge_efficiency::Real = 0.948,
    time_steps_per_hour::Real = 1,
    kwargs...)::Matrix{Int}

    t_max = length(net_critical_loads_kw)
    if all(fuel_limit .== Inf)
        return ones(t_max, max_outage_duration)
    end

    fuel_limit = convert.(Float64, fuel_limit)
    if isa(fuel_limit_is_per_generator, Bool)
        if fuel_limit_is_per_generator
            fuel_limit *= num_generators
        end
    else
        fuel_limit[fuel_limit_is_per_generator] .*= num_generators[fuel_limit_is_per_generator]
    end

    generator_fuel_intercept_per_hr = generator_fuel_intercept_per_hr .* num_generators
    #put everything into arrays and sort based on fuel availability
    if length(num_generators) == 1
        num_generators = [num_generators]
        generator_size_kw = [generator_size_kw]
        fuel_limit = [fuel_limit]
        generator_fuel_burn_rate_per_kwh = [generator_fuel_burn_rate_per_kwh]
        generator_fuel_intercept_per_hr = [generator_fuel_intercept_per_hr]
        total_generator_capacity_kw = num_generators .* generator_size_kw
    else
        total_generator_capacity_kw = num_generators .* generator_size_kw
        fuel_order = sortperm(fuel_limit ./ (total_generator_capacity_kw .* generator_fuel_burn_rate_per_kwh .+ generator_fuel_intercept_per_hr))

        generator_fuel_burn_rate_per_kwh = generator_fuel_burn_rate_per_kwh[fuel_order] 
        generator_fuel_intercept_per_hr = generator_fuel_intercept_per_hr[fuel_order]
        total_generator_capacity_kw = total_generator_capacity_kw[fuel_order]
    end

    t_max = length(net_critical_loads_kw)
    survival_matrix = zeros(t_max, max_outage_duration) 

    battery_included = battery_size_kw > 0


    for t in 1:t_max
        fuel_remaining = copy(fuel_limit)
        if battery_included 
            battery_soc_kwh = battery_starting_soc_kwh[t]
        end

        for d in 1:max_outage_duration
            h = mod(t + d - 2, t_max) + 1 #determines index accounting for looping around year
            load_kw = net_critical_loads_kw[h]
            
            if (load_kw < 0) && battery_included && (battery_soc_kwh < battery_size_kwh)  # load is met
                battery_soc_kwh += minimum([
                    battery_size_kwh - battery_soc_kwh,     # room available
                    battery_size_kw / time_steps_per_hour * battery_charge_efficiency,  # inverter capacity
                    -load_kw / time_steps_per_hour * battery_charge_efficiency  # excess energy
                ])
            else  # check if we can meet load with generator then storage
                for i in eachindex(fuel_remaining)
                    remaining_gen = sum(total_generator_capacity_kw[i:end])
                    if remaining_gen == 0
                        generation = 0
                    else
                        generation = minimum([
                            total_generator_capacity_kw[i],  #generator capacity
                            load_kw * total_generator_capacity_kw[i] / remaining_gen, #generator type share of load (spits between remaining generators)
                            maximum([0, (fuel_remaining[i] * time_steps_per_hour - generator_fuel_intercept_per_hr[i]) / generator_fuel_burn_rate_per_kwh[i]]) #fuel remaining
                        ])
                    end
                    
                    fuel_remaining[i] = maximum([0, fuel_remaining[i] - (generation * generator_fuel_burn_rate_per_kwh[i] + generator_fuel_intercept_per_hr[i]) / time_steps_per_hour])  
                    load_kw -= generation
                end
                
                if battery_included
                    battery_dispatch = minimum([load_kw, battery_soc_kwh * time_steps_per_hour * battery_discharge_efficiency, battery_size_kw])
                    load_kw -= battery_dispatch
                    battery_soc_kwh -= battery_dispatch 
                end
            end
            if round(load_kw, digits=5) > 0  # failed to meet load in this time step
                survival_matrix[t, d] = 0
            else
                survival_matrix[t, d] = 1
            end
        end
    end

    return survival_matrix
end

"""
    return_backup_reliability(; critical_loads_kw::Vector, battery_operational_availability::Real = 1.0,
            pv_operational_availability::Real = 1.0, pv_kw_ac_time_series::Vector = [],
            pv_can_dispatch_without_battery::Bool = false, kwargs...)
Return an array of backup reliability calculations, accounting for operational availability of PV and battery. 
# Arguments
-critical_loads_kw::Vector                          Vector of critical loads
-battery_operational_availability::Real = 1.0       Likelihood battery will be available at start of outage       
-pv_operational_availability::Real      = 1.0       Likelihood PV will be available at start of outage
-pv_kw_ac_time_series::Vector = []                  timeseries of PV dispatch
-pv_can_dispatch_without_battery::Bool  = false     Boolian determining whether net load subtracts PV if battery is unavailable.
-battery_size_kw::Real                  = 0.0       Battery kW of power capacity
-battery_size_kwh::Real                 = 0.0       Battery kWh of energy capacity
-kwargs::Dict                                       Dictionary of additional inputs.  
```
"""
function return_backup_reliability(;
    critical_loads_kw::Vector, 
    battery_operational_availability::Real = 1.0,
    pv_operational_availability::Real = 1.0,
    pv_can_dispatch_without_battery::Bool = false,
    battery_size_kw::Real = 0.0,
    battery_size_kwh::Real = 0.0,
    kwargs...)
    
    if haskey(kwargs, :pv_kw_ac_time_series)
        pv_included = true
        net_critical_loads_kw = critical_loads_kw - kwargs[:pv_kw_ac_time_series]
    else
        net_critical_loads_kw = critical_loads_kw
        pv_included = false
    end
    
    #Four systems are 1) no PV + no battery, 2) PV + battery, 3) PV + no battery, and 4) no PV + battery
    system_characteristics = Dict(
        "gen" => Dict(
            "probability" => 1,
            "net_critical_loads_kw" => critical_loads_kw,
            "battery_size_kw" => 0,
            "battery_size_kwh" => 0),
        "gen_pv_battery" => Dict(
            "probability" => 0,
            "net_critical_loads_kw" => net_critical_loads_kw,
            "battery_size_kw" => battery_size_kw,
            "battery_size_kwh" => battery_size_kwh),
        "gen_battery" => Dict(
            "probability" => 0,
            "net_critical_loads_kw" => critical_loads_kw,
            "battery_size_kw" => battery_size_kw,
            "battery_size_kwh" => battery_size_kwh),
        "gen_pv" => Dict(
            "probability" => 0,
            "net_critical_loads_kw" => net_critical_loads_kw,
            "battery_size_kw" => 0,
            "battery_size_kwh" => 0)
    )
    #Sets probabilities for each potential system configuration
    if battery_size_kw > 0 && pv_included
        system_characteristics["gen_pv_battery"]["probability"] = 
            battery_operational_availability * pv_operational_availability
        system_characteristics["gen_battery"]["probability"] = 
            battery_operational_availability * (1 - pv_operational_availability)
        if pv_can_dispatch_without_battery
            system_characteristics["gen_pv"]["probability"] = 
                (1 - battery_operational_availability) * pv_operational_availability
            system_characteristics["gen"]["probability"] = 
                (1 - battery_operational_availability) * (1 - pv_operational_availability)
        else
            #gen_pv probability stays zero and that case is combined with gen only
            system_characteristics["gen"]["probability"] = 
                (1 - battery_operational_availability) 
        end
    elseif battery_size_kw > 0
        system_characteristics["gen_battery"]["probability"] = 
            battery_operational_availability
        system_characteristics["gen"]["probability"] = 
            (1 - battery_operational_availability)
    elseif pv_included && pv_can_dispatch_without_battery
        system_characteristics["gen_pv"]["probability"] = 
            pv_operational_availability
        system_characteristics["gen"]["probability"] = 
            (1 - pv_operational_availability)
    end

    results_no_fuel_limit = []
    for (description, system) in system_characteristics

        if system["probability"] != 0
            run_survival_probs = backup_reliability_single_run(;
                net_critical_loads_kw = system["net_critical_loads_kw"],
                battery_size_kw = system["battery_size_kw"],
                battery_size_kwh = system["battery_size_kwh"],
                kwargs...)
            #If no results then add results, else append to them
            if length(results_no_fuel_limit) == 0
                #survival probs weighted by probability
                results_no_fuel_limit = run_survival_probs .* system["probability"]
            else
                results_no_fuel_limit += run_survival_probs .* system["probability"]
            end
        end
    end

    return results_no_fuel_limit, fuel_use(; net_critical_loads_kw = net_critical_loads_kw, kwargs...)
end

"""
process_reliability_results(results::Array)::Dict

Return dictionary of processed backup reliability results.

# Arguments
- `cumulative_results::Matrix`: cumulative survival probabilities matrix from function return_backup_reliability. 
- `fuel_results::Matrix`: fuel survival probabilities matrix from function return_backup_reliability.
"""
function process_reliability_results(cumulative_results::Matrix, fuel_results::Matrix)::Dict
    cumulative_duration_means = round.(vec(mean(cumulative_results, dims = 1)), digits=6)
    cumulative_duration_mins = round.(vec(minimum(cumulative_results, dims = 1)), digits=6)
    cumulative_final_resilience = round.(cumulative_results[:, end], digits=6)
    fuel_duration_means = round.(vec(mean(fuel_results, dims = 1)), digits =6)
    fuel_final_survival = round.(fuel_results[:, end], digits=6)

    total_cumulative_duration_means = round.(vec(mean(cumulative_results .* fuel_results, dims = 1)), digits=6)
    total_cumulative_duration_mins = round.(vec(minimum(cumulative_results .* fuel_results, dims = 1)), digits=6)
    total_cumulative_final_resilience = round.(cumulative_results[:,end] .* fuel_results[:,end], digits=6)

    total_cumulative_final_resilience_mean = round(mean(total_cumulative_final_resilience), digits=6)
    time_steps_per_hour = length(total_cumulative_final_resilience)/8760
    if time_steps_per_hour < 1
        calc_monthly_quartiles = false
    else
        calc_monthly_quartiles = true
        total_cumulative_final_resilience_monthly = zeros(12,5)
        ts_by_month = get_monthly_time_steps(2022; time_steps_per_hour=time_steps_per_hour)
        for mth in 1:12
            t0 = Int(ts_by_month[mth][1])
            tf = Int(ts_by_month[mth][end])
            total_cumulative_final_resilience_monthly[mth,:] = quantile(total_cumulative_final_resilience[t0:tf], (0:4)/4)
        end
    end
    return Dict(
        "unlimited_fuel_mean_cumulative_survival_by_duration"  => cumulative_duration_means,
        "unlimited_fuel_min_cumulative_survival_by_duration"   => cumulative_duration_mins,
        "unlimited_fuel_cumulative_survival_final_time_step" => cumulative_final_resilience,

        "mean_fuel_survival_by_duration" => fuel_duration_means,
        "fuel_outage_survival_final_time_step" => fuel_final_survival,

        "mean_cumulative_survival_by_duration" => total_cumulative_duration_means,
        "min_cumulative_survival_by_duration" => total_cumulative_duration_mins,
        "cumulative_survival_final_time_step" => total_cumulative_final_resilience,

        "mean_cumulative_survival_final_time_step" => total_cumulative_final_resilience_mean,
        
        "monthly_min_cumulative_survival_final_time_step" => calc_monthly_quartiles ? total_cumulative_final_resilience_monthly[:,1] : [],
        "monthly_lower_quartile_cumulative_survival_final_time_step" => calc_monthly_quartiles ? total_cumulative_final_resilience_monthly[:,2] : [],
        "monthly_median_cumulative_survival_final_time_step" => calc_monthly_quartiles ? total_cumulative_final_resilience_monthly[:,3] : [],
        "monthly_upper_quartile_cumulative_survival_final_time_step" => calc_monthly_quartiles ? total_cumulative_final_resilience_monthly[:,4] : [],
        "monthly_max_cumulative_survival_final_time_step" => calc_monthly_quartiles ? total_cumulative_final_resilience_monthly[:,5] : []
    )
end


"""
	backup_reliability(d::Dict, p::REoptInputs, r::Dict)

Return dictionary of backup reliability results.

# Arguments
- `d::Dict`: REopt results dictionary. 
- `p::REoptInputs`: REopt Inputs Struct.
- `r::Dict`: Dictionary of inputs for reliability calculations. If r not included then uses all defaults. 
Possible keys in r:
    -generator_operational_availability::Real = 0.9998      Fraction of year generators not down for maintenance
    -generator_failure_to_start::Real = 0.0066              Chance of generator starting given outage
    -generator_mean_time_to_failure::Real = 637             Average number of time steps between a generator's failures. 1/(failure to run probability). 
    -num_generators::Int = 1                                Number of generators. Will be determined by code if set to 0 and gen capacity > 0.1
    -generator_size_kw::Real = 0.0                          Backup generator capacity. Will be determined by REopt optimization if set less than 0.1
    -num_battery_bins::Int = 101                            Internal value for discretely modeling battery state of charge
    -battery_operational_availability::Real = 1.0           Likelihood battery will be available at start of outage       
    -pv_operational_availability::Real = 1.0                Likelihood PV will be available at start of outage
    -max_outage_duration::Int = 96                          Maximum outage duration modeled
    -microgrid_only::Bool = false                           Determines how generator, PV, and battery act during islanded mode

"""
function backup_reliability(d::Dict, p::REoptInputs, r::Dict)
    try
        reliability_inputs = backup_reliability_reopt_inputs(d=d, p=p, r=r)    
        cumulative_results, fuel_results = return_backup_reliability(; reliability_inputs... )
        process_reliability_results(cumulative_results, fuel_results)
    catch e
        @info e
        return Dict()
    end
end


"""
	backup_reliability(r::Dict)

Return dictionary of backup reliability results.

# Arguments
- `r::Dict`: Dictionary of inputs for reliability calculations. If r not included then uses all defaults. 
Possible keys in r:
-critical_loads_kw::Array                               Critical loads per time step. (Required input)
-microgrid_only::Bool                                   Boolean to check if only microgrid runs during grid outage (defaults to false)
-chp_size_kw::Real                                      CHP capacity. 
-pv_size_kw::Real                                       Size of PV System
-pv_production_factor_series::Array                     PV production factor per time step (required if pv_size_kw in dictionary)
-pv_migrogrid_upgraded::Bool                            If true then PV runs during outage if microgrid_only = TRUE (defaults to false)
-battery_size_kw::Real                                  Battery capacity. If no battery installed then PV disconnects from system during outage
-battery_size_kwh::Real                                 Battery energy storage capacity
-charge_efficiency::Real                                Battery charge efficiency
-discharge_efficiency::Real                             Battery discharge efficiency
-battery_starting_soc_series_fraction::Array            Battery percent state of charge time series during normal grid-connected usage
-generator_failure_to_start::Real = 0.0066              Chance of generator starting given outage
-generator_mean_time_to_failure::Real = 637             Average number of time steps between a generator's failures. 1/(failure to run probability). 
-num_generators::Int = 1                                Number of generators. Will be determined by code if set to 0 and gen capacity > 0.1
-generator_size_kw::Real = 0.0                          Backup generator capacity. Will be determined by REopt optimization if set less than 0.1
-num_battery_bins::Int = 101                            Internal value for discretely modeling battery state of charge
-max_outage_duration::Int = 96                          Maximum outage duration modeled

"""
function backup_reliability(r::Dict)
    reliability_inputs = backup_reliability_inputs(r=r)
	cumulative_results, fuel_results = return_backup_reliability(; reliability_inputs... )
	process_reliability_results(cumulative_results, fuel_results)
end<|MERGE_RESOLUTION|>--- conflicted
+++ resolved
@@ -820,77 +820,29 @@
 """
 function backup_reliability_reopt_inputs(;d::Dict, p::REoptInputs, r::Dict = Dict())::Dict
     r2 = dictkeys_tosymbols(r)
-<<<<<<< HEAD
     zero_array = zeros(length(p.time_steps))
     r2[:critical_loads_kw] = p.s.electric_load.critical_loads_kw
-=======
-    critical_loads_kw = p.s.electric_load.critical_loads_kw
-
-    if "CHP" in keys(d)
-        chp_generation =  get(d["CHP"], "electric_production_series_kw", zero_array)
-        critical_loads_kw .-= chp_generation
-    end
->>>>>>> 099a95b6
 
     r2[:time_steps_per_hour] = 1 / p.hours_per_time_step
     microgrid_only = get(r, "microgrid_only", false)
 
-<<<<<<< HEAD
-    if !(
+    if haskey(d, "PV") && !(
             microgrid_only && 
             !Bool(get(d, "PV_upgraded", false))
-        ) && 
-        haskey(d, "PV")
+        ) 
         pv_kw_ac_time_series = (
-            get(d["PV"], "year_one_to_battery_series_kw", zero_array)
-            + get(d["PV"], "year_one_curtailed_production_series_kw", zero_array)
-            + get(d["PV"], "year_one_to_load_series_kw", zero_array)
-            + get(d["PV"], "year_one_to_grid_series_kw", zero_array)
-=======
-    pv_kw_ac_hourly = zero_array
-    if "PV" in keys(d)
-        pv_kw_ac_hourly = (
             get(d["PV"], "electric_to_storage_series_kw", zero_array)
             + get(d["PV"], "electric_curtailed_series_kw", zero_array)
             + get(d["PV"], "electric_to_load_series_kw", zero_array)
             + get(d["PV"], "electric_to_grid_series_kw", zero_array)
->>>>>>> 099a95b6
         )
         r2[:pv_kw_ac_time_series] = pv_kw_ac_time_series
     end
-<<<<<<< HEAD
-=======
-    if microgrid_only && !Bool(get(d, "PV_upgraded", false))
-        pv_kw_ac_hourly = zero_array
-    end
-
-    batt_kwh = 0
-    batt_kw = 0
-    if "Storage" in keys(d)
-        #TODO change to throw error if multiple storage types
-        for b in p.s.storage.types.elec
-            batt_charge_efficiency = p.s.storage.attr[b].charge_efficiency
-            batt_discharge_efficiency = p.s.storage.attr[b].discharge_efficiency
-        end
-            
-        batt_kwh = get(d["Storage"], "size_kwh", 0)
-        batt_kw = get(d["Storage"], "size_kw", 0)
-        init_soc = get(d["Storage"], "soc_series_fraction", [])
-
-        if microgrid_only && !Bool(get(d, "storage_upgraded", false))
-            batt_kwh = 0
-            batt_kw = 0
-            init_soc = []
-        end
-
-        starting_batt_soc_kwh = init_soc .* batt_kwh
->>>>>>> 099a95b6
-
-    if !(
+
+    if haskey(d, "ElectricStorage") && !(
         microgrid_only && 
         !Bool(get(d, "Storage_upgraded", false))
-    ) && 
-    haskey(d, "ElectricStorage")
+    )
         r2[:battery_charge_efficiency] = p.s.storage.attr["ElectricStorage"].charge_efficiency
         r2[:battery_discharge_efficiency] = p.s.storage.attr["ElectricStorage"].discharge_efficiency
         r2[:battery_size_kw] = get(d["ElectricStorage"], "size_kw", 0)
@@ -899,7 +851,7 @@
         battery_size_kwh = get(d["ElectricStorage"], "size_kwh", 0)
         
 
-        init_soc = get(d["ElectricStorage"], "year_one_soc_series_fraction", [])
+        init_soc = get(d["ElectricStorage"], "soc_series_fraction", [])
         battery_starting_soc_kwh = init_soc .* battery_size_kwh
         
         battery_minimum_soc_kwh = battery_size_kwh * get(r2, :battery_minimum_soc_fraction, 0)
