# *********************************************************************************
# REopt, Copyright (c) 2019-2020, Alliance for Sustainable Energy, LLC.
# All rights reserved.
#
# Redistribution and use in source and binary forms, with or without modification,
# are permitted provided that the following conditions are met:
#
# Redistributions of source code must retain the above copyright notice, this list
# of conditions and the following disclaimer.
#
# Redistributions in binary form must reproduce the above copyright notice, this
# list of conditions and the following disclaimer in the documentation and/or other
# materials provided with the distribution.
#
# Neither the name of the copyright holder nor the names of its contributors may be
# used to endorse or promote products derived from this software without specific
# prior written permission.
#
# THIS SOFTWARE IS PROVIDED BY THE COPYRIGHT HOLDERS AND CONTRIBUTORS "AS IS" AND
# ANY EXPRESS OR IMPLIED WARRANTIES, INCLUDING, BUT NOT LIMITED TO, THE IMPLIED
# WARRANTIES OF MERCHANTABILITY AND FITNESS FOR A PARTICULAR PURPOSE ARE DISCLAIMED.
# IN NO EVENT SHALL THE COPYRIGHT HOLDER OR CONTRIBUTORS BE LIABLE FOR ANY DIRECT,
# INDIRECT, INCIDENTAL, SPECIAL, EXEMPLARY, OR CONSEQUENTIAL DAMAGES (INCLUDING,
# BUT NOT LIMITED TO, PROCUREMENT OF SUBSTITUTE GOODS OR SERVICES; LOSS OF USE,
# DATA, OR PROFITS; OR BUSINESS INTERRUPTION) HOWEVER CAUSED AND ON ANY THEORY OF
# LIABILITY, WHETHER IN CONTRACT, STRICT LIABILITY, OR TORT (INCLUDING NEGLIGENCE
# OR OTHERWISE) ARISING IN ANY WAY OUT OF THE USE OF THIS SOFTWARE, EVEN IF ADVISED
# OF THE POSSIBILITY OF SUCH DAMAGE.
# *********************************************************************************
"""
    REoptInputs

The data structure for all the inputs necessary to construct the JuMP model.
```julia
struct REoptInputs <: AbstractInputs
    s::ScenarioType
    techs::Techs
    min_sizes::Dict{String, <:Real}  # (techs)
    max_sizes::Dict{String, <:Real}  # (techs)
    existing_sizes::Dict{String, <:Real}  # (techs)
    cap_cost_slope::Dict{String, Any}  # (techs)
    om_cost_per_kw::Dict{String, <:Real}  # (techs)
    cop::Dict{String, <:Real}  # (techs.cooling)
    thermal_cop::Dict{String, <:Real}  # (techs.absorption_chiller)
    time_steps::UnitRange
    time_steps_with_grid::Array{Int, 1}
    time_steps_without_grid::Array{Int, 1}
    hours_per_time_step::Real
    months::UnitRange
<<<<<<< HEAD
    production_factor::DenseAxisArray{Float64, 2}  # (techs, time_steps)
    levelization_factor::Dict{String, Float64}  # (techs)
    value_of_lost_load_per_kwh::Array{R, 1} where R<:Real # default set to 1 US dollar per kwh
    pwf_e::Float64 # present worth factor for electricity costs
    pwf_om::Float64 # present worth factor for O&M costs
    pwf_fuel::Dict{String, Float64} # (ExistingBoiler, CHP, Generator)
    pwf_emissions_cost::Dict{String, Float64} # Cost of emissions present worth factors for grid and onsite fuelburn emissions [unitless]
    pwf_grid_emissions::Dict{String, Float64} # Emissions [lbs] present worth factors for grid emissions [unitless]
    pwf_offtaker::Float64 
    pwf_owner::Float64
    third_party_factor::Float64 # equals 1 if third_party_ownership is false
=======
    production_factor::DenseAxisArray{<:Real, 2}  # (techs, time_steps)
    levelization_factor::Dict{String, <:Real,}  # (techs)
    value_of_lost_load_per_kwh::Array{<:Real, 1}
    pwf_e::Real
    pwf_om::Real
    pwf_fuel::Dict{String, <:Real}
    pwf_offtaker::Real 
    pwf_owner::Real
    third_party_factor::Real
>>>>>>> b4c95aac
    pvlocations::Array{Symbol, 1}
    maxsize_pv_locations::DenseAxisArray{<:Real, 1}  # indexed on pvlocations
    pv_to_location::Dict{String, Dict{Symbol, Int64}}  # (techs.pv, pvlocations)
    ratchets::UnitRange
    techs_by_exportbin::Dict{Symbol, AbstractArray}  # keys can include [:NEM, :WHL, :CUR]
    export_bins_by_tech::Dict
    n_segs_by_tech::Dict{String, Int}
    seg_min_size::Dict{String, Dict{Int, <:Real}}
    seg_max_size::Dict{String, Dict{Int, <:Real}}
    seg_yint::Dict{String, Dict{Int, <:Real}}
    pbi_pwf::Dict{String, Any}  # (pbi_techs)
    pbi_max_benefit::Dict{String, Any}  # (pbi_techs)
    pbi_max_kw::Dict{String, Any}  # (pbi_techs)
    pbi_benefit_per_kwh::Dict{String, Any}  # (pbi_techs)
<<<<<<< HEAD
    boiler_efficiency::Dict{String, Float64}
    tech_renewable_energy_pct::DenseAxisArray{Float64, 1} # (techs)
    tech_emissions_factors_CO2::DenseAxisArray{Float64, 1} # (techs)
    tech_emissions_factors_NOx::DenseAxisArray{Float64, 1} # (techs)
    tech_emissions_factors_SO2::DenseAxisArray{Float64, 1} # (techs)
    tech_emissions_factors_PM25::DenseAxisArray{Float64, 1} # (techs)
    techs_operating_reserve_req_pct::Dict{String, Float64} # (techs.all)
=======
    boiler_efficiency::Dict{String, <:Real}
    techs_operating_reserve_req_pct::Dict{String, <:Real} # (techs.all)
>>>>>>> b4c95aac
end
```
"""
struct REoptInputs{ScenarioType <: AbstractScenario} <: AbstractInputs
    s::ScenarioType
    techs::Techs
    min_sizes::Dict{String, <:Real}  # (techs)
    max_sizes::Dict{String, <:Real}  # (techs)
    existing_sizes::Dict{String, <:Real}  # (techs)
    cap_cost_slope::Dict{String, Any}  # (techs)
    om_cost_per_kw::Dict{String, <:Real}  # (techs)
    cop::Dict{String, <:Real}  # (techs.cooling)
    thermal_cop::Dict{String, <:Real}  # (techs.absorption_chiller)
    time_steps::UnitRange
    time_steps_with_grid::Array{Int, 1}
    time_steps_without_grid::Array{Int, 1}
    hours_per_time_step::Real
    months::UnitRange
<<<<<<< HEAD
    production_factor::DenseAxisArray{Float64, 2}  # (techs, time_steps)
    levelization_factor::Dict{String, Float64}  # (techs)
    value_of_lost_load_per_kwh::Array{R, 1} where R<:Real # default set to 1 US dollar per kwh
    pwf_e::Float64 # present worth factor for electricity costs
    pwf_om::Float64 # present worth factor for O&M costs
    pwf_fuel::Dict{String, Float64} # (ExistingBoiler, CHP, Generator)
    pwf_emissions_cost::Dict{String, Float64} # Cost of emissions present worth factors for grid and onsite fuelburn emissions [unitless]
    pwf_grid_emissions::Dict{String, Float64} # Emissions [lbs] present worth factors for grid emissions [unitless]
    pwf_offtaker::Float64 
    pwf_owner::Float64
    third_party_factor::Float64
=======
    production_factor::DenseAxisArray{<:Real, 2}  # (techs, time_steps)
    levelization_factor::Dict{String, <:Real}  # (techs)
    value_of_lost_load_per_kwh::Array{<:Real, 1}
    pwf_e::Real
    pwf_om::Real
    pwf_fuel::Dict{String, <:Real}
    pwf_offtaker::Real 
    pwf_owner::Real
    third_party_factor::Real
>>>>>>> b4c95aac
    pvlocations::Array{Symbol, 1}
    maxsize_pv_locations::DenseAxisArray{<:Real, 1}  # indexed on pvlocations
    pv_to_location::Dict{String, Dict{Symbol, Int64}}  # (techs.pv, pvlocations)
    ratchets::UnitRange
    techs_by_exportbin::Dict{Symbol, AbstractArray}  # keys can include [:NEM, :WHL, :CUR]
    export_bins_by_tech::Dict
    n_segs_by_tech::Dict{String, Int}
    seg_min_size::Dict{String, Dict{Int, Real}}
    seg_max_size::Dict{String, Dict{Int, Real}}
    seg_yint::Dict{String, Dict{Int, Real}}
    pbi_pwf::Dict{String, Any}  # (pbi_techs)
    pbi_max_benefit::Dict{String, Any}  # (pbi_techs)
    pbi_max_kw::Dict{String, Any}  # (pbi_techs)
    pbi_benefit_per_kwh::Dict{String, Any}  # (pbi_techs)
<<<<<<< HEAD
    boiler_efficiency::Dict{String, Float64}
    tech_renewable_energy_pct::DenseAxisArray{Float64, 1} # (techs)
    tech_emissions_factors_CO2::DenseAxisArray{Float64, 1} # (techs)
    tech_emissions_factors_NOx::DenseAxisArray{Float64, 1} # (techs)
    tech_emissions_factors_SO2::DenseAxisArray{Float64, 1} # (techs)
    tech_emissions_factors_PM25::DenseAxisArray{Float64, 1} # (techs)
    techs_operating_reserve_req_pct::Dict{String, Float64} # (techs.all)
=======
    boiler_efficiency::Dict{String, <:Real}
    techs_operating_reserve_req_pct::Dict{String, <:Real} # (techs.all)
>>>>>>> b4c95aac
end


"""
    REoptInputs(fp::String)

Use `fp` to load in JSON scenario:
```
function REoptInputs(fp::String)
    s = Scenario(JSON.parsefile(fp))
    REoptInputs(s)
end
```
Useful if you want to manually modify REoptInputs before solving the model.
"""
function REoptInputs(fp::String)
    s = Scenario(JSON.parsefile(fp))
    REoptInputs(s)
end


"""
    REoptInputs(s::AbstractScenario)

Constructor for REoptInputs. Translates the `Scenario` into all the data necessary for building the JuMP model.
"""
function REoptInputs(s::AbstractScenario)

    time_steps = 1:length(s.electric_load.loads_kw)
    hours_per_time_step = 1 / s.settings.time_steps_per_hour
    techs, pv_to_location, maxsize_pv_locations, pvlocations, 
        production_factor, max_sizes, min_sizes, existing_sizes, cap_cost_slope, om_cost_per_kw, n_segs_by_tech, 
        seg_min_size, seg_max_size, seg_yint, techs_by_exportbin, export_bins_by_tech, boiler_efficiency,
        tech_renewable_energy_pct, tech_emissions_factors_CO2, tech_emissions_factors_NOx, tech_emissions_factors_SO2, 
        tech_emissions_factors_PM25, cop, techs_operating_reserve_req_pct, thermal_cop = setup_tech_inputs(s)

    pbi_pwf, pbi_max_benefit, pbi_max_kw, pbi_benefit_per_kwh = setup_pbi_inputs(s, techs)

    months = 1:12

    levelization_factor, pwf_e, pwf_om, pwf_fuel, pwf_emissions_cost, pwf_grid_emissions, third_party_factor, pwf_offtaker, pwf_owner = setup_present_worth_factors(s, techs)
    # the following hardcoded values for levelization_factor matches the public REopt API value
    # and makes the test values match.
    # the REopt code herein uses the Desktop method for levelization_factor, which is more accurate
    # (Desktop has non-linear degradation vs. linear degradation in API)
    # levelization_factor = Dict("PV" => 0.9539)
    # levelization_factor = Dict("ground" => 0.942238, "roof_east" => 0.942238, "roof_west" => 0.942238)
    # levelization_factor["PV"] = 0.9539
    # levelization_factor["Generator"] = 1.0
    time_steps_with_grid, time_steps_without_grid, = setup_electric_utility_inputs(s)
    
    if any(pv.existing_kw > 0 for pv in s.pvs)
        adjust_load_profile(s, production_factor)
    end

    REoptInputs(
        s,
        techs,
        min_sizes,
        max_sizes,
        existing_sizes,
        cap_cost_slope,
        om_cost_per_kw,
        cop,
        thermal_cop,
        time_steps,
        time_steps_with_grid,
        time_steps_without_grid,
        hours_per_time_step,
        months,
        production_factor,
        levelization_factor,
        typeof(s.financial.value_of_lost_load_per_kwh) <: Array{<:Real, 1} ? s.financial.value_of_lost_load_per_kwh : fill(s.financial.value_of_lost_load_per_kwh, length(time_steps)),
        pwf_e,
        pwf_om,
        pwf_fuel,
        pwf_emissions_cost,
        pwf_grid_emissions,
        pwf_offtaker, 
        pwf_owner,
        third_party_factor,
        pvlocations,
        maxsize_pv_locations,
        pv_to_location,
        1:length(s.electric_tariff.tou_demand_ratchet_time_steps),  # ratchets
        techs_by_exportbin,
        export_bins_by_tech,
        n_segs_by_tech,
        seg_min_size,
        seg_max_size,
        seg_yint,
        pbi_pwf, 
        pbi_max_benefit, 
        pbi_max_kw, 
        pbi_benefit_per_kwh,
        boiler_efficiency,
        tech_renewable_energy_pct, 
        tech_emissions_factors_CO2, 
        tech_emissions_factors_NOx, 
        tech_emissions_factors_SO2, 
        tech_emissions_factors_PM25,
        techs_operating_reserve_req_pct 
    )
end


"""
    function setup_tech_inputs(s::AbstractScenario)

Create data arrays associated with techs necessary to build the JuMP model.
"""
function setup_tech_inputs(s::AbstractScenario)
    #TODO: new boiler, steam turbine, ghp
    #TODO: create om_cost_per_kwh in here as well as om_cost_per_kw?

    techs = Techs(s)

    boiler_efficiency = Dict{String, Float64}()

    # REoptInputs indexed on techs:
    max_sizes = Dict(t => 0.0 for t in techs.all)
    min_sizes = Dict(t => 0.0 for t in techs.all)
    existing_sizes = Dict(t => 0.0 for t in techs.all)
    cap_cost_slope = Dict{String, Any}()
    om_cost_per_kw = Dict(t => 0.0 for t in techs.all)
    production_factor = DenseAxisArray{Float64}(undef, techs.all, 1:length(s.electric_load.loads_kw))
    tech_renewable_energy_pct = DenseAxisArray([1.0 for _ in 1:length(techs.all)], techs.all)#Dict(t => 1.0 for t in techs.all)
    # !!! note: tech_emissions_factors are in lb / kWh of fuel burned (gets multiplied by kWh of fuel burned, not kWh electricity consumption, ergo the use of the HHV instead of fuel slope)
    tech_emissions_factors_CO2 = DenseAxisArray([0.0 for _ in 1:length(techs.all)], techs.all)#Dict(t => 0.0 for t in techs.all)
    tech_emissions_factors_NOx = DenseAxisArray([0.0 for _ in 1:length(techs.all)], techs.all)#Dict(t => 0.0 for t in techs.all)
    tech_emissions_factors_SO2 = DenseAxisArray([0.0 for _ in 1:length(techs.all)], techs.all)#Dict(t => 0.0 for t in techs.all)
    tech_emissions_factors_PM25 = DenseAxisArray([0.0 for _ in 1:length(techs.all)], techs.all)#Dict(t => 0.0 for t in techs.all)
    cop = Dict(t => 0.0 for t in techs.cooling)
    techs_operating_reserve_req_pct = Dict(t => 0.0 for t in techs.all)
    thermal_cop = Dict(t => 0.0 for t in techs.absorption_chiller)

    # export related inputs
    techs_by_exportbin = Dict{Symbol, AbstractArray}(k => [] for k in s.electric_tariff.export_bins)
    export_bins_by_tech = Dict{String, Array{Symbol, 1}}()

    # REoptInputs indexed on techs.segmented
    n_segs_by_tech = Dict{String, Int}()
    seg_min_size = Dict{String, Dict{Int, Real}}()
    seg_max_size = Dict{String, Dict{Int, Real}}()
    seg_yint = Dict{String, Dict{Int, Real}}()

    # PV specific arrays
    pvlocations = [:roof, :ground, :both]
    pv_to_location = Dict(t => Dict(loc => 0) for (t, loc) in zip(techs.pv, pvlocations))
    maxsize_pv_locations = DenseAxisArray([1.0e5, 1.0e5, 1.0e5], pvlocations)
    # default to large max size per location. Max size by roof, ground, both

    if !isempty(techs.pv)
        setup_pv_inputs(s, max_sizes, min_sizes, existing_sizes, cap_cost_slope, om_cost_per_kw, production_factor,
                        pvlocations, pv_to_location, maxsize_pv_locations, techs.segmented, n_segs_by_tech, 
                        seg_min_size, seg_max_size, seg_yint, techs_by_exportbin, techs.no_curtail)
    end

    if "Wind" in techs.all
        setup_wind_inputs(s, max_sizes, min_sizes, existing_sizes, cap_cost_slope, om_cost_per_kw, production_factor, 
            techs_by_exportbin, techs.segmented, n_segs_by_tech, seg_min_size, seg_max_size, seg_yint, techs.no_curtail)
    end

    if "Generator" in techs.all
        setup_gen_inputs(s, max_sizes, min_sizes, existing_sizes, cap_cost_slope, om_cost_per_kw, production_factor, 
            techs_by_exportbin, techs.segmented, n_segs_by_tech, seg_min_size, seg_max_size, 
            seg_yint, techs.no_curtail,
            tech_renewable_energy_pct, tech_emissions_factors_CO2, tech_emissions_factors_NOx, tech_emissions_factors_SO2, tech_emissions_factors_PM25)
    end

    if "ExistingBoiler" in techs.all
        setup_existing_boiler_inputs(s, max_sizes, min_sizes, existing_sizes, cap_cost_slope, boiler_efficiency,
        tech_renewable_energy_pct, tech_emissions_factors_CO2, tech_emissions_factors_NOx, tech_emissions_factors_SO2, tech_emissions_factors_PM25)
    end

    if "CHP" in techs.all
        setup_chp_inputs(s, max_sizes, min_sizes, cap_cost_slope, om_cost_per_kw, 
            production_factor, techs_by_exportbin, techs.segmented, n_segs_by_tech, seg_min_size, seg_max_size, 
            seg_yint, techs.no_curtail,
            tech_renewable_energy_pct, tech_emissions_factors_CO2, tech_emissions_factors_NOx, tech_emissions_factors_SO2, tech_emissions_factors_PM25)
    end

    if "ExistingChiller" in techs.all
        setup_existing_chiller_inputs(s, max_sizes, min_sizes, existing_sizes, cap_cost_slope, cop)
    else
        cop["ExistingChiller"] = 1.0
    end

    if "AbsorptionChiller" in techs.all
        setup_absorption_chiller_inputs(s, max_sizes, min_sizes, cap_cost_slope, cop, thermal_cop, om_cost_per_kw)
    else
        cop["AbsorptionChiller"] = 1.0
        thermal_cop["AbsorptionChiller"] = 1.0
    end

    # filling export_bins_by_tech MUST be done after techs_by_exportbin has been filled in
    for t in techs.elec
        export_bins_by_tech[t] = [bin for (bin, ts) in techs_by_exportbin if t in ts]
    end

    if s.settings.off_grid_flag
        setup_operating_reserve_pct(s, techs_operating_reserve_req_pct)
    end

    return techs, pv_to_location, maxsize_pv_locations, pvlocations, 
    production_factor, max_sizes, min_sizes, existing_sizes, cap_cost_slope, om_cost_per_kw, n_segs_by_tech, 
    seg_min_size, seg_max_size, seg_yint, techs_by_exportbin, export_bins_by_tech, boiler_efficiency,
    tech_renewable_energy_pct, tech_emissions_factors_CO2, tech_emissions_factors_NOx, tech_emissions_factors_SO2, 
    tech_emissions_factors_PM25, cop, techs_operating_reserve_req_pct, thermal_cop
end


"""
    setup_pbi_inputs(s::AbstractScenario, techs::Techs)

Create data arrays for production based incentives. 
All arrays can be empty if no techs have production_incentive_per_kwh > 0.
"""
function setup_pbi_inputs(s::AbstractScenario, techs::Techs)

    pbi_pwf = Dict{String, Any}()
    pbi_max_benefit = Dict{String, Any}()
    pbi_max_kw = Dict{String, Any}()
    pbi_benefit_per_kwh = Dict{String, Any}()

    for tech in techs.all
        if !(tech in techs.pv)
            T = typeof(eval(Meta.parse(tech)))
            if :production_incentive_per_kwh in fieldnames(T)
                if eval(Meta.parse("s.$(tech).production_incentive_per_kwh")) > 0
                    push!(techs.pbi, tech)
                    pbi_pwf[tech], pbi_max_benefit[tech], pbi_max_kw[tech], pbi_benefit_per_kwh[tech] = 
                        production_incentives(eval(Meta.parse("s.$(tech)")), s.financial)
                end
            end
        else
            pv = get_pv_by_name(tech, s.pvs)
            if pv.production_incentive_per_kwh > 0
                push!(techs.pbi, tech)
                pbi_pwf[tech], pbi_max_benefit[tech], pbi_max_kw[tech], pbi_benefit_per_kwh[tech] = 
                    production_incentives(pv, s.financial)
            end
        end
        
    end
    return pbi_pwf, pbi_max_benefit, pbi_max_kw, pbi_benefit_per_kwh
end


"""
    update_cost_curve!(tech::AbstractTech, tech_name::String, financial::Financial,
        cap_cost_slope, segmented_techs, n_segs_by_tech, seg_min_size, seg_max_size, seg_yint
    )

Modifies cap_cost_slope, segmented_techs, n_segs_by_tech, seg_min_size, seg_max_size, seg_yint based on tech attributes.
In the simplest case (zero incentives, no existing_kw) the cap_cost_slope is updated with:
```julia
    cap_cost_slope[tech_name] = tech.installed_cost_per_kw
```
However, if there are non-zero incentives or `existing_kw` then there will be more than one cost curve segment typically
and all of the other arguments will be updated as well.
"""
function update_cost_curve!(tech::AbstractTech, tech_name::String, financial::Financial,
    cap_cost_slope, segmented_techs, n_segs_by_tech, seg_min_size, seg_max_size, seg_yint
    )
    cost_slope, cost_curve_bp_x, cost_yint, n_segments = cost_curve(tech, financial)
    cap_cost_slope[tech_name] = cost_slope[1]
    min_allowable_kw = 0.0
    if isdefined(tech, :min_allowable_kw)
        min_allowable_kw = tech.min_allowable_kw
    end
    if n_segments > 1 || (typeof(tech)==CHP && min_allowable_kw > 0.0)
        cap_cost_slope[tech_name] = cost_slope
        push!(segmented_techs, tech_name)
        seg_max_size[tech_name] = Dict{Int,Float64}()
        seg_min_size[tech_name] = Dict{Int,Float64}()
        n_segs_by_tech[tech_name] = n_segments
        seg_yint[tech_name] = Dict{Int,Float64}()
        for s in 1:n_segments
            seg_min_size[tech_name][s] = max(cost_curve_bp_x[s], min_allowable_kw)
            seg_max_size[tech_name][s] = cost_curve_bp_x[s+1]
            seg_yint[tech_name][s] = cost_yint[s]
        end
    end
    nothing
end


function setup_pv_inputs(s::AbstractScenario, max_sizes, min_sizes,
    existing_sizes, cap_cost_slope, om_cost_per_kw, production_factor,
    pvlocations, pv_to_location, maxsize_pv_locations, 
    segmented_techs, n_segs_by_tech, seg_min_size, seg_max_size, seg_yint, 
    techs_by_exportbin, techs_no_curtail)

    pv_roof_limited, pv_ground_limited, pv_space_limited = false, false, false
    roof_existing_pv_kw, ground_existing_pv_kw, both_existing_pv_kw = 0.0, 0.0, 0.0
    roof_max_kw, land_max_kw = 1.0e5, 1.0e5

    for pv in s.pvs
        production_factor[pv.name, :] = prodfactor(pv, s.site.latitude, s.site.longitude; 
            time_steps_per_hour=s.settings.time_steps_per_hour)
        for location in pvlocations
            if pv.location == location
                pv_to_location[pv.name][location] = 1
            else
                pv_to_location[pv.name][location] = 0
            end
        end

        beyond_existing_kw = pv.max_kw
        if pv.location == "both"
            both_existing_pv_kw += pv.existing_kw
            if !(s.site.roof_squarefeet === nothing) && !(s.site.land_acres === nothing)
                # don"t restrict unless both land_area and roof_area specified,
                # otherwise one of them is "unlimited"
                roof_max_kw = s.site.roof_squarefeet * pv.kw_per_square_foot
                land_max_kw = s.site.land_acres / pv.acres_per_kw
                beyond_existing_kw = min(roof_max_kw + land_max_kw, beyond_existing_kw)
                pv_space_limited = true
            end
        elseif pv.location == "roof"
            roof_existing_pv_kw += pv.existing_kw
            if !(s.site.roof_squarefeet === nothing)
                roof_max_kw = s.site.roof_squarefeet * pv.kw_per_square_foot
                beyond_existing_kw = min(roof_max_kw, beyond_existing_kw)
                pv_roof_limited = true
            end

        elseif pv.location == "ground"
            ground_existing_pv_kw += pv.existing_kw
            if !(s.site.land_acres === nothing)
                land_max_kw = s.site.land_acres / pv.acres_per_kw
                beyond_existing_kw = min(land_max_kw, beyond_existing_kw)
                pv_ground_limited = true
            end
        end

        existing_sizes[pv.name] = pv.existing_kw
        min_sizes[pv.name] = pv.existing_kw + pv.min_kw
        max_sizes[pv.name] = pv.existing_kw + beyond_existing_kw

        update_cost_curve!(pv, pv.name, s.financial,
            cap_cost_slope, segmented_techs, n_segs_by_tech, seg_min_size, seg_max_size, seg_yint
        )

        om_cost_per_kw[pv.name] = pv.om_cost_per_kw
        fillin_techs_by_exportbin(techs_by_exportbin, pv, pv.name)

        if !pv.can_curtail
            push!(techs_no_curtail, pv.name)
        end
    end

    if pv_roof_limited
        maxsize_pv_locations[:roof] = float(roof_existing_pv_kw + roof_max_kw)
    end
    if pv_ground_limited
        maxsize_pv_locations[:ground] = float(ground_existing_pv_kw + land_max_kw)
    end
    if pv_space_limited
        maxsize_pv_locations[:both] = float(both_existing_pv_kw + roof_max_kw + land_max_kw)
    end

    return nothing
end


function setup_wind_inputs(s::AbstractScenario, max_sizes, min_sizes, existing_sizes,
    cap_cost_slope, om_cost_per_kw, production_factor, techs_by_exportbin,
    segmented_techs, n_segs_by_tech, seg_min_size, seg_max_size, seg_yint, techs_no_curtail
    )
    max_sizes["Wind"] = s.wind.max_kw
    min_sizes["Wind"] = s.wind.min_kw
    existing_sizes["Wind"] = 0.0
    update_cost_curve!(s.wind, "Wind", s.financial,
        cap_cost_slope, segmented_techs, n_segs_by_tech, seg_min_size, seg_max_size, seg_yint
    )
    om_cost_per_kw["Wind"] = s.wind.om_cost_per_kw
    production_factor["Wind", :] = prodfactor(s.wind, s.site.latitude, s.site.longitude, s.settings.time_steps_per_hour)
    fillin_techs_by_exportbin(techs_by_exportbin, s.wind, "Wind")
    if !s.wind.can_curtail
        push!(techs_no_curtail, "Wind")
    end
    return nothing
end


function setup_gen_inputs(s::AbstractScenario, max_sizes, min_sizes, existing_sizes,
    cap_cost_slope, om_cost_per_kw, production_factor, techs_by_exportbin,
    segmented_techs, n_segs_by_tech, seg_min_size, seg_max_size, seg_yint, techs_no_curtail,
    tech_renewable_energy_pct, tech_emissions_factors_CO2, tech_emissions_factors_NOx, tech_emissions_factors_SO2, tech_emissions_factors_PM25
    )
    max_sizes["Generator"] = s.generator.existing_kw + s.generator.max_kw
    min_sizes["Generator"] = s.generator.existing_kw + s.generator.min_kw
    existing_sizes["Generator"] = s.generator.existing_kw
    update_cost_curve!(s.generator, "Generator", s.financial,
        cap_cost_slope, segmented_techs, n_segs_by_tech, seg_min_size, seg_max_size, seg_yint
    )
    om_cost_per_kw["Generator"] = s.generator.om_cost_per_kw
    production_factor["Generator", :] = prodfactor(s.generator; s.settings.time_steps_per_hour)
    fillin_techs_by_exportbin(techs_by_exportbin, s.generator, "Generator")
    if !s.generator.can_curtail
        push!(techs_no_curtail, "Generator")
    end
    tech_renewable_energy_pct["Generator"] = s.generator.fuel_renewable_energy_pct
    tech_emissions_factors_CO2["Generator"] = s.generator.emissions_factor_lb_CO2_per_gal / KWH_PER_GAL_DIESEL  # lb/gal * gal/kWh
    tech_emissions_factors_NOx["Generator"] = s.generator.emissions_factor_lb_NOx_per_gal / KWH_PER_GAL_DIESEL
    tech_emissions_factors_SO2["Generator"] = s.generator.emissions_factor_lb_SO2_per_gal / KWH_PER_GAL_DIESEL
    tech_emissions_factors_PM25["Generator"] = s.generator.emissions_factor_lb_PM25_per_gal / KWH_PER_GAL_DIESEL 
    return nothing
end

"""
    function setup_existing_boiler_inputs(s::AbstractScenario, max_sizes, min_sizes, existing_sizes, cap_cost_slope, boiler_efficiency)

Update tech-indexed data arrays necessary to build the JuMP model with the values for existing boiler.
This version of this function, used in BAUInputs(), doesn't update renewable energy and emissions arrays.
"""
function setup_existing_boiler_inputs(s::AbstractScenario, max_sizes, min_sizes, existing_sizes, cap_cost_slope, boiler_efficiency)
    max_sizes["ExistingBoiler"] = s.existing_boiler.max_kw
    min_sizes["ExistingBoiler"] = 0.0
    existing_sizes["ExistingBoiler"] = 0.0
    cap_cost_slope["ExistingBoiler"] = 0.0
    boiler_efficiency["ExistingBoiler"] = s.existing_boiler.efficiency
    # om_cost_per_kw["ExistingBoiler"] = 0.0
    return nothing
end

"""
    function setup_existing_boiler_inputs(s::AbstractScenario, max_sizes, min_sizes, existing_sizes, cap_cost_slope, boiler_efficiency,
        tech_renewable_energy_pct, tech_emissions_factors_CO2, tech_emissions_factors_NOx, tech_emissions_factors_SO2, tech_emissions_factors_PM25)

Update tech-indexed data arrays necessary to build the JuMP model with the values for existing boiler.
This version of this function, used in setup_tech_inputs(), does update renewable energy and emissions arrays.
"""
function setup_existing_boiler_inputs(s::AbstractScenario, max_sizes, min_sizes, existing_sizes, cap_cost_slope, boiler_efficiency,
    tech_renewable_energy_pct, tech_emissions_factors_CO2, tech_emissions_factors_NOx, tech_emissions_factors_SO2, tech_emissions_factors_PM25)
    setup_existing_boiler_inputs(s::AbstractScenario, max_sizes, min_sizes, existing_sizes, cap_cost_slope, boiler_efficiency)
    tech_renewable_energy_pct["ExistingBoiler"] = s.existing_boiler.fuel_renewable_energy_pct
    tech_emissions_factors_CO2["ExistingBoiler"] = s.existing_boiler.emissions_factor_lb_CO2_per_mmbtu / KWH_PER_MMBTU  # lb/mmtbu * mmtbu/kWh
    tech_emissions_factors_NOx["ExistingBoiler"] = s.existing_boiler.emissions_factor_lb_NOx_per_mmbtu / KWH_PER_MMBTU
    tech_emissions_factors_SO2["ExistingBoiler"] = s.existing_boiler.emissions_factor_lb_SO2_per_mmbtu / KWH_PER_MMBTU
    tech_emissions_factors_PM25["ExistingBoiler"] = s.existing_boiler.emissions_factor_lb_PM25_per_mmbtu / KWH_PER_MMBTU 
end


"""
    function setup_existing_chiller_inputs(s::AbstractScenario, max_sizes, min_sizes, existing_sizes, cap_cost_slope, cop)

Update tech-indexed data arrays necessary to build the JuMP model with the values for existing chiller.
"""
function setup_existing_chiller_inputs(s::AbstractScenario, max_sizes, min_sizes, existing_sizes, cap_cost_slope, cop)
    max_sizes["ExistingChiller"] = s.existing_chiller.max_kw
    min_sizes["ExistingChiller"] = 0.0
    existing_sizes["ExistingChiller"] = 0.0
    cap_cost_slope["ExistingChiller"] = 0.0
    cop["ExistingChiller"] = s.existing_chiller.cop
    # om_cost_per_kw["ExistingChiller"] = 0.0
    return nothing
end


function setup_absorption_chiller_inputs(s::AbstractScenario, max_sizes, min_sizes, cap_cost_slope, 
    cop, thermal_cop, om_cost_per_kw
    )
    max_sizes["AbsorptionChiller"] = s.absorption_chiller.max_kw
    min_sizes["AbsorptionChiller"] = s.absorption_chiller.min_kw
    
    # The AbsorptionChiller only has a MACRS benefit, no ITC etc.
    if s.absorption_chiller.macrs_option_years in [5, 7]

        cap_cost_slope["AbsorptionChiller"] = effective_cost(;
            itc_basis = s.absorption_chiller.installed_cost_per_kw,
            replacement_cost = 0.0,
            replacement_year = s.financial.analysis_years,
            discount_rate = s.financial.owner_discount_pct,
            tax_rate = s.financial.owner_tax_pct,
            itc = 0.0,
            macrs_schedule = s.absorption_chiller.macrs_option_years == 5 ? s.financial.macrs_five_year : s.financial.macrs_seven_year,
            macrs_bonus_pct = s.absorption_chiller.macrs_bonus_pct,
            macrs_itc_reduction = 0.0,
            rebate_per_kw = 0.0
        )

    else
        cap_cost_slope["AbsorptionChiller"] = s.absorption_chiller.installed_cost_per_kw
    end

    cop["AbsorptionChiller"] = s.absorption_chiller.chiller_elec_cop
    thermal_cop["AbsorptionChiller"] = s.absorption_chiller.chiller_cop
    om_cost_per_kw["AbsorptionChiller"] = s.absorption_chiller.om_cost_per_kw
    return nothing
end


function setup_chp_inputs(s::AbstractScenario, max_sizes, min_sizes, cap_cost_slope, om_cost_per_kw,  
    production_factor, techs_by_exportbin, segmented_techs, n_segs_by_tech, seg_min_size, seg_max_size, seg_yint, techs_no_curtail,
    tech_renewable_energy_pct, tech_emissions_factors_CO2, tech_emissions_factors_NOx, tech_emissions_factors_SO2, tech_emissions_factors_PM25
    )
    max_sizes["CHP"] = s.chp.max_kw
    min_sizes["CHP"] = s.chp.min_kw
    update_cost_curve!(s.chp, "CHP", s.financial,
        cap_cost_slope, segmented_techs, n_segs_by_tech, seg_min_size, seg_max_size, seg_yint
    )
    om_cost_per_kw["CHP"] = s.chp.om_cost_per_kw
    production_factor["CHP", :] = prodfactor(s.chp, s.electric_load.year, s.electric_utility.outage_start_time_step, 
        s.electric_utility.outage_end_time_step, s.settings.time_steps_per_hour)
    fillin_techs_by_exportbin(techs_by_exportbin, s.chp, "CHP")
    if !s.chp.can_curtail
        push!(techs_no_curtail, "CHP")
    end  
    tech_renewable_energy_pct["CHP"] = s.chp.fuel_renewable_energy_pct
    tech_emissions_factors_CO2["CHP"] = s.chp.emissions_factor_lb_CO2_per_mmbtu / KWH_PER_MMBTU  # lb/mmtbu * mmtbu/kWh
    tech_emissions_factors_NOx["CHP"] = s.chp.emissions_factor_lb_NOx_per_mmbtu / KWH_PER_MMBTU
    tech_emissions_factors_SO2["CHP"] = s.chp.emissions_factor_lb_SO2_per_mmbtu / KWH_PER_MMBTU
    tech_emissions_factors_PM25["CHP"] = s.chp.emissions_factor_lb_PM25_per_mmbtu / KWH_PER_MMBTU 
    return nothing
end

function setup_present_worth_factors(s::AbstractScenario, techs::Techs)

    lvl_factor = Dict(t => 1.0 for t in techs.all)  # default levelization_factor of 1.0
    for (i, tech) in enumerate(techs.pv)  # replace 1.0 with actual PV levelization_factor (only tech with degradation)
        lvl_factor[tech] = levelization_factor(
            s.financial.analysis_years,
            s.financial.elec_cost_escalation_pct,
            s.financial.offtaker_discount_pct,
            s.pvs[i].degradation_pct  # TODO generalize for any tech (not just pvs)
        )
    end

    pwf_e = annuity(
        s.financial.analysis_years,
        s.financial.elec_cost_escalation_pct,
        s.financial.offtaker_discount_pct
    )

    pwf_om = annuity(
        s.financial.analysis_years,
        s.financial.om_cost_escalation_pct,
        s.financial.owner_discount_pct
    )
    pwf_fuel = Dict{String, Float64}()
    for t in techs.fuel_burning
        if t == "ExistingBoiler"
            pwf_fuel["ExistingBoiler"] = annuity(
                s.financial.analysis_years,
                s.financial.boiler_fuel_cost_escalation_pct,
                s.financial.offtaker_discount_pct
            )
        end
        if t == "CHP"
            pwf_fuel["CHP"] = annuity(
                s.financial.analysis_years,
                s.financial.chp_fuel_cost_escalation_pct,
                s.financial.offtaker_discount_pct
            )
        end
        if t == "Generator" 
            pwf_fuel["Generator"] = annuity(
                s.financial.analysis_years,
                s.financial.generator_fuel_cost_escalation_pct,
                s.financial.offtaker_discount_pct
            )
        end     
    end

    # Emissions pwfs
    pwf_emissions_cost = Dict{String, Float64}()
    pwf_grid_emissions = Dict{String, Float64}() # used to calculate total grid CO2 lbs
    for emissions_type in ["CO2", "NOx", "SO2", "PM25"]
        merge!(pwf_emissions_cost, 
                Dict(emissions_type*"_grid"=>annuity_two_escalation_rates(
                            s.financial.analysis_years, 
                            getproperty(s.financial, Symbol("$(emissions_type)_cost_escalation_pct")),  
                            -1.0 * getproperty(s.electric_utility, Symbol("emissions_factor_$(emissions_type)_decrease_pct")),
                            s.financial.offtaker_discount_pct)
                )
        )
        merge!(pwf_emissions_cost, 
                Dict(emissions_type*"_onsite"=>annuity(
                            s.financial.analysis_years, 
                            getproperty(s.financial, Symbol("$(emissions_type)_cost_escalation_pct")), 
                            s.financial.offtaker_discount_pct)
                )
        )
        merge!(pwf_grid_emissions, 
                Dict(emissions_type=>annuity(
                            s.financial.analysis_years, 
                            -1.0 * getproperty(s.electric_utility, Symbol("emissions_factor_$(emissions_type)_decrease_pct")),
                            0.0)
                )
        )
    end

    pwf_offtaker = annuity(s.financial.analysis_years, 0.0, s.financial.offtaker_discount_pct)
    pwf_owner = annuity(s.financial.analysis_years, 0.0, s.financial.owner_discount_pct)
    if s.financial.third_party_ownership
        third_party_factor = (pwf_offtaker * (1 - s.financial.offtaker_tax_pct)) /
                           (pwf_owner * (1 - s.financial.owner_tax_pct))
    else
        third_party_factor = 1.0
    end

    return lvl_factor, pwf_e, pwf_om, pwf_fuel, pwf_emissions_cost, pwf_grid_emissions, third_party_factor, pwf_offtaker, pwf_owner
end


"""
    setup_electric_utility_inputs(s::AbstractScenario)

Define the `time_steps_with_grid` and `time_steps_without_grid` (detministic outage).

NOTE: v1 of the API spliced the critical_loads_kw into the loads_kw during outages but this splicing is no longer needed
now that the constraints are properly applied over `time_steps_with_grid` and `time_steps_without_grid` using loads_kw
and critical_loads_kw respectively.
"""
function setup_electric_utility_inputs(s::AbstractScenario)
    if s.electric_utility.outage_end_time_step > 0 &&
            s.electric_utility.outage_end_time_step >= s.electric_utility.outage_start_time_step
        time_steps_without_grid = Int[i for i in range(s.electric_utility.outage_start_time_step,
                                                    stop=s.electric_utility.outage_end_time_step)]
        if s.electric_utility.outage_start_time_step > 1
            time_steps_with_grid = append!(
                Int[i for i in range(1, stop=s.electric_utility.outage_start_time_step - 1)],
                Int[i for i in range(s.electric_utility.outage_end_time_step + 1,
                                     stop=length(s.electric_load.loads_kw))]
            )
        else
            time_steps_with_grid = Int[i for i in range(s.electric_utility.outage_end_time_step + 1,
                                       stop=length(s.electric_load.loads_kw))]
        end
    else
        time_steps_without_grid = Int[]
        time_steps_with_grid = Int[i for i in range(1, stop=length(s.electric_load.loads_kw))]
    end
    return time_steps_with_grid, time_steps_without_grid
end


"""
    adjust_load_profile(s::AbstractScenario, production_factor::DenseAxisArray)

Adjust the (critical_)loads_kw based off of (critical_)loads_kw_is_net
"""
function adjust_load_profile(s::AbstractScenario, production_factor::DenseAxisArray)
    if s.electric_load.loads_kw_is_net
        for pv in s.pvs if pv.existing_kw > 0
            s.electric_load.loads_kw .+= pv.existing_kw * production_factor[pv.name, :].data
        end end
    end
    
    if s.electric_load.critical_loads_kw_is_net
        for pv in s.pvs if pv.existing_kw > 0
            s.electric_load.critical_loads_kw .+= pv.existing_kw * production_factor[pv.name, :].data
        end end
    end
end


"""
    production_incentives(tech::AbstractTech, financial::Financial)

Intermediate function for building the PBI arrays in REoptInputs
"""
function production_incentives(tech::AbstractTech, financial::Financial)
    pwf_prod_incent = 0.0
    max_prod_incent = 0.0
    max_size_for_prod_incent = 0.0
    production_incentive_rate = 0.0
    T = typeof(tech)
    # TODO should Generator be excluded? (v1 has the PBI inputs for Generator)
    if !(nameof(T) in [:Generator, :Boiler, :Elecchl, :Absorpchl])
        if :degradation_pct in fieldnames(T)  # PV has degradation
            pwf_prod_incent = annuity_escalation(tech.production_incentive_years, -1*tech.degradation_pct,
                                                 financial.owner_discount_pct)
        else
            # prod incentives have zero escalation rate
            pwf_prod_incent = annuity(tech.production_incentive_years, 0, financial.owner_discount_pct)
        end
        max_prod_incent = tech.production_incentive_max_benefit
        max_size_for_prod_incent = tech.production_incentive_max_kw
        production_incentive_rate = tech.production_incentive_per_kwh
    end

    return pwf_prod_incent, max_prod_incent, max_size_for_prod_incent, production_incentive_rate
end


function fillin_techs_by_exportbin(techs_by_exportbin::Dict, tech::AbstractTech, tech_name::String)
    if tech.can_net_meter && :NEM in keys(techs_by_exportbin)
        push!(techs_by_exportbin[:NEM], tech_name)
        if tech.can_export_beyond_nem_limit && :EXC in keys(techs_by_exportbin)
            push!(techs_by_exportbin[:EXC], tech_name)
        end
    end
    
    if tech.can_wholesale && :WHL in keys(techs_by_exportbin)
        push!(techs_by_exportbin[:WHL], tech_name)
    end
    return nothing
end

function setup_operating_reserve_pct(s::AbstractScenario, techs_operating_reserve_req_pct)

    for pv in s.pvs # currently only PV requires operating reserves
        techs_operating_reserve_req_pct[pv.name] = pv.operating_reserve_required_pct
    end

    return nothing

end<|MERGE_RESOLUTION|>--- conflicted
+++ resolved
@@ -47,29 +47,17 @@
     time_steps_without_grid::Array{Int, 1}
     hours_per_time_step::Real
     months::UnitRange
-<<<<<<< HEAD
-    production_factor::DenseAxisArray{Float64, 2}  # (techs, time_steps)
-    levelization_factor::Dict{String, Float64}  # (techs)
-    value_of_lost_load_per_kwh::Array{R, 1} where R<:Real # default set to 1 US dollar per kwh
-    pwf_e::Float64 # present worth factor for electricity costs
-    pwf_om::Float64 # present worth factor for O&M costs
-    pwf_fuel::Dict{String, Float64} # (ExistingBoiler, CHP, Generator)
-    pwf_emissions_cost::Dict{String, Float64} # Cost of emissions present worth factors for grid and onsite fuelburn emissions [unitless]
-    pwf_grid_emissions::Dict{String, Float64} # Emissions [lbs] present worth factors for grid emissions [unitless]
-    pwf_offtaker::Float64 
-    pwf_owner::Float64
-    third_party_factor::Float64 # equals 1 if third_party_ownership is false
-=======
     production_factor::DenseAxisArray{<:Real, 2}  # (techs, time_steps)
     levelization_factor::Dict{String, <:Real,}  # (techs)
     value_of_lost_load_per_kwh::Array{<:Real, 1}
     pwf_e::Real
     pwf_om::Real
     pwf_fuel::Dict{String, <:Real}
+    pwf_emissions_cost::Dict{String, Float64} # Cost of emissions present worth factors for grid and onsite fuelburn emissions [unitless]
+    pwf_grid_emissions::Dict{String, Float64} # Emissions [lbs] present worth factors for grid emissions [unitless]
     pwf_offtaker::Real 
     pwf_owner::Real
     third_party_factor::Real
->>>>>>> b4c95aac
     pvlocations::Array{Symbol, 1}
     maxsize_pv_locations::DenseAxisArray{<:Real, 1}  # indexed on pvlocations
     pv_to_location::Dict{String, Dict{Symbol, Int64}}  # (techs.pv, pvlocations)
@@ -84,18 +72,13 @@
     pbi_max_benefit::Dict{String, Any}  # (pbi_techs)
     pbi_max_kw::Dict{String, Any}  # (pbi_techs)
     pbi_benefit_per_kwh::Dict{String, Any}  # (pbi_techs)
-<<<<<<< HEAD
-    boiler_efficiency::Dict{String, Float64}
+    boiler_efficiency::Dict{String, <:Real}
     tech_renewable_energy_pct::DenseAxisArray{Float64, 1} # (techs)
     tech_emissions_factors_CO2::DenseAxisArray{Float64, 1} # (techs)
     tech_emissions_factors_NOx::DenseAxisArray{Float64, 1} # (techs)
     tech_emissions_factors_SO2::DenseAxisArray{Float64, 1} # (techs)
     tech_emissions_factors_PM25::DenseAxisArray{Float64, 1} # (techs)
-    techs_operating_reserve_req_pct::Dict{String, Float64} # (techs.all)
-=======
-    boiler_efficiency::Dict{String, <:Real}
     techs_operating_reserve_req_pct::Dict{String, <:Real} # (techs.all)
->>>>>>> b4c95aac
 end
 ```
 """
@@ -114,29 +97,17 @@
     time_steps_without_grid::Array{Int, 1}
     hours_per_time_step::Real
     months::UnitRange
-<<<<<<< HEAD
-    production_factor::DenseAxisArray{Float64, 2}  # (techs, time_steps)
-    levelization_factor::Dict{String, Float64}  # (techs)
-    value_of_lost_load_per_kwh::Array{R, 1} where R<:Real # default set to 1 US dollar per kwh
-    pwf_e::Float64 # present worth factor for electricity costs
-    pwf_om::Float64 # present worth factor for O&M costs
-    pwf_fuel::Dict{String, Float64} # (ExistingBoiler, CHP, Generator)
-    pwf_emissions_cost::Dict{String, Float64} # Cost of emissions present worth factors for grid and onsite fuelburn emissions [unitless]
-    pwf_grid_emissions::Dict{String, Float64} # Emissions [lbs] present worth factors for grid emissions [unitless]
-    pwf_offtaker::Float64 
-    pwf_owner::Float64
-    third_party_factor::Float64
-=======
     production_factor::DenseAxisArray{<:Real, 2}  # (techs, time_steps)
     levelization_factor::Dict{String, <:Real}  # (techs)
     value_of_lost_load_per_kwh::Array{<:Real, 1}
     pwf_e::Real
     pwf_om::Real
     pwf_fuel::Dict{String, <:Real}
+    pwf_emissions_cost::Dict{String, Float64} # Cost of emissions present worth factors for grid and onsite fuelburn emissions [unitless]
+    pwf_grid_emissions::Dict{String, Float64} # Emissions [lbs] present worth factors for grid emissions [unitless]
     pwf_offtaker::Real 
     pwf_owner::Real
     third_party_factor::Real
->>>>>>> b4c95aac
     pvlocations::Array{Symbol, 1}
     maxsize_pv_locations::DenseAxisArray{<:Real, 1}  # indexed on pvlocations
     pv_to_location::Dict{String, Dict{Symbol, Int64}}  # (techs.pv, pvlocations)
@@ -151,18 +122,13 @@
     pbi_max_benefit::Dict{String, Any}  # (pbi_techs)
     pbi_max_kw::Dict{String, Any}  # (pbi_techs)
     pbi_benefit_per_kwh::Dict{String, Any}  # (pbi_techs)
-<<<<<<< HEAD
-    boiler_efficiency::Dict{String, Float64}
+    boiler_efficiency::Dict{String, <:Real}
     tech_renewable_energy_pct::DenseAxisArray{Float64, 1} # (techs)
     tech_emissions_factors_CO2::DenseAxisArray{Float64, 1} # (techs)
     tech_emissions_factors_NOx::DenseAxisArray{Float64, 1} # (techs)
     tech_emissions_factors_SO2::DenseAxisArray{Float64, 1} # (techs)
     tech_emissions_factors_PM25::DenseAxisArray{Float64, 1} # (techs)
-    techs_operating_reserve_req_pct::Dict{String, Float64} # (techs.all)
-=======
-    boiler_efficiency::Dict{String, <:Real}
     techs_operating_reserve_req_pct::Dict{String, <:Real} # (techs.all)
->>>>>>> b4c95aac
 end
 
 
