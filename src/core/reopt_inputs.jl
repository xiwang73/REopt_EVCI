--- conflicted
+++ resolved
@@ -72,7 +72,7 @@
     pbi_max_benefit::Dict{String, Any}  # (pbi_techs)
     pbi_max_kw::Dict{String, Any}  # (pbi_techs)
     pbi_benefit_per_kwh::Dict{String, Any}  # (pbi_techs)
-    boiler_efficiency::Dict{String, Float64}
+    boiler_efficiency::Dict{String, <:Real}
     fuel_cost_per_kwh::Dict{String, AbstractArray}  # Fuel cost array for all time_steps
     ghp_options::UnitRange{Int64}  # Range of the number of GHP options
     require_ghp_purchase::Int64  # 0/1 binary if GHP purchase is forced/required
@@ -83,12 +83,7 @@
     ghp_electric_consumption_kw::Array{Float64,2}  # Array of electric load profiles consumed by GHP
     ghp_installed_cost::Array{Float64,1}  # Array of installed cost for GHP options
     ghp_om_cost_year_one::Array{Float64,1}  # Array of O&M cost for GHP options    
-<<<<<<< HEAD
-    tech_renewable_energy_pct::Dict{String, <:Real} # (techs)
-=======
-    boiler_efficiency::Dict{String, <:Real}
     tech_renewable_energy_fraction::Dict{String, <:Real} # (techs)
->>>>>>> 747d0109
     tech_emissions_factors_CO2::Dict{String, <:Real} # (techs)
     tech_emissions_factors_NOx::Dict{String, <:Real} # (techs)
     tech_emissions_factors_SO2::Dict{String, <:Real} # (techs)
@@ -187,13 +182,8 @@
     techs, pv_to_location, maxsize_pv_locations, pvlocations, 
         production_factor, max_sizes, min_sizes, existing_sizes, cap_cost_slope, om_cost_per_kw, n_segs_by_tech, 
         seg_min_size, seg_max_size, seg_yint, techs_by_exportbin, export_bins_by_tech, boiler_efficiency,
-<<<<<<< HEAD
-        tech_renewable_energy_pct, tech_emissions_factors_CO2, tech_emissions_factors_NOx, tech_emissions_factors_SO2, 
-        tech_emissions_factors_PM25, cop, techs_operating_reserve_req_pct, thermal_cop, fuel_cost_per_kwh = setup_tech_inputs(s)
-=======
         tech_renewable_energy_fraction, tech_emissions_factors_CO2, tech_emissions_factors_NOx, tech_emissions_factors_SO2, 
-        tech_emissions_factors_PM25, cop, techs_operating_reserve_req_fraction, thermal_cop = setup_tech_inputs(s)
->>>>>>> 747d0109
+        tech_emissions_factors_PM25, cop, techs_operating_reserve_req_fraction, thermal_cop, fuel_cost_per_kwh = setup_tech_inputs(s)
 
     pbi_pwf, pbi_max_benefit, pbi_max_kw, pbi_benefit_per_kwh = setup_pbi_inputs(s, techs)
 
@@ -340,40 +330,25 @@
     if "Generator" in techs.all
         setup_gen_inputs(s, max_sizes, min_sizes, existing_sizes, cap_cost_slope, om_cost_per_kw, production_factor, 
             techs_by_exportbin, techs.segmented, n_segs_by_tech, seg_min_size, seg_max_size, 
-<<<<<<< HEAD
-            seg_yint, techs,
-            tech_renewable_energy_pct, tech_emissions_factors_CO2, tech_emissions_factors_NOx, tech_emissions_factors_SO2, tech_emissions_factors_PM25, 
+            seg_yint, techs, tech_renewable_energy_fraction, tech_emissions_factors_CO2, tech_emissions_factors_NOx, tech_emissions_factors_SO2, tech_emissions_factors_PM25, 
             fuel_cost_per_kwh)
-=======
-            seg_yint, techs.no_curtail,
-            tech_renewable_energy_fraction, tech_emissions_factors_CO2, tech_emissions_factors_NOx, tech_emissions_factors_SO2, tech_emissions_factors_PM25)
->>>>>>> 747d0109
     end
 
     if "ExistingBoiler" in techs.all
         setup_existing_boiler_inputs(s, max_sizes, min_sizes, existing_sizes, cap_cost_slope, boiler_efficiency,
-<<<<<<< HEAD
-            tech_renewable_energy_pct, tech_emissions_factors_CO2, tech_emissions_factors_NOx, tech_emissions_factors_SO2, tech_emissions_factors_PM25, fuel_cost_per_kwh)
+            tech_renewable_energy_fraction, tech_emissions_factors_CO2, tech_emissions_factors_NOx, tech_emissions_factors_SO2, tech_emissions_factors_PM25, fuel_cost_per_kwh)
     end
 
     if "Boiler" in techs.all
         setup_boiler_inputs(s, max_sizes, min_sizes, existing_sizes, cap_cost_slope, 
             boiler_efficiency, production_factor, fuel_cost_per_kwh)
-=======
-        tech_renewable_energy_fraction, tech_emissions_factors_CO2, tech_emissions_factors_NOx, tech_emissions_factors_SO2, tech_emissions_factors_PM25)
->>>>>>> 747d0109
     end
 
     if "CHP" in techs.all
         setup_chp_inputs(s, max_sizes, min_sizes, cap_cost_slope, om_cost_per_kw, 
             production_factor, techs_by_exportbin, techs.segmented, n_segs_by_tech, seg_min_size, seg_max_size, 
-<<<<<<< HEAD
             seg_yint, techs,
-            tech_renewable_energy_pct, tech_emissions_factors_CO2, tech_emissions_factors_NOx, tech_emissions_factors_SO2, tech_emissions_factors_PM25, fuel_cost_per_kwh)
-=======
-            seg_yint, techs.no_curtail,
-            tech_renewable_energy_fraction, tech_emissions_factors_CO2, tech_emissions_factors_NOx, tech_emissions_factors_SO2, tech_emissions_factors_PM25)
->>>>>>> 747d0109
+            tech_renewable_energy_fraction, tech_emissions_factors_CO2, tech_emissions_factors_NOx, tech_emissions_factors_SO2, tech_emissions_factors_PM25, fuel_cost_per_kwh)
     end
 
     if "ExistingChiller" in techs.all
@@ -405,13 +380,8 @@
     return techs, pv_to_location, maxsize_pv_locations, pvlocations, 
     production_factor, max_sizes, min_sizes, existing_sizes, cap_cost_slope, om_cost_per_kw, n_segs_by_tech, 
     seg_min_size, seg_max_size, seg_yint, techs_by_exportbin, export_bins_by_tech, boiler_efficiency,
-<<<<<<< HEAD
-    tech_renewable_energy_pct, tech_emissions_factors_CO2, tech_emissions_factors_NOx, tech_emissions_factors_SO2, 
-    tech_emissions_factors_PM25, cop, techs_operating_reserve_req_pct, thermal_cop, fuel_cost_per_kwh
-=======
     tech_renewable_energy_fraction, tech_emissions_factors_CO2, tech_emissions_factors_NOx, tech_emissions_factors_SO2, 
-    tech_emissions_factors_PM25, cop, techs_operating_reserve_req_fraction, thermal_cop
->>>>>>> 747d0109
+    tech_emissions_factors_PM25, cop, techs_operating_reserve_req_fraction, thermal_cop, fuel_cost_per_kwh
 end
 
 
@@ -592,13 +562,8 @@
 
 function setup_gen_inputs(s::AbstractScenario, max_sizes, min_sizes, existing_sizes,
     cap_cost_slope, om_cost_per_kw, production_factor, techs_by_exportbin,
-<<<<<<< HEAD
     segmented_techs, n_segs_by_tech, seg_min_size, seg_max_size, seg_yint, techs,
-    tech_renewable_energy_pct, tech_emissions_factors_CO2, tech_emissions_factors_NOx, tech_emissions_factors_SO2, tech_emissions_factors_PM25, fuel_cost_per_kwh
-=======
-    segmented_techs, n_segs_by_tech, seg_min_size, seg_max_size, seg_yint, techs_no_curtail,
-    tech_renewable_energy_fraction, tech_emissions_factors_CO2, tech_emissions_factors_NOx, tech_emissions_factors_SO2, tech_emissions_factors_PM25
->>>>>>> 747d0109
+    tech_renewable_energy_fraction, tech_emissions_factors_CO2, tech_emissions_factors_NOx, tech_emissions_factors_SO2, tech_emissions_factors_PM25, fuel_cost_per_kwh
     )
     max_sizes["Generator"] = s.generator.existing_kw + s.generator.max_kw
     min_sizes["Generator"] = s.generator.existing_kw + s.generator.min_kw
@@ -624,14 +589,14 @@
 
 """
     function setup_existing_boiler_inputs(s::AbstractScenario, max_sizes, min_sizes, existing_sizes, cap_cost_slope, boiler_efficiency,
-        tech_renewable_energy_pct, tech_emissions_factors_CO2, tech_emissions_factors_NOx, tech_emissions_factors_SO2, tech_emissions_factors_PM25, fuel_cost_per_kwh)
+        tech_renewable_energy_fraction, tech_emissions_factors_CO2, tech_emissions_factors_NOx, tech_emissions_factors_SO2, tech_emissions_factors_PM25, fuel_cost_per_kwh)
 
 Update tech-indexed data arrays necessary to build the JuMP model with the values for existing boiler.
 This version of this function, used in BAUInputs(), doesn't update renewable energy and emissions arrays.
 """
 
 function setup_existing_boiler_inputs(s::AbstractScenario, max_sizes, min_sizes, existing_sizes, cap_cost_slope, boiler_efficiency,
-    tech_renewable_energy_pct, tech_emissions_factors_CO2, tech_emissions_factors_NOx, tech_emissions_factors_SO2, tech_emissions_factors_PM25, fuel_cost_per_kwh)
+    tech_renewable_energy_fraction, tech_emissions_factors_CO2, tech_emissions_factors_NOx, tech_emissions_factors_SO2, tech_emissions_factors_PM25, fuel_cost_per_kwh)
     max_sizes["ExistingBoiler"] = s.existing_boiler.max_kw
     min_sizes["ExistingBoiler"] = 0.0
     existing_sizes["ExistingBoiler"] = 0.0
@@ -649,18 +614,12 @@
 end
 
 """
-<<<<<<< HEAD
     function setup_boiler_inputs(s::AbstractScenario, max_sizes, min_sizes, existing_sizes, cap_cost_slope, boiler_efficiency,
         production_factor, fuel_cost_per_kwh)
-=======
-    function setup_existing_boiler_inputs(s::AbstractScenario, max_sizes, min_sizes, existing_sizes, cap_cost_slope, boiler_efficiency,
-        tech_renewable_energy_fraction, tech_emissions_factors_CO2, tech_emissions_factors_NOx, tech_emissions_factors_SO2, tech_emissions_factors_PM25)
->>>>>>> 747d0109
 
 Update tech-indexed data arrays necessary to build the JuMP model with the values for (new) boiler.
 This version of this function, used in BAUInputs(), doesn't update renewable energy and emissions arrays.
 """
-<<<<<<< HEAD
 function setup_boiler_inputs(s::AbstractScenario, max_sizes, min_sizes, cap_cost_slope, om_cost_per_kw, boiler_efficiency, production_factor, fuel_cost_per_kwh)
     max_sizes["Boiler"] = s.boiler.max_kw
     min_sizes["Boiler"] = s.boiler.min_kw
@@ -673,11 +632,11 @@
             itc_basis = s.boiler.installed_cost_per_kw,
             replacement_cost = 0.0,
             replacement_year = s.financial.analysis_years,
-            discount_rate = s.financial.owner_discount_pct,
-            tax_rate = s.financial.owner_tax_pct,
+            discount_rate = s.financial.owner_discount_fraction,
+            tax_rate = s.financial.owner_tax_fraction,
             itc = 0.0,
             macrs_schedule = s.boiler.macrs_option_years == 5 ? s.financial.macrs_five_year : s.financial.macrs_seven_year,
-            macrs_bonus_pct = s.boiler.macrs_bonus_pct,
+            macrs_bonus_fraction = s.boiler.macrs_bonus_fraction,
             macrs_itc_reduction = 0.0,
             rebate_per_kw = 0.0
         )
@@ -691,16 +650,6 @@
     boiler_fuel_cost_per_kwh = s.boiler.fuel_cost_per_mmbtu ./ KWH_PER_MMBTU
     fuel_cost_per_kwh["Boiler"] = per_hour_value_to_time_series(boiler_fuel_cost_per_kwh, s.settings.time_steps_per_hour, "Boiler")
     return nothing
-=======
-function setup_existing_boiler_inputs(s::AbstractScenario, max_sizes, min_sizes, existing_sizes, cap_cost_slope, boiler_efficiency,
-    tech_renewable_energy_fraction, tech_emissions_factors_CO2, tech_emissions_factors_NOx, tech_emissions_factors_SO2, tech_emissions_factors_PM25)
-    setup_existing_boiler_inputs(s::AbstractScenario, max_sizes, min_sizes, existing_sizes, cap_cost_slope, boiler_efficiency)
-    tech_renewable_energy_fraction["ExistingBoiler"] = s.existing_boiler.fuel_renewable_energy_fraction
-    tech_emissions_factors_CO2["ExistingBoiler"] = s.existing_boiler.emissions_factor_lb_CO2_per_mmbtu / KWH_PER_MMBTU  # lb/mmtbu * mmtbu/kWh
-    tech_emissions_factors_NOx["ExistingBoiler"] = s.existing_boiler.emissions_factor_lb_NOx_per_mmbtu / KWH_PER_MMBTU
-    tech_emissions_factors_SO2["ExistingBoiler"] = s.existing_boiler.emissions_factor_lb_SO2_per_mmbtu / KWH_PER_MMBTU
-    tech_emissions_factors_PM25["ExistingBoiler"] = s.existing_boiler.emissions_factor_lb_PM25_per_mmbtu / KWH_PER_MMBTU 
->>>>>>> 747d0109
 end
 
 
@@ -769,13 +718,8 @@
 Update tech-indexed data arrays necessary to build the JuMP model with the values for CHP.
 """
 function setup_chp_inputs(s::AbstractScenario, max_sizes, min_sizes, cap_cost_slope, om_cost_per_kw,  
-<<<<<<< HEAD
     production_factor, techs_by_exportbin, segmented_techs, n_segs_by_tech, seg_min_size, seg_max_size, seg_yint, techs,
-    tech_renewable_energy_pct, tech_emissions_factors_CO2, tech_emissions_factors_NOx, tech_emissions_factors_SO2, tech_emissions_factors_PM25, fuel_cost_per_kwh
-=======
-    production_factor, techs_by_exportbin, segmented_techs, n_segs_by_tech, seg_min_size, seg_max_size, seg_yint, techs_no_curtail,
-    tech_renewable_energy_fraction, tech_emissions_factors_CO2, tech_emissions_factors_NOx, tech_emissions_factors_SO2, tech_emissions_factors_PM25
->>>>>>> 747d0109
+    tech_renewable_energy_fraction, tech_emissions_factors_CO2, tech_emissions_factors_NOx, tech_emissions_factors_SO2, tech_emissions_factors_PM25, fuel_cost_per_kwh
     )
     max_sizes["CHP"] = s.chp.max_kw
     min_sizes["CHP"] = s.chp.min_kw
@@ -866,20 +810,15 @@
         if t == "ExistingBoiler"
             pwf_fuel["ExistingBoiler"] = annuity(
                 s.financial.analysis_years,
-<<<<<<< HEAD
-                s.financial.existing_boiler_fuel_cost_escalation_pct,
-                s.financial.offtaker_discount_pct
+                s.financial.existing_boiler_fuel_cost_escalation_fraction,
+                s.financial.offtaker_discount_fraction
             )
         end
         if t == "Boiler"
             pwf_fuel["Boiler"] = annuity(
                 s.financial.analysis_years,
-                s.financial.boiler_fuel_cost_escalation_pct,
-                s.financial.offtaker_discount_pct
-=======
                 s.financial.boiler_fuel_cost_escalation_rate_fraction,
                 s.financial.offtaker_discount_rate_fraction
->>>>>>> 747d0109
             )
         end
         if t == "CHP"
