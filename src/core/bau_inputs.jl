# REopt®, Copyright (c) Alliance for Sustainable Energy, LLC. See also https://github.com/NREL/REopt.jl/blob/master/LICENSE.
"""
    BAUInputs(p::REoptInputs)

The`BAUInputs` (REoptInputs for the Business As Usual scenario) are created based on the `BAUScenario`, which is in turn created based on the optimized-case `Scenario`.

The following assumptions are made for the BAU Inputs: 
* `PV` and `Generator` `min_kw` and `max_kw` set to the `existing_kw` values
* `ExistingBoiler` and `ExistingChiller`  # TODO
* All other generation and storage tech sizes set to zero 
* Capital costs are assumed to be zero for existing `PV` and `Generator`
* O&M costs and all other tech inputs are assumed to be the same for existing `PV` and `Generator` as those specified for the optimized case
* Outage assumptions for deterministic vs stochastic # TODO 
"""
function BAUInputs(p::REoptInputs)
    bau_scenario = BAUScenario(p.s)
    techs = Techs(p, bau_scenario)

    boiler_efficiency = Dict{String, Float64}()
    fuel_cost_per_kwh = Dict{String, AbstractArray}()

    # REoptInputs indexed on techs.all:
    max_sizes = Dict(t => 0.0 for t in techs.all)
    min_sizes = Dict(t => 0.0 for t in techs.all)
    existing_sizes = Dict(t => 0.0 for t in techs.all)
    cap_cost_slope = Dict{String, Any}()
    om_cost_per_kw = Dict(t => 0.0 for t in techs.all)
    cop = Dict(t => 0.0 for t in techs.cooling)
    thermal_cop = Dict{String, Float64}()
    heating_cop = Dict{String, Float64}()
    production_factor = DenseAxisArray{Float64}(undef, techs.all, p.time_steps)
    tech_renewable_energy_fraction = Dict(t => 0.0 for t in techs.all)
    # !!! note: tech_emissions_factors are in lb / kWh of fuel burned (gets multiplied by kWh of fuel burned, not kWh electricity consumption, ergo the use of the HHV instead of fuel slope)
    tech_emissions_factors_CO2 = Dict(t => 0.0 for t in techs.all)
    tech_emissions_factors_NOx = Dict(t => 0.0 for t in techs.all)
    tech_emissions_factors_SO2 = Dict(t => 0.0 for t in techs.all)
    tech_emissions_factors_PM25 = Dict(t => 0.0 for t in techs.all)

    # export related inputs
    techs_by_exportbin = Dict{Symbol, AbstractArray}(k => [] for k in p.s.electric_tariff.export_bins)
    export_bins_by_tech = Dict{String, Array{Symbol, 1}}()

    # REoptInputs indexed on techs.segmented
    n_segs_by_tech = Dict{String, Int}()
    seg_min_size = Dict{String, Dict{Int, Real}}()
    seg_max_size = Dict{String, Dict{Int, Real}}()
    seg_yint = Dict{String, Dict{Int, Real}}()

    # PV specific arrays
    pv_to_location = Dict(t => Dict{Symbol, Int}() for t in techs.pv)

    levelization_factor = Dict(t => 1.0 for t in techs.all)

    for pvname in techs.pv  # copy the optimal scenario inputs for existing PV systems
        production_factor[pvname, :] = p.production_factor[pvname, :]
        pv_to_location[pvname] = p.pv_to_location[pvname]
        existing_sizes[pvname] = p.existing_sizes[pvname]
        min_sizes[pvname] = p.existing_sizes[pvname]
        max_sizes[pvname] = p.existing_sizes[pvname]
        om_cost_per_kw[pvname] = p.om_cost_per_kw[pvname]
        levelization_factor[pvname] = p.levelization_factor[pvname]
        cap_cost_slope[pvname] = 0.0
        tech_renewable_energy_fraction[pvname] = 1.0
        if pvname in p.techs.pbi
            push!(pbi_techs, pvname)
        end
        pv = get_pv_by_name(pvname, p.s.pvs)
        fillin_techs_by_exportbin(techs_by_exportbin, pv, pv.name)
        if !pv.can_curtail
            push!(techs.no_curtail, pv.name)
        end
    end

    if "Generator" in techs.all
        max_sizes["Generator"] = p.s.generator.existing_kw
        min_sizes["Generator"] = p.s.generator.existing_kw
        existing_sizes["Generator"] = p.s.generator.existing_kw
        cap_cost_slope["Generator"] = 0.0
        om_cost_per_kw["Generator"] = p.s.generator.om_cost_per_kw
        production_factor["Generator", :] = p.production_factor["Generator", :]
        fillin_techs_by_exportbin(techs_by_exportbin, p.s.generator, "Generator")
        if "Generator" in p.techs.pbi
            push!(pbi_techs, "Generator")
        end
        if !p.s.generator.can_curtail
            push!(techs.no_curtail, "Generator")
        end
        fuel_cost_per_kwh["Generator"] = p.fuel_cost_per_kwh["Generator"]        
    end

    if "ExistingBoiler" in techs.all
        setup_existing_boiler_inputs(bau_scenario, max_sizes, min_sizes, existing_sizes, cap_cost_slope, boiler_efficiency,
            tech_renewable_energy_fraction, tech_emissions_factors_CO2, tech_emissions_factors_NOx, tech_emissions_factors_SO2, tech_emissions_factors_PM25, fuel_cost_per_kwh)
    end

    if "ExistingChiller" in techs.all
        setup_existing_chiller_inputs(bau_scenario, max_sizes, min_sizes, existing_sizes, cap_cost_slope, cop)
    else
        cop["ExistingChiller"] = 1.0
    end

    # Assign null GHP parameters for REoptInputs
    ghp_options, require_ghp_purchase, ghp_heating_thermal_load_served_kw, 
        ghp_cooling_thermal_load_served_kw, space_heating_thermal_load_reduction_with_ghp_kw, 
        cooling_thermal_load_reduction_with_ghp_kw, ghp_electric_consumption_kw, 
        ghp_installed_cost, ghp_om_cost_year_one, avoided_capex_by_ghp_present_value,
        ghx_useful_life_years, ghx_residual_value = setup_ghp_inputs(bau_scenario, p.time_steps, p.time_steps_without_grid)    

    # filling export_bins_by_tech MUST be done after techs_by_exportbin has been filled in
    for t in techs.elec
        export_bins_by_tech[t] = [bin for (bin, ts) in techs_by_exportbin if t in ts]
    end

    t0, tf = p.s.electric_utility.outage_start_time_step, p.s.electric_utility.outage_end_time_step
    if tf > t0 && t0 > 0
        original_crit_lds = copy(p.s.electric_load.critical_loads_kw)
        generator_fuel_use_gal = update_bau_outage_outputs(bau_scenario, original_crit_lds, t0, tf, production_factor)

        if bau_scenario.outage_outputs.bau_critical_load_met_time_steps > 0  
        # include critical load in bau load for the time that it can be met
            bau_scenario.electric_load.critical_loads_kw[
                t0 : t0 + bau_scenario.outage_outputs.bau_critical_load_met_time_steps
                ] = original_crit_lds[t0 : t0 + bau_scenario.outage_outputs.bau_critical_load_met_time_steps]
        end
    else
        generator_fuel_use_gal = 0.0
    end
    setup_bau_emissions_inputs(p, bau_scenario, generator_fuel_use_gal)

<<<<<<< HEAD
    heating_loads = Vector{String}()
    heating_loads_kw = Dict{String, Array{Real,1}}()
    if !isnothing(p.s.dhw_load)
        push!(heating_loads, "DomesticHotWater")
        heating_loads_kw["DomesticHotWater"] = p.s.dhw_load.loads_kw
    end
    if !isnothing(p.s.space_heating_load)
        push!(heating_loads, "SpaceHeating")
        heating_loads_kw["SpaceHeating"] = p.s.space_heating_load.loads_kw
    end
    if !isnothing(p.s.process_heat_load)
        push!(heating_loads, "ProcessHeat")
        heating_loads_kw["ProcessHeat"] = p.s.process_heat_load.loads_kw
    end

    heating_loads_served_by_tes = Dict{String,Array{String,1}}()
=======
    unavailability = get_unavailability_by_tech(p.s, techs, p.time_steps)
>>>>>>> 91f25b6b

    REoptInputs(
        bau_scenario,
        techs,
        min_sizes,
        max_sizes,
        existing_sizes,
        cap_cost_slope,
        om_cost_per_kw,
        cop,
        thermal_cop,
        p.time_steps,
        p.time_steps_with_grid,
        p.time_steps_without_grid,
        p.hours_per_time_step,
        p.months,
        production_factor,
        levelization_factor,
        p.value_of_lost_load_per_kwh,
        p.pwf_e,
        p.pwf_om,
        p.pwf_fuel,
        p.pwf_emissions_cost,
        p.pwf_grid_emissions,
        p.pwf_offtaker,
        p.pwf_owner,
        p.third_party_factor,
        p.pvlocations,
        p.maxsize_pv_locations,
        pv_to_location,
        p.ratchets,
        techs_by_exportbin,
        export_bins_by_tech,
        n_segs_by_tech,
        seg_min_size,
        seg_max_size,
        seg_yint,
        p.pbi_pwf, 
        p.pbi_max_benefit, 
        p.pbi_max_kw, 
        p.pbi_benefit_per_kwh,
        boiler_efficiency,
        fuel_cost_per_kwh,
        ghp_options,
        require_ghp_purchase,
        ghp_heating_thermal_load_served_kw,
        ghp_cooling_thermal_load_served_kw,
        space_heating_thermal_load_reduction_with_ghp_kw,
        cooling_thermal_load_reduction_with_ghp_kw,
        ghp_electric_consumption_kw,
        ghp_installed_cost,
        ghp_om_cost_year_one,
        avoided_capex_by_ghp_present_value,
        ghx_useful_life_years,
        ghx_residual_value,
        tech_renewable_energy_fraction, 
        tech_emissions_factors_CO2, 
        tech_emissions_factors_NOx, 
        tech_emissions_factors_SO2, 
        tech_emissions_factors_PM25,
        p.techs_operating_reserve_req_fraction,
        heating_cop,
<<<<<<< HEAD
        heating_loads,
        heating_loads_kw,
        heating_loads_served_by_tes
=======
        unavailability
>>>>>>> 91f25b6b
    )
end

"""
    setup_bau_emissions_inputs(p::REoptInputs, s_bau::BAUScenario, generator_fuel_use_gal::Real)

Pre-processing of the BAU emissions to use in determining emissions reductions in the optimal case
Include BAU grid emissions, existing backup generator emissions, boiler emissions
Update the `bau_(grid_)emissions_` values in s.site and s_bau.site

!!! note
    If existing generation does not sustain a simulated deterministic outage, the BAU load and 
    therefore emissions are 0 during unsurvived outage hours
!!! note
    When a single outage is modeled (using outage_start_time_step), emissions calculations 
    account for operations during this outage (e.g., the critical load is used during 
    time_steps_without_grid). On the contrary, when multiple outages are modeled (using 
    outage_start_time_steps), renewable electricity calculations reflect normal operations, 
    and do not account for expected operations during modeled outages (time_steps_without_grid is empty)
"""
function setup_bau_emissions_inputs(p::REoptInputs, s_bau::BAUScenario, generator_fuel_use_gal::Real)
    
    bau_emissions_lb_CO2_per_year = 0

    ## Grid emissions

    # This function is called after ajust_load_profile() (makes load_kw native if not already) 
    # so need to calculate net version of loads_kw by removing existing PV to get load served by the grid.
    # TODO: Should load_profile have loads_kw and loads_kw_net fields, instead of updating loads_kw? Would be easier 
    # to keep track of what version you're using, don't have to make sure whether it's before or after the adjustment.
    # Must account for levelization factor to align with how PV is modeled in REopt:
    # Because we only model one year, we multiply the "year 1" PV production by a levelization_factor
    # that accounts for the PV capacity degradation over the analysis_years. In other words, by
    # multiplying the pv production_factor by the levelization_factor we are modeling the average pv production.
    bau_grid_to_load = copy(s_bau.electric_load.loads_kw)
    bau_grid_to_load_critical = copy(s_bau.electric_load.critical_loads_kw)
    for pv in p.s.pvs if pv.existing_kw > 0
        bau_grid_to_load .-= p.levelization_factor[pv.name] * pv.existing_kw * p.production_factor[pv.name, :].data
        bau_grid_to_load_critical .-= p.levelization_factor[pv.name] * pv.existing_kw * p.production_factor[pv.name, :].data
    end end

    #No grid emissions, or pv exporting to grid, during an outage
    if p.s.electric_utility.outage_start_time_step != 0 && p.s.electric_utility.outage_end_time_step != 0
        for i in range(p.s.electric_utility.outage_start_time_step, stop=p.s.electric_utility.outage_end_time_step)
            bau_grid_to_load[i] = 0
        end
    end

    #If no net emissions accounting, no credit for RE grid exports:
    if !p.s.site.include_exported_elec_emissions_in_total
        bau_grid_to_load = [max(i,0) for i in bau_grid_to_load]
    end

    bau_grid_emissions_lb_CO2_per_year = sum(p.s.electric_utility.emissions_factor_series_lb_CO2_per_kwh .* bau_grid_to_load) / p.s.settings.time_steps_per_hour
    bau_emissions_lb_CO2_per_year += bau_grid_emissions_lb_CO2_per_year

    ## Generator emissions (during outages)
    if "Generator" in p.techs.all
        bau_emissions_lb_CO2_per_year += generator_fuel_use_gal * p.s.generator.emissions_factor_lb_CO2_per_gal
    end

    ## Boiler emissions
    if "ExistingBoiler" in p.techs.all
        for heat_type in ["space_heating", "dhw"]
            bau_emissions_lb_CO2_per_year += getproperty(p.s,Symbol("$(heat_type)_load")).annual_mmbtu * p.s.existing_boiler.emissions_factor_lb_CO2_per_mmbtu
        end
    end

    p.s.site.bau_emissions_lb_CO2_per_year = bau_emissions_lb_CO2_per_year
    p.s.site.bau_grid_emissions_lb_CO2_per_year = bau_grid_emissions_lb_CO2_per_year
    s_bau.site.bau_emissions_lb_CO2_per_year = bau_emissions_lb_CO2_per_year
    s_bau.site.bau_grid_emissions_lb_CO2_per_year = bau_grid_emissions_lb_CO2_per_year
end


"""
    update_bau_outage_outputs(s::BAUScenario, crit_load, t0, tf, production_factors)

Update the `bau_critical_load_met` and `bau_critical_load_met_time_steps` values.

return: Float for the gallons of fuel used trying to meet critical load

"""
function update_bau_outage_outputs(s::BAUScenario, crit_load, t0, tf, production_factors)

    pv_kw_series = Float64[]  # actual output (not normalized)

    if any(pv.existing_kw > 0 for pv in s.pvs)  # fill in pv_kw_series
        for pv in s.pvs
            if pv.existing_kw > 0
                if length(pv_kw_series) == 0  # first non-zero existing_kw
                    pv_kw_series = pv.existing_kw * production_factors[pv.name, t0:tf]
                else
                    pv_kw_series += pv.existing_kw * production_factors[pv.name, t0:tf]
                end
            end
        end
    end

    s.outage_outputs.bau_critical_load_met, s.outage_outputs.bau_critical_load_met_time_steps, generator_fuel_use_gal = 
        bau_outage_check(crit_load[t0:tf], pv_kw_series, s.generator, s.settings.time_steps_per_hour)
    return generator_fuel_use_gal
end


"""
    bau_outage_check(critical_loads_kw::AbstractArray, pv_kw_series::AbstractArray, gen::Generator, 
        time_steps_per_hour::Int)

Determine if existing generator and/or PV can meet critical load and for how long.
    
return: (Bool, Int, Float) boolean for if the entire critical load is met, Int for number of time steps the existing 
    generator and PV can meet the critical load, and Float for the gallons of fuel used trying to meet critical load
"""
function bau_outage_check(critical_loads_kw::AbstractArray, pv_kw_series::AbstractArray, gen::Generator, 
    time_steps_per_hour::Int)
    
    generator_fuel_use_gal = 0.0 

    fuel_gal = copy(gen.fuel_avail_gal)
    if gen.existing_kw == 0 && length(pv_kw_series) == 0
        return false, 0, generator_fuel_use_gal
    end

    if gen.existing_kw > 0
        if length(pv_kw_series) == 0
            pv_kw_series = zeros(length(critical_loads_kw))
        end
        fuel_slope_gal_per_kwhe, fuel_intercept_gal_per_hr = generator_fuel_slope_and_intercept(
            electric_efficiency_full_load=gen.electric_efficiency_full_load, 
            electric_efficiency_half_load=gen.electric_efficiency_half_load,
            fuel_higher_heating_value_kwh_per_gal=gen.fuel_higher_heating_value_kwh_per_gal
        )
            for (i, (load, pv)) in enumerate(zip(critical_loads_kw, pv_kw_series))
            unmet = load - pv
            if unmet > 0
                fuel_kwh = (fuel_gal - fuel_intercept_gal_per_hr) / fuel_slope_gal_per_kwhe
                gen_avail = minimum([fuel_kwh, gen.existing_kw * (1.0 / time_steps_per_hour)])
                # output = the greater of either the unmet load or available generation based on fuel and the min loading
                gen_output = maximum([minimum([unmet, gen_avail]), gen.min_turn_down_fraction * gen.existing_kw])
                fuel_needed = fuel_intercept_gal_per_hr + fuel_slope_gal_per_kwhe * gen_output
                fuel_gal -= fuel_needed
                generator_fuel_use_gal += fuel_needed # previous logic: max(min(fuel_needed,fuel_gal), 0)

                # if the generator cannot meet the full load, still assume it runs during the outage
                if gen_output < unmet
                    return false, i-1, generator_fuel_use_gal
                end
            end
        end

    else  # gen.existing_kw = 0 and pv.existing_kw > 0
        for (i, (load, pv)) in enumerate(zip(critical_loads_kw, pv_kw_series))
            unmet = load - pv
            if unmet > 0
                return false, i-1, generator_fuel_use_gal
            end
        end
    end

    return true, length(critical_loads_kw), generator_fuel_use_gal
end<|MERGE_RESOLUTION|>--- conflicted
+++ resolved
@@ -127,7 +127,6 @@
     end
     setup_bau_emissions_inputs(p, bau_scenario, generator_fuel_use_gal)
 
-<<<<<<< HEAD
     heating_loads = Vector{String}()
     heating_loads_kw = Dict{String, Array{Real,1}}()
     if !isnothing(p.s.dhw_load)
@@ -144,9 +143,7 @@
     end
 
     heating_loads_served_by_tes = Dict{String,Array{String,1}}()
-=======
     unavailability = get_unavailability_by_tech(p.s, techs, p.time_steps)
->>>>>>> 91f25b6b
 
     REoptInputs(
         bau_scenario,
@@ -209,13 +206,10 @@
         tech_emissions_factors_PM25,
         p.techs_operating_reserve_req_fraction,
         heating_cop,
-<<<<<<< HEAD
         heating_loads,
         heating_loads_kw,
-        heating_loads_served_by_tes
-=======
+        heating_loads_served_by_tes,
         unavailability
->>>>>>> 91f25b6b
     )
 end
 
