--- conflicted
+++ resolved
@@ -37,14 +37,12 @@
 
 
 """
-<<<<<<< HEAD
-TODO document all thermal techs and loads
+    ExistingBoiler
 
 !!! note
     The `ExistingBoiler` default operating cost is zero. Please provide the `fuel_cost_per_mmbtu` field
     for the `ExistingBoiler` if you want non-zero BAU heating costs. The `fuel_cost_per_mmbtu` can be
     a scalar, a list of 12 monthly values, or a time series of values for every time step.
-=======
     ExistingBoiler
 
 ```julia
@@ -58,7 +56,6 @@
     time_steps_per_hour::Int = 1
 )
 ```
->>>>>>> 5878057f
 """
 function ExistingBoiler(;
     max_heat_demand_kw::Real=0,
