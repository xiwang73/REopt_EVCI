


function add_variables!(m::JuMP.AbstractModel, ps::Array{REoptInputs})
	reopt_nodes = [rs.node for rs in ps]
	
	dvs_idx_on_techs = String[
		"dvSize",
		"dvPurchaseSize",
	]
	dvs_idx_on_techs_timesteps = String[
		"dvWHLexport",
        "dvCurtail",
        "dvNEMexport",
		"dvRatedProduction",
	]
	dvs_idx_on_storagetypes = String[
		"dvStoragePower",
		"dvStorageEnergy",
	]
	dvs_idx_on_storagetypes_timesteps = String[
		"dvDischargeFromStorage",
		"dvGridToStorage",
	]
	for p in ps
		_n = string("_", p.node)
		for dv in dvs_idx_on_techs
			x = dv*_n
			m[Symbol(x)] = @variable(m, [p.techs], base_name=x, lower_bound=0)
		end

		for dv in dvs_idx_on_techs_timesteps
			x = dv*_n
			m[Symbol(x)] = @variable(m, [p.techs, p.time_steps], base_name=x, lower_bound=0)
		end

		for dv in dvs_idx_on_storagetypes
			x = dv*_n
			m[Symbol(x)] = @variable(m, [p.storage.types], base_name=x, lower_bound=0)
		end

		for dv in dvs_idx_on_storagetypes_timesteps
			x = dv*_n
			m[Symbol(x)] = @variable(m, [p.storage.types, p.time_steps], base_name=x, lower_bound=0)
		end

		dv = "dvGridPurchase"*_n
		m[Symbol(dv)] = @variable(m, [p.time_steps], base_name=dv, lower_bound=0)

		dv = "dvPeakDemandTOU"*_n
		m[Symbol(dv)] = @variable(m, [p.ratchets], base_name=dv, lower_bound=0)

		dv = "dvPeakDemandMonth"*_n
		m[Symbol(dv)] = @variable(m, [p.months], base_name=dv, lower_bound=0)

		dv = "dvProductionToStorage"*_n
		m[Symbol(dv)] = @variable(m, [p.storage.types, p.techs, p.time_steps], base_name=dv, lower_bound=0)

		dv = "dvStoredEnergy"*_n
		m[Symbol(dv)] = @variable(m, [p.storage.types, 0:p.time_steps[end]], base_name=dv, lower_bound=0)

		dv = "MinChargeAdder"*_n
		m[Symbol(dv)] = @variable(m, base_name=dv, lower_bound=0)

		ex_name = "TotalTechCapCosts"*_n
		m[Symbol(ex_name)] = @expression(m, p.two_party_factor *
			sum( p.cap_cost_slope[t] * m[Symbol("dvPurchaseSize"*_n)][t] for t in p.techs ) 
		)

		ex_name = "TotalStorageCapCosts"*_n
		m[Symbol(ex_name)] = @expression(m, p.two_party_factor * 
			sum(  p.storage.cost_per_kw[b] * m[Symbol("dvStoragePower"*_n)][b] 
				+ p.storage.cost_per_kwh[b] * m[Symbol("dvStorageEnergy"*_n)][b] for b in p.storage.types )
		)

		ex_name = "TotalPerUnitSizeOMCosts"*_n
		m[Symbol(ex_name)] = @expression(m, p.two_party_factor * p.pwf_om * 
			sum( p.om_cost_per_kw[t] * m[Symbol("dvSize"*_n)][t] for t in p.techs ) 
		)
	
		ex_name = "TotalEnergyChargesUtil"*_n
		m[Symbol(ex_name)] = @expression(m, p.pwf_e * p.hours_per_timestep * 
			sum( p.etariff.energy_rates[ts] * m[Symbol("dvGridPurchase"*_n)][ts] for ts in p.time_steps) 
		)
	
		ex_name = "DemandTOUCharges"*_n
		if !isempty(p.etariff.tou_demand_rates)
			m[Symbol(ex_name)] = @expression(m, 
				p.pwf_e * sum( p.etariff.tou_demand_rates[r] * m[Symbol("dvPeakDemandTOU"*_n)][r] for r in p.ratchets)
			)
		else
			m[Symbol(ex_name)] = @expression(m, 0)
		end
	
		ex_name = "DemandFlatCharges"*_n
		if !isempty(p.etariff.monthly_demand_rates)
			m[Symbol(ex_name)] = @expression(m, 
				p.pwf_e * sum( p.etariff.monthly_demand_rates[mth] * m[Symbol("dvPeakDemandMonth"*_n)][mth] for mth in p.months) 
			)
		else
			m[Symbol(ex_name)] = @expression(m, 0)
		end

		ex_name = "TotalDemandCharges"*_n
		m[Symbol(ex_name)] = @expression(m, m[Symbol("DemandTOUCharges"*_n)] + m[Symbol("DemandFlatCharges"*_n)])
		
		ex_name = "TotalFixedCharges"*_n
		m[Symbol(ex_name)] = @expression(m, p.pwf_e * p.etariff.fixed_monthly_charge * 12)
			
		if p.etariff.annual_min_charge > 12 * p.etariff.min_monthly_charge
			m[Symbol("TotalMinCharge"*_n)] = p.etariff.annual_min_charge 
		else
			m[Symbol("TotalMinCharge"*_n)] = 12 * p.etariff.min_monthly_charge
        end

        if !isempty(p.techs)
            # NOTE: levelization_factor is baked into dvNEMexport, dvWHLexport
            m[Symbol("TotalExportBenefit"*_n)] = p.pwf_e * p.hours_per_timestep * sum(
                sum( p.etariff.export_rates[:NEM][ts] * m[Symbol("dvNEMexport"*_n)][t, ts] for t in p.techs)
              + sum( p.etariff.export_rates[:WHL][ts] * m[Symbol("dvWHLexport"*_n)][t, ts]  for t in p.techs)
                for ts in p.time_steps )
        else
            m[Symbol("TotalExportBenefit"*_n)] = 0
        end
	
		#################################  Objective Function   ########################################
		m[Symbol("Costs"*_n)] = @expression(m,
			# Capital Costs
			m[Symbol("TotalTechCapCosts"*_n)] + m[Symbol("TotalStorageCapCosts"*_n)] +  
			
			## Fixed O&M, tax deductible for owner
			m[Symbol("TotalPerUnitSizeOMCosts"*_n)] * (1 - p.owner_tax_pct) +
	
			# Utility Bill, tax deductible for offtaker, including export benefit
			( m[Symbol("TotalEnergyChargesUtil"*_n)] 
			+ m[Symbol("TotalDemandCharges"*_n)]
			+ m[Symbol("TotalFixedCharges"*_n)]
            + 0.999 * m[Symbol("MinChargeAdder"*_n)]
            + m[Symbol("TotalExportBenefit"*_n)] ) * (1 - p.offtaker_tax_pct)
		);
    end
    add_bounds(m, ps)
end


"""
add non-negative bounds to decision variables
"""
function add_bounds(m::JuMP.AbstractModel, ps::Array{REoptInputs})
    
	reopt_nodes = [rs.node for rs in ps]
	
	dvs_idx_on_techs = String[
		"dvSize",
		"dvPurchaseSize",
	]
	dvs_idx_on_techs_timesteps = String[
		"dvWHLexport",
        "dvCurtail",
        "dvNEMexport",
		"dvRatedProduction",
	]
	dvs_idx_on_storagetypes = String[
		"dvStoragePower",
		"dvStorageEnergy",
	]
	dvs_idx_on_storagetypes_timesteps = String[
		"dvDischargeFromStorage",
		"dvGridToStorage",
	]
	for p in ps
        _n = string("_", p.node)
        
		for dv in dvs_idx_on_techs
			x = dv*_n
			@constraint(m, [tech in p.techs], -m[Symbol(x)][tech] ≤ 0 )
		end

		for dv in dvs_idx_on_techs_timesteps
			x = dv*_n
            @constraint(m, [tech in p.techs, ts in p.time_steps], 
                -m[Symbol(x)][tech, ts] ≤ 0
            )
		end

		for dv in dvs_idx_on_storagetypes
			x = dv*_n
            @constraint(m, [b in p.storage.types], 
                -m[Symbol(x)][b] ≤ 0
            )
		end

		for dv in dvs_idx_on_storagetypes_timesteps
			x = dv*_n
            @constraint(m, [b in p.storage.types, ts in p.time_steps], 
                -m[Symbol(x)][b, ts] ≤ 0
            )
		end

		dv = "dvGridPurchase"*_n
		@constraint(m, [ts in p.time_steps], -m[Symbol(dv)][ts] ≤ 0)

		dv = "dvPeakDemandTOU"*_n
		@constraint(m, [r in p.ratchets], -m[Symbol(dv)][r] ≤ 0)

		dv = "dvPeakDemandMonth"*_n
		@constraint(m, [mth in p.months], -m[Symbol(dv)][mth] ≤ 0)

		dv = "dvProductionToStorage"*_n
        @constraint(m, [b in p.storage.types, tech in p.techs, ts in p.time_steps], 
            -m[Symbol(dv)][b, tech, ts] ≤ 0
        )

		dv = "dvStoredEnergy"*_n
        @constraint(m, [b in p.storage.types, ts in 0:p.time_steps[end]], 
            -m[Symbol(dv)][b, ts] ≤ 0
        )

		dv = "MinChargeAdder"*_n
		@constraint(m, -m[Symbol(dv)] ≤ 0)
    end
end


function build_reopt!(m::JuMP.AbstractModel, ps::Array{REoptInputs})
    add_variables!(m, ps)
    @warn "Outages are not currently modeled in multinode mode."
    @warn "Diesel generators are not currently modeled in multinode mode."
    for p in ps
        _n = string("_", p.node)

        for b in p.storage.types
            if p.storage.max_kw[b] == 0 || p.storage.max_kwh[b] == 0
                @constraint(m, [ts in p.time_steps], m[Symbol("dvStoredEnergy"*_n)][b, ts] == 0)
                @constraint(m, m[Symbol("dvStorageEnergy"*_n)][b] == 0)
                @constraint(m, m[Symbol("dvStoragePower"*_n)][b] == 0)
                @constraint(m, [t in p.elec_techs, ts in p.time_steps_with_grid],
                            m[Symbol("dvProductionToStorage"*_n)][b, t, ts] == 0)
                @constraint(m, [ts in p.time_steps], m[Symbol("dvDischargeFromStorage"*_n)][b, ts] == 0)
                @constraint(m, [ts in p.time_steps], m[Symbol("dvGridToStorage"*_n)][b, ts] == 0)
            else
                add_storage_size_constraints(m, p, b; _n=_n)
                add_storage_dispatch_constraints(m, p, b; _n=_n)
            end
        end

        if any(max_kw->max_kw > 0, (p.storage.max_kw[b] for b in p.storage.types))
            add_storage_sum_constraints(m, p; _n=_n)
        end
    
        add_production_constraints(m, p; _n=_n)
    
        if !isempty(p.techs)
            add_tech_size_constraints(m, p; _n=_n)
        end
    
        add_load_balance_constraints(m, p; _n=_n)
    
        if !isempty(p.etariff.export_bins)
            add_export_constraints(m, p; _n=_n)
        end
    
        if !isempty(p.etariff.time_steps_monthly)
            add_monthly_peak_constraint(m, p; _n=_n)
        end
    
        if !isempty(p.etariff.tou_demand_ratchet_timesteps)
            add_tou_peak_constraint(m, p; _n=_n)
        end

		if !(p.elecutil.allow_simultaneous_export_import)
			add_simultaneous_export_import_constraint(m, p; _n=_n)
		end
    
    end
end


function add_objective!(m::JuMP.AbstractModel, ps::Array{REoptInputs}; obj::Int=2)
	if obj == 1
		@objective(m, Min, sum(m[Symbol(string("Costs_", p.node))] for p in ps))
	elseif obj == 2  # Keep SOC high
		@objective(m, Min, sum(m[Symbol(string("Costs_", p.node))] for p in ps)
        - sum(sum(m[Symbol(string("dvStoredEnergy_", p.node))][:elec, ts] 
            for ts in p.time_steps) for p in ps) / (8760. / ps[1].hours_per_timestep))
	end  # TODO need to handle different hours_per_timestep?
	nothing
end


function run_reopt(m::JuMP.AbstractModel, ps::Array{REoptInputs}; obj::Int=2)

	build_reopt!(m, ps)

	add_objective!(m, ps; obj)

	@info "Model built. Optimizing..."
	tstart = time()
	optimize!(m)
	opt_time = round(time() - tstart, digits=3)
	if termination_status(m) == MOI.TIME_LIMIT
		status = "timed-out"
    elseif termination_status(m) == MOI.OPTIMAL
        status = "optimal"
    else
        status = "not optimal"
        @warn "REopt solved with " termination_status(m), ", returning the model."
        return m
	end
	@info "REopt solved with " termination_status(m)
	@info "Solving took $(opt_time) seconds."
    
	tstart = time()
	results = reopt_results(m, ps)
	time_elapsed = time() - tstart
	@info "Total results processing took $(round(time_elapsed, digits=3)) seconds."
	results["status"] = status
<<<<<<< HEAD
	results["solver_seconds"] = opt_time
=======
>>>>>>> 76d882f2
	return results
end


function reopt_results(m::JuMP.AbstractModel, ps::Array{REoptInputs})
	# TODO address Warning: The addition operator has been used on JuMP expressions a large number of times.
	results = Dict{Union{Int, String}, Any}()
	for p in ps
		results[p.node] = reopt_results(m, p; _n=string("_", p.node))
	end
	return results
end
<|MERGE_RESOLUTION|>--- conflicted
+++ resolved
@@ -315,10 +315,7 @@
 	time_elapsed = time() - tstart
 	@info "Total results processing took $(round(time_elapsed, digits=3)) seconds."
 	results["status"] = status
-<<<<<<< HEAD
 	results["solver_seconds"] = opt_time
-=======
->>>>>>> 76d882f2
 	return results
 end
 
