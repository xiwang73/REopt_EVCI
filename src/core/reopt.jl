# *********************************************************************************
# REopt, Copyright (c) 2019-2020, Alliance for Sustainable Energy, LLC.
# All rights reserved.
#
# Redistribution and use in source and binary forms, with or without modification,
# are permitted provided that the following conditions are met:
#
# Redistributions of source code must retain the above copyright notice, this list
# of conditions and the following disclaimer.
#
# Redistributions in binary form must reproduce the above copyright notice, this
# list of conditions and the following disclaimer in the documentation and/or other
# materials provided with the distribution.
#
# Neither the name of the copyright holder nor the names of its contributors may be
# used to endorse or promote products derived from this software without specific
# prior written permission.
#
# THIS SOFTWARE IS PROVIDED BY THE COPYRIGHT HOLDERS AND CONTRIBUTORS "AS IS" AND
# ANY EXPRESS OR IMPLIED WARRANTIES, INCLUDING, BUT NOT LIMITED TO, THE IMPLIED
# WARRANTIES OF MERCHANTABILITY AND FITNESS FOR A PARTICULAR PURPOSE ARE DISCLAIMED.
# IN NO EVENT SHALL THE COPYRIGHT HOLDER OR CONTRIBUTORS BE LIABLE FOR ANY DIRECT,
# INDIRECT, INCIDENTAL, SPECIAL, EXEMPLARY, OR CONSEQUENTIAL DAMAGES (INCLUDING,
# BUT NOT LIMITED TO, PROCUREMENT OF SUBSTITUTE GOODS OR SERVICES; LOSS OF USE,
# DATA, OR PROFITS; OR BUSINESS INTERRUPTION) HOWEVER CAUSED AND ON ANY THEORY OF
# LIABILITY, WHETHER IN CONTRACT, STRICT LIABILITY, OR TORT (INCLUDING NEGLIGENCE
# OR OTHERWISE) ARISING IN ANY WAY OUT OF THE USE OF THIS SOFTWARE, EVEN IF ADVISED
# OF THE POSSIBILITY OF SUCH DAMAGE.
# *********************************************************************************
"""
	run_reopt(m::JuMP.AbstractModel, fp::String)

Solve the model using the `Scenario` defined in JSON file stored at the file path `fp`.
"""
function run_reopt(m::JuMP.AbstractModel, fp::String)
	s = Scenario(JSON.parsefile(fp))
	run_reopt(m, REoptInputs(s))
end


"""
	run_reopt(m::JuMP.AbstractModel, d::Dict)

Solve the model using the `Scenario` defined in dict `d`.
"""
function run_reopt(m::JuMP.AbstractModel, d::Dict)
	s = Scenario(d)
	run_reopt(m, REoptInputs(s))
end


"""
	run_reopt(m::JuMP.AbstractModel, s::AbstractScenario)

Solve the model using a `Scenario` or `BAUScenario`.
"""
function run_reopt(m::JuMP.AbstractModel, s::AbstractScenario)
	run_reopt(m, REoptInputs(s))
end


"""
    run_reopt(t::Tuple{JuMP.AbstractModel, AbstractScenario})

Method for use with Threads when running BAU in parallel with optimal scenario.
"""
function run_reopt(t::Tuple{JuMP.AbstractModel, AbstractInputs})
	run_reopt(t[1], t[2]; organize_pvs=false)
    # must organize_pvs after adding proforma results
end


"""
    run_reopt(ms::AbstractArray{T, 1}, fp::String) where T <: JuMP.AbstractModel

Solve the `Scenario` and `BAUScenario` in parallel using the first two (empty) models in `ms` and inputs defined in the
JSON file at the filepath `fp`.
"""
function run_reopt(ms::AbstractArray{T, 1}, fp::String) where T <: JuMP.AbstractModel
    d = JSON.parsefile(fp)
    run_reopt(ms, d)
end


"""
    run_reopt(ms::AbstractArray{T, 1}, d::Dict) where T <: JuMP.AbstractModel

Solve the `Scenario` and `BAUScenario` in parallel using the first two (empty) models in `ms` and inputs from `d`.
"""
function run_reopt(ms::AbstractArray{T, 1}, d::Dict) where T <: JuMP.AbstractModel
    s = Scenario(d)
    if !s.settings.run_bau
        @warn "Only using first Model and not running BAU case because Settings.run_bau == false."
	    results = run_reopt(ms[1], s)
        return results
    end

    run_reopt(ms, REoptInputs(s))
end


"""
    run_reopt(ms::AbstractArray{T, 1}, p::REoptInputs) where T <: JuMP.AbstractModel

Solve the `Scenario` and `BAUScenario` in parallel using the first two (empty) models in `ms` and inputs from `p`.
"""
function run_reopt(ms::AbstractArray{T, 1}, p::REoptInputs) where T <: JuMP.AbstractModel
    bau_inputs = BAUInputs(p)
    inputs = ((ms[1], bau_inputs), (ms[2], p))
    rs = Any[0, 0]
    Threads.@threads for i = 1:2
        rs[i] = run_reopt(inputs[i])
    end
    # TODO when a model is infeasible the JuMP.Model is returned from run_reopt (and not the results Dict)
    results_dict = combine_results(p, rs[1], rs[2], bau_inputs.s)
    results_dict["Financial"] = merge(results_dict["Financial"], proforma_results(p, results_dict))
    if !isempty(p.techs.pv)
        organize_multiple_pv_results(p, results_dict)
    end
    return results_dict
end


"""
	build_reopt!(m::JuMP.AbstractModel, fp::String)

Add variables and constraints for REopt model. 
`fp` is used to load in JSON file to construct REoptInputs.
"""
function build_reopt!(m::JuMP.AbstractModel, fp::String)
	s = Scenario(JSON.parsefile(fp))
	build_reopt!(m, REoptInputs(s))
	nothing
end


"""
	function build_reopt!(m::JuMP.AbstractModel, p::REoptInputs)
Add variables and constraints for REopt model.
"""
function build_reopt!(m::JuMP.AbstractModel, p::REoptInputs)

	add_variables!(m, p)

	for ts in p.time_steps_without_grid

		for tier in 1:p.s.electric_tariff.n_energy_tiers
			fix(m[:dvGridPurchase][ts, tier] , 0.0, force=true)
		end

		for t in p.s.storage.types
			fix(m[:dvGridToStorage][t, ts], 0.0, force=true)
		end

        if !isempty(p.s.electric_tariff.export_bins)
            for t in p.techs.elec, u in p.export_bins_by_tech[t]
                fix(m[:dvProductionToGrid][t, u, ts], 0.0, force=true)
            end
        end
	end

	for b in p.s.storage.types
		if p.s.storage.max_kw[b] == 0 || p.s.storage.max_kwh[b] == 0
			@constraint(m, [ts in p.time_steps], m[:dvStoredEnergy][b, ts] == 0)
			@constraint(m, m[:dvStorageEnergy][b] == 0)
			@constraint(m, m[:dvStoragePower][b] == 0)
			@constraint(m, [t in p.techs.elec, ts in p.time_steps_with_grid],
						m[:dvProductionToStorage][b, t, ts] == 0)
			@constraint(m, [ts in p.time_steps], m[:dvDischargeFromStorage][b, ts] == 0)
			@constraint(m, [ts in p.time_steps], m[:dvGridToStorage][b, ts] == 0)
		else
			add_storage_size_constraints(m, p, b)
			add_storage_dispatch_constraints(m, p, b)
		end
	end

	if any(max_kw->max_kw > 0, (p.s.storage.max_kw[b] for b in p.s.storage.types))
		add_storage_sum_constraints(m, p)
	end

	add_production_constraints(m, p)

    m[:TotalTechCapCosts] = 0.0
    m[:TotalPerUnitProdOMCosts] = 0.0
    m[:TotalPerUnitHourOMCosts] = 0.0
    m[:TotalFuelCosts] = 0.0
    m[:TotalProductionIncentive] = 0
<<<<<<< HEAD
	m[:dvComfortLimitViolationCost] = 0.0
=======
	m[:TotalCHPStandbyCharges] = 0
>>>>>>> 6397852e

	if !isempty(p.techs.all)
		add_tech_size_constraints(m, p)
        
        if !isempty(p.techs.no_curtail)
            add_no_curtail_constraints(m, p)
        end
	
        if !isempty(p.techs.gen)
            add_gen_constraints(m, p)
            m[:TotalPerUnitProdOMCosts] += m[:TotalGenPerUnitProdOMCosts]
            m[:TotalFuelCosts] += m[:TotalGenFuelCosts]
        end

        if !isempty(p.techs.chp)
            add_chp_constraints(m, p)
            m[:TotalPerUnitProdOMCosts] += m[:TotalCHPPerUnitProdOMCosts]
            m[:TotalFuelCosts] += m[:TotalCHPFuelCosts]        
            m[:TotalPerUnitHourOMCosts] += m[:TotalHourlyCHPOMCosts]

			if p.s.chp.standby_rate_us_dollars_per_kw_per_month > 1.0e-7
				m[:TotalCHPStandbyCharges] += sum(p.s.financial.pwf_e * 12 * p.s.chp.standby_rate_us_dollars_per_kw_per_month * m[:dvSize][t] for t in p.techs.chp)
			end

			if !isempty(p.techs.thermal)
				m[:TotalTechCapCosts] += sum(p.s.chp.supplementary_firing_capital_cost_per_kw * m[:dvSupplementaryFiringSize][t] for t in p.techs.chp)
			end
        end

        if !isempty(p.techs.boiler)
            add_boiler_tech_constraints(m, p)
        end
    
        if !isempty(p.techs.thermal)
            add_thermal_load_constraints(m, p)  # split into heating and cooling constraints?
        end

        if !isempty(p.techs.pbi)
            @warn "adding binary variable(s) to model production based incentives"
            add_prod_incent_vars_and_constraints(m, p)
        end
	end

	add_elec_load_balance_constraints(m, p)

	if !isempty(p.s.electric_tariff.export_bins)
		add_export_constraints(m, p)
	end

	if !isempty(p.s.electric_tariff.monthly_demand_rates)
		add_monthly_peak_constraint(m, p)
	end

	if !isempty(p.s.electric_tariff.tou_demand_ratchet_timesteps)
		add_tou_peak_constraint(m, p)
	end

	if !(p.s.electric_utility.allow_simultaneous_export_import) & !isempty(p.s.electric_tariff.export_bins)
		add_simultaneous_export_import_constraint(m, p)
	end

	if p.s.electric_tariff.n_energy_tiers > 1
		add_energy_tier_constraints(m, p)
	end

    if p.s.electric_tariff.demand_lookback_percent > 0
        add_demand_lookback_constraints(m, p)
    end

    if !isempty(p.s.electric_tariff.coincpeak_periods)
        add_coincident_peak_charge_constraints(m, p)
    end

    if !isempty(setdiff(p.techs.all, p.techs.segmented))
        m[:TotalTechCapCosts] += p.third_party_factor *
            sum( p.cap_cost_slope[t] * m[:dvPurchaseSize][t] for t in setdiff(p.techs.all, p.techs.segmented))
    end

    if !isempty(p.techs.segmented)
        @warn "adding binary variable(s) to model cost curves"
        add_cost_curve_vars_and_constraints(m, p)
        for t in p.techs.segmented  # cannot have this for statement in sum( ... for t in ...) ???
            m[:TotalTechCapCosts] += p.third_party_factor * (
                sum(p.cap_cost_slope[t][s] * m[Symbol("dvSegmentSystemSize"*t)][s] + 
                    p.seg_yint[t][s] * m[Symbol("binSegment"*t)][s] for s in 1:p.n_segs_by_tech[t])
            )
        end
    end
	
	@expression(m, TotalStorageCapCosts, p.third_party_factor *
		sum(  p.s.storage.installed_cost_per_kw[b] * m[:dvStoragePower][b]
			+ p.s.storage.installed_cost_per_kwh[b] * m[:dvStorageEnergy][b] for b in p.s.storage.types )
	)
	
	@expression(m, TotalPerUnitSizeOMCosts, p.third_party_factor * p.pwf_om *
		sum( p.om_cost_per_kw[t] * m[:dvSize][t] for t in p.techs.all )
	)

	add_elec_utility_expressions(m, p)

	if !isempty(p.s.electric_utility.outage_durations)
		add_dv_UnservedLoad_constraints(m,p)
		add_outage_cost_constraints(m,p)
		add_MG_production_constraints(m,p)
		add_MG_storage_dispatch_constraints(m,p)
		add_cannot_have_MG_with_only_PVwind_constraints(m,p)
		add_MG_size_constraints(m,p)
		
		if !isempty(p.techs.gen)
			add_MG_fuel_burn_constraints(m,p)
			add_binMGGenIsOnInTS_constraints(m,p)
		else
			m[:ExpectedMGFuelUsed] = 0
			m[:ExpectedMGFuelCost] = 0
			@constraint(m, [s in p.s.electric_utility.scenarios, tz in p.s.electric_utility.outage_start_timesteps, ts in p.s.electric_utility.outage_timesteps],
				m[:binMGGenIsOnInTS][s, tz, ts] == 0
			)
		end
		
		if p.s.site.min_resil_timesteps > 0
			add_min_hours_crit_ld_met_constraint(m,p)
		end
	end

	#################################  Objective Function   ########################################
	@expression(m, Costs,
		# Capital Costs
		m[:TotalTechCapCosts] + TotalStorageCapCosts +

		# Fixed O&M, tax deductible for owner
		TotalPerUnitSizeOMCosts * (1 - p.s.financial.owner_tax_pct) +

		# Variable O&M, tax deductible for owner
		(m[:TotalPerUnitProdOMCosts] + m[:TotalPerUnitHourOMCosts]) * (1 - p.s.financial.owner_tax_pct) +

		# Total Fuel Costs, tax deductible for offtaker
        m[:TotalFuelCosts] * (1 - p.s.financial.offtaker_tax_pct) +

		# CHP Standby Charges
		m[:TotalCHPStandbyCharges] * p.s.financial.offtaker_tax_pct +

		# Utility Bill, tax deductible for offtaker
		m[:TotalElecBill] * (1 - p.s.financial.offtaker_tax_pct) -

        # Subtract Incentives, which are taxable
		m[:TotalProductionIncentive] * (1 - p.s.financial.owner_tax_pct) +

		m[:dvComfortLimitViolationCost]
	);
	if !isempty(p.s.electric_utility.outage_durations)
		add_to_expression!(Costs, m[:ExpectedOutageCost] + m[:mgTotalTechUpgradeCost] + m[:dvMGStorageUpgradeCost] + m[:ExpectedMGFuelCost])
	end

	if !p.s.settings.add_soc_incentive
		@objective(m, Min, m[:Costs])
	else  # Keep SOC high
		@objective(m, Min, m[:Costs] - sum(m[:dvStoredEnergy][:elec, ts] for ts in p.time_steps) /
									   (8760. / p.hours_per_timestep)
		)
	end
    
	nothing
end


function run_reopt(m::JuMP.AbstractModel, p::REoptInputs; organize_pvs=true)

	build_reopt!(m, p)

	@info "Model built. Optimizing..."
	tstart = time()
	optimize!(m)
	opt_time = round(time() - tstart, digits=3)
	if termination_status(m) == MOI.TIME_LIMIT
		status = "timed-out"
    elseif termination_status(m) == MOI.OPTIMAL
        status = "optimal"
    else
		status = "not optimal"
		@warn "REopt solved with " termination_status(m), ", returning the model."
		return m
	end
	@info "REopt solved with " termination_status(m)
	@info "Solving took $(opt_time) seconds."

	tstart = time()
	results = reopt_results(m, p)
	time_elapsed = time() - tstart
	@info "Total results processing took $(round(time_elapsed, digits=3)) seconds."
	results["status"] = status
	results["solver_seconds"] = opt_time
    if organize_pvs && !isempty(p.techs.pv)  # do not want to organize_pvs when running BAU case in parallel b/c then proform code fails
        organize_multiple_pv_results(p, results)
    end
	return results
end


"""
    add_variables!(m::JuMP.AbstractModel, p::REoptInputs)

Add JuMP variables to the model.
"""
function add_variables!(m::JuMP.AbstractModel, p::REoptInputs)
	@variables m begin
		dvSize[p.techs.all] >= 0  # System Size of Technology t [kW]
		dvPurchaseSize[p.techs.all] >= 0  # system kW beyond existing_kw that must be purchased
		dvGridPurchase[p.time_steps, 1:p.s.electric_tariff.n_energy_tiers] >= 0  # Power from grid dispatched to meet electrical load [kW]
		dvRatedProduction[p.techs.all, p.time_steps] >= 0  # Rated production of technology t [kW]
		dvCurtail[p.techs.all, p.time_steps] >= 0  # [kW]
		dvProductionToStorage[p.s.storage.types, p.techs.all, p.time_steps] >= 0  # Power from technology t used to charge storage system b [kW]
		dvDischargeFromStorage[p.s.storage.types, p.time_steps] >= 0 # Power discharged from storage system b [kW]
		dvGridToStorage[p.s.storage.types, p.time_steps] >= 0 # Electrical power delivered to storage by the grid [kW]
		dvStoredEnergy[p.s.storage.types, 0:p.time_steps[end]] >= 0  # State of charge of storage system b
		dvStoragePower[p.s.storage.types] >= 0   # Power capacity of storage system b [kW]
		dvStorageEnergy[p.s.storage.types] >= 0   # Energy capacity of storage system b [kWh]
		dvPeakDemandTOU[p.ratchets, 1:p.s.electric_tariff.n_tou_demand_tiers] >= 0  # Peak electrical power demand during ratchet r [kW]
		dvPeakDemandMonth[p.months, 1:p.s.electric_tariff.n_monthly_demand_tiers] >= 0  # Peak electrical power demand during month m [kW]
		MinChargeAdder >= 0
	end

	if !isempty(p.techs.gen)  # Problem becomes a MILP
		@warn """Adding binary variable to model gas generator. 
				 Some solvers are very slow with integer variables"""
		@variables m begin
			binGenIsOnInTS[p.techs.gen, p.time_steps], Bin  # 1 If technology t is operating in time step h; 0 otherwise
		end
	end

    if !isempty(p.techs.fuel_burning)
		@variable(m, dvFuelUsage[p.techs.fuel_burning, p.time_steps] >= 0) # Fuel burned by technology t in each time step
    end

    if !isempty(p.s.electric_tariff.export_bins)
        @variable(m, dvProductionToGrid[p.techs.elec, p.s.electric_tariff.export_bins, p.time_steps] >= 0)
    end

	if !(p.s.electric_utility.allow_simultaneous_export_import) & !isempty(p.s.electric_tariff.export_bins)
		@warn """Adding binary variable to prevent simultaneous grid import/export. 
				 Some solvers are very slow with integer variables"""
		@variable(m, binNoGridPurchases[p.time_steps], Bin)
	end

    if !isempty(p.techs.thermal)
        @variables m begin
			dvThermalProduction[p.techs.thermal, p.time_steps] >= 0
			dvSupplementaryThermalProduction[p.techs.chp, p.time_steps] >= 0
			dvSupplementaryFiringSize[p.techs.chp] >= 0  #X^{\sigma db}_{t}: System size of CHP with supplementary firing [kW]
		end
    end

	if !isempty(p.s.electric_utility.outage_durations) # add dvUnserved Load if there is at least one outage
		@warn """Adding binary variable to model outages. 
				 Some solvers are very slow with integer variables"""
		max_outage_duration = maximum(p.s.electric_utility.outage_durations)
		outage_timesteps = p.s.electric_utility.outage_timesteps
		tZeros = p.s.electric_utility.outage_start_timesteps
		S = p.s.electric_utility.scenarios
		# TODO: currently defining more decision variables than necessary b/c using rectangular arrays, could use dicts of decision variables instead
		@variables m begin # if there is more than one specified outage, there can be more othan one outage start time
			dvUnservedLoad[S, tZeros, outage_timesteps] >= 0 # unserved load not met by system
			dvMGProductionToStorage[p.techs.elec, S, tZeros, outage_timesteps] >= 0 # Electricity going to the storage system during each timestep
			dvMGDischargeFromStorage[S, tZeros, outage_timesteps] >= 0 # Electricity coming from the storage system during each timestep
			dvMGRatedProduction[p.techs.elec, S, tZeros, outage_timesteps]  # MG Rated Production at every timestep.  Multiply by ProdFactor to get actual energy
			dvMGStoredEnergy[S, tZeros, 0:max_outage_duration] >= 0 # State of charge of the MG storage system
			dvMaxOutageCost[S] >= 0 # maximum outage cost dependent on number of outage durations
			dvMGTechUpgradeCost[p.techs.elec] >= 0
			dvMGStorageUpgradeCost >= 0
			dvMGsize[p.techs.elec] >= 0
			
			dvMGFuelUsed[p.techs.elec, S, tZeros] >= 0
			dvMGMaxFuelUsage[S] >= 0
			dvMGMaxFuelCost[S] >= 0
			dvMGCurtail[p.techs.elec, S, tZeros, outage_timesteps] >= 0

			binMGStorageUsed, Bin # 1 if MG storage battery used, 0 otherwise
			binMGTechUsed[p.techs.elec], Bin # 1 if MG tech used, 0 otherwise
			binMGGenIsOnInTS[S, tZeros, outage_timesteps], Bin
		end
	end
end<|MERGE_RESOLUTION|>--- conflicted
+++ resolved
@@ -185,11 +185,8 @@
     m[:TotalPerUnitHourOMCosts] = 0.0
     m[:TotalFuelCosts] = 0.0
     m[:TotalProductionIncentive] = 0
-<<<<<<< HEAD
 	m[:dvComfortLimitViolationCost] = 0.0
-=======
 	m[:TotalCHPStandbyCharges] = 0
->>>>>>> 6397852e
 
 	if !isempty(p.techs.all)
 		add_tech_size_constraints(m, p)
