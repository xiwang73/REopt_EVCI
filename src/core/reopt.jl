# *********************************************************************************
# REopt, Copyright (c) 2019-2020, Alliance for Sustainable Energy, LLC.
# All rights reserved.
#
# Redistribution and use in source and binary forms, with or without modification,
# are permitted provided that the following conditions are met:
#
# Redistributions of source code must retain the above copyright notice, this list
# of conditions and the following disclaimer.
#
# Redistributions in binary form must reproduce the above copyright notice, this
# list of conditions and the following disclaimer in the documentation and/or other
# materials provided with the distribution.
#
# Neither the name of the copyright holder nor the names of its contributors may be
# used to endorse or promote products derived from this software without specific
# prior written permission.
#
# THIS SOFTWARE IS PROVIDED BY THE COPYRIGHT HOLDERS AND CONTRIBUTORS "AS IS" AND
# ANY EXPRESS OR IMPLIED WARRANTIES, INCLUDING, BUT NOT LIMITED TO, THE IMPLIED
# WARRANTIES OF MERCHANTABILITY AND FITNESS FOR A PARTICULAR PURPOSE ARE DISCLAIMED.
# IN NO EVENT SHALL THE COPYRIGHT HOLDER OR CONTRIBUTORS BE LIABLE FOR ANY DIRECT,
# INDIRECT, INCIDENTAL, SPECIAL, EXEMPLARY, OR CONSEQUENTIAL DAMAGES (INCLUDING,
# BUT NOT LIMITED TO, PROCUREMENT OF SUBSTITUTE GOODS OR SERVICES; LOSS OF USE,
# DATA, OR PROFITS; OR BUSINESS INTERRUPTION) HOWEVER CAUSED AND ON ANY THEORY OF
# LIABILITY, WHETHER IN CONTRACT, STRICT LIABILITY, OR TORT (INCLUDING NEGLIGENCE
# OR OTHERWISE) ARISING IN ANY WAY OUT OF THE USE OF THIS SOFTWARE, EVEN IF ADVISED
# OF THE POSSIBILITY OF SUCH DAMAGE.
# *********************************************************************************
"""
	run_reopt(m::JuMP.AbstractModel, fp::String)

Solve the model using the `Scenario` defined in JSON file stored at the file path `fp`.
"""
function run_reopt(m::JuMP.AbstractModel, fp::String)
	s = Scenario(JSON.parsefile(fp))
	run_reopt(m, REoptInputs(s))
end


"""
	run_reopt(m::JuMP.AbstractModel, d::Dict)

Solve the model using the `Scenario` defined in dict `d`.
"""
function run_reopt(m::JuMP.AbstractModel, d::Dict)
	s = Scenario(d)
	run_reopt(m, REoptInputs(s))
end


"""
	run_reopt(m::JuMP.AbstractModel, s::AbstractScenario)

Solve the model using a `Scenario` or `BAUScenario`.
"""
function run_reopt(m::JuMP.AbstractModel, s::AbstractScenario)
	run_reopt(m, REoptInputs(s))
end


"""
    run_reopt(t::Tuple{JuMP.AbstractModel, AbstractScenario})

Method for use with Threads when running BAU in parallel with optimal scenario.
"""
function run_reopt(t::Tuple{JuMP.AbstractModel, AbstractInputs})
	run_reopt(t[1], t[2]; organize_pvs=false)
    # must organize_pvs after adding proforma results
end


"""
    run_reopt(ms::AbstractArray{T, 1}, fp::String) where T <: JuMP.AbstractModel

Solve the `Scenario` and `BAUScenario` in parallel using the first two (empty) models in `ms` and inputs defined in the
JSON file at the filepath `fp`.
"""
function run_reopt(ms::AbstractArray{T, 1}, fp::String) where T <: JuMP.AbstractModel
    d = JSON.parsefile(fp)
    run_reopt(ms, d)
end


"""
    run_reopt(ms::AbstractArray{T, 1}, d::Dict) where T <: JuMP.AbstractModel

Solve the `Scenario` and `BAUScenario` in parallel using the first two (empty) models in `ms` and inputs from `d`.
"""
function run_reopt(ms::AbstractArray{T, 1}, d::Dict) where T <: JuMP.AbstractModel
    s = Scenario(d)
    if !s.settings.run_bau
        @warn "Only using first Model and not running BAU case because Settings.run_bau == false."
	    results = run_reopt(ms[1], s)
        return results
    end

    run_reopt(ms, REoptInputs(s))
end


"""
    run_reopt(ms::AbstractArray{T, 1}, p::REoptInputs) where T <: JuMP.AbstractModel

Solve the `Scenario` and `BAUScenario` in parallel using the first two (empty) models in `ms` and inputs from `p`.
"""
function run_reopt(ms::AbstractArray{T, 1}, p::REoptInputs) where T <: JuMP.AbstractModel
    bau_inputs = BAUInputs(p)
    inputs = ((ms[1], bau_inputs), (ms[2], p))
    rs = Any[0, 0]
    Threads.@threads for i = 1:2
        rs[i] = run_reopt(inputs[i])
    end
    # TODO when a model is infeasible the JuMP.Model is returned from run_reopt (and not the results Dict)
    results_dict = combine_results(p, rs[1], rs[2], bau_inputs.s)
    results_dict["Financial"] = merge(results_dict["Financial"], proforma_results(p, results_dict))
    if !isempty(p.techs.pv)
        organize_multiple_pv_results(p, results_dict)
    end
    return results_dict
end


"""
	build_reopt!(m::JuMP.AbstractModel, fp::String)

Add variables and constraints for REopt model. 
`fp` is used to load in JSON file to construct REoptInputs.
"""
function build_reopt!(m::JuMP.AbstractModel, fp::String)
	s = Scenario(JSON.parsefile(fp))
	build_reopt!(m, REoptInputs(s))
	nothing
end


"""
	function build_reopt!(m::JuMP.AbstractModel, p::REoptInputs)
Add variables and constraints for REopt model.
"""
function build_reopt!(m::JuMP.AbstractModel, p::REoptInputs)

	add_variables!(m, p)

	for ts in p.time_steps_without_grid

		for tier in 1:p.s.electric_tariff.n_energy_tiers
			fix(m[:dvGridPurchase][ts, tier] , 0.0, force=true)
		end

		for t in p.s.storage.types
			fix(m[:dvGridToStorage][t, ts], 0.0, force=true)
		end

        if !isempty(p.s.electric_tariff.export_bins)
            for t in p.techs.elec, u in p.export_bins_by_tech[t]
                fix(m[:dvProductionToGrid][t, u, ts], 0.0, force=true)
            end
        end
	end

	for b in p.s.storage.types
		if p.s.storage.max_kw[b] == 0 || p.s.storage.max_kwh[b] == 0
			@constraint(m, [ts in p.time_steps], m[:dvStoredEnergy][b, ts] == 0)
			@constraint(m, m[:dvStorageEnergy][b] == 0)
			@constraint(m, m[:dvStoragePower][b] == 0)
			@constraint(m, [t in p.techs.elec, ts in p.time_steps_with_grid],
						m[:dvProductionToStorage][b, t, ts] == 0)
			@constraint(m, [ts in p.time_steps], m[:dvDischargeFromStorage][b, ts] == 0)
			@constraint(m, [ts in p.time_steps], m[:dvGridToStorage][b, ts] == 0)
		else
			add_storage_size_constraints(m, p, b)
			add_storage_dispatch_constraints(m, p, b)
		end
	end

	if any(max_kw->max_kw > 0, (p.s.storage.max_kw[b] for b in p.s.storage.types))
		add_storage_sum_constraints(m, p)
	end

	add_production_constraints(m, p)

    m[:TotalTechCapCosts] = 0.0
    m[:TotalPerUnitProdOMCosts] = 0.0
    m[:TotalPerUnitHourOMCosts] = 0.0
    m[:TotalFuelCosts] = 0.0
    m[:TotalProductionIncentive] = 0
	m[:TotalCHPStandbyCharges] = 0

	if !isempty(p.techs.all)
		add_tech_size_constraints(m, p)
        
        if !isempty(p.techs.no_curtail)
            add_no_curtail_constraints(m, p)
        end
	
        if !isempty(p.techs.gen)
            add_gen_constraints(m, p)
            m[:TotalPerUnitProdOMCosts] += m[:TotalGenPerUnitProdOMCosts]
            m[:TotalFuelCosts] += m[:TotalGenFuelCosts]
        end

        if !isempty(p.techs.chp)
            add_chp_constraints(m, p)
            m[:TotalPerUnitProdOMCosts] += m[:TotalCHPPerUnitProdOMCosts]
            m[:TotalFuelCosts] += m[:TotalCHPFuelCosts]        
            m[:TotalPerUnitHourOMCosts] += m[:TotalHourlyCHPOMCosts]

			if p.s.chp.standby_rate_us_dollars_per_kw_per_month > 1.0e-7
				m[:TotalCHPStandbyCharges] += sum(p.s.financial.pwf_e * 12 * p.s.chp.standby_rate_us_dollars_per_kw_per_month * m[:dvSize][t] for t in p.techs.chp)
			end

			if !isempty(p.techs.thermal)
				m[:TotalTechCapCosts] += sum(p.s.chp.supplementary_firing_capital_cost_per_kw * m[:dvSupplementaryFiringSize][t] for t in p.techs.chp)
			end
        end

        if !isempty(p.techs.boiler)
            add_boiler_tech_constraints(m, p)
        end
    
        if !isempty(p.techs.thermal)
            add_thermal_load_constraints(m, p)  # split into heating and cooling constraints?
        end

        if !isempty(p.techs.pbi)
            @warn "adding binary variable(s) to model production based incentives"
            add_prod_incent_vars_and_constraints(m, p)
        end
	end

	add_elec_load_balance_constraints(m, p)

	if !isempty(p.s.electric_tariff.export_bins)
		add_export_constraints(m, p)
	end

	if !isempty(p.s.electric_tariff.monthly_demand_rates)
		add_monthly_peak_constraint(m, p)
	end

	if !isempty(p.s.electric_tariff.tou_demand_ratchet_timesteps)
		add_tou_peak_constraint(m, p)
	end

	if !(p.s.electric_utility.allow_simultaneous_export_import) & !isempty(p.s.electric_tariff.export_bins)
		add_simultaneous_export_import_constraint(m, p)
	end

	if p.s.electric_tariff.n_energy_tiers > 1
		add_energy_tier_constraints(m, p)
	end

    if p.s.electric_tariff.demand_lookback_percent > 0
        add_demand_lookback_constraints(m, p)
    end

    if !isempty(p.s.electric_tariff.coincpeak_periods)
        add_coincident_peak_charge_constraints(m, p)
    end

    if !isempty(setdiff(p.techs.all, p.techs.segmented))
        m[:TotalTechCapCosts] += p.third_party_factor *
            sum( p.cap_cost_slope[t] * m[:dvPurchaseSize][t] for t in setdiff(p.techs.all, p.techs.segmented))
    end

    if !isempty(p.techs.segmented)
        @warn "adding binary variable(s) to model cost curves"
        add_cost_curve_vars_and_constraints(m, p)
        for t in p.techs.segmented  # cannot have this for statement in sum( ... for t in ...) ???
            m[:TotalTechCapCosts] += p.third_party_factor * (
                sum(p.cap_cost_slope[t][s] * m[Symbol("dvSegmentSystemSize"*t)][s] + 
                    p.seg_yint[t][s] * m[Symbol("binSegment"*t)][s] for s in 1:p.n_segs_by_tech[t])
            )
        end
    end
	
	@expression(m, TotalStorageCapCosts, p.third_party_factor *
		sum(  p.s.storage.installed_cost_per_kw[b] * m[:dvStoragePower][b]
			+ p.s.storage.installed_cost_per_kwh[b] * m[:dvStorageEnergy][b] for b in p.s.storage.types )
	)
	
	@expression(m, TotalPerUnitSizeOMCosts, p.third_party_factor * p.pwf_om *
		sum( p.om_cost_per_kw[t] * m[:dvSize][t] for t in p.techs.all )
	)

	add_elec_utility_expressions(m, p)

	if !isempty(p.s.electric_utility.outage_durations)
		add_dv_UnservedLoad_constraints(m,p)
		add_outage_cost_constraints(m,p)
		add_MG_production_constraints(m,p)
		add_MG_storage_dispatch_constraints(m,p)
		add_cannot_have_MG_with_only_PVwind_constraints(m,p)
		add_MG_size_constraints(m,p)
		
		if !isempty(p.techs.gen)
			add_MG_fuel_burn_constraints(m,p)
			add_binMGGenIsOnInTS_constraints(m,p)
		else
			m[:ExpectedMGFuelUsed] = 0
			m[:ExpectedMGFuelCost] = 0
			@constraint(m, [s in p.s.electric_utility.scenarios, tz in p.s.electric_utility.outage_start_timesteps, ts in p.s.electric_utility.outage_timesteps],
				m[:binMGGenIsOnInTS][s, tz, ts] == 0
			)
		end
		
		if p.s.site.min_resil_timesteps > 0
			add_min_hours_crit_ld_met_constraint(m,p)
		end
	end

	#################################  Objective Function   ########################################
	@expression(m, Costs,
		# Capital Costs
		m[:TotalTechCapCosts] + TotalStorageCapCosts +

		# Fixed O&M, tax deductible for owner
		TotalPerUnitSizeOMCosts * (1 - p.s.financial.owner_tax_pct) +

		# Variable O&M, tax deductible for owner
		(m[:TotalPerUnitProdOMCosts] + m[:TotalPerUnitHourOMCosts]) * (1 - p.s.financial.owner_tax_pct) +

		# Total Fuel Costs, tax deductible for offtaker
        m[:TotalFuelCosts] * (1 - p.s.financial.offtaker_tax_pct) +

<<<<<<< HEAD
		#CHP Standby Charges
		m[:TotalCHPStandbyCharges] * (1 - p.s.financial.offtaker_tax_pct) +
=======
		# CHP Standby Charges
		m[:TotalCHPStandbyCharges] * p.s.financial.offtaker_tax_pct +
>>>>>>> 6397852e

		# Utility Bill, tax deductible for offtaker
		m[:TotalElecBill] * (1 - p.s.financial.offtaker_tax_pct) -

        # Subtract Incentives, which are taxable
		m[:TotalProductionIncentive] * (1 - p.s.financial.owner_tax_pct)
	);
	if !isempty(p.s.electric_utility.outage_durations)
		add_to_expression!(Costs, m[:ExpectedOutageCost] + m[:mgTotalTechUpgradeCost] + m[:dvMGStorageUpgradeCost] + m[:ExpectedMGFuelCost])
	end
    
	nothing
end


function run_reopt(m::JuMP.AbstractModel, p::REoptInputs; organize_pvs=true)

	build_reopt!(m, p)

	if !p.s.settings.add_soc_incentive
		@objective(m, Min, m[:Costs])
	else  # Keep SOC high
		@objective(m, Min, m[:Costs] - sum(m[:dvStoredEnergy][:elec, ts] for ts in p.time_steps) /
									   (8760. / p.hours_per_timestep)
		)
	end

	@info "Model built. Optimizing..."
	tstart = time()
	optimize!(m)
	opt_time = round(time() - tstart, digits=3)
	if termination_status(m) == MOI.TIME_LIMIT
		status = "timed-out"
    elseif termination_status(m) == MOI.OPTIMAL
        status = "optimal"
    else
		status = "not optimal"
		@warn "REopt solved with " termination_status(m), ", returning the model."
		return m
	end
	@info "REopt solved with " termination_status(m)
	@info "Solving took $(opt_time) seconds."

	tstart = time()
	results = reopt_results(m, p)
	time_elapsed = time() - tstart
	@info "Total results processing took $(round(time_elapsed, digits=3)) seconds."
	results["status"] = status
	results["solver_seconds"] = opt_time
    if organize_pvs && !isempty(p.techs.pv)  # do not want to organize_pvs when running BAU case in parallel b/c then proform code fails
        organize_multiple_pv_results(p, results)
    end
	return results
end


"""
    add_variables!(m::JuMP.AbstractModel, p::REoptInputs)

Add JuMP variables to the model.
"""
function add_variables!(m::JuMP.AbstractModel, p::REoptInputs)
	@variables m begin
		dvSize[p.techs.all] >= 0  # System Size of Technology t [kW]
		dvPurchaseSize[p.techs.all] >= 0  # system kW beyond existing_kw that must be purchased
		dvGridPurchase[p.time_steps, 1:p.s.electric_tariff.n_energy_tiers] >= 0  # Power from grid dispatched to meet electrical load [kW]
		dvRatedProduction[p.techs.all, p.time_steps] >= 0  # Rated production of technology t [kW]
		dvCurtail[p.techs.all, p.time_steps] >= 0  # [kW]
		dvProductionToStorage[p.s.storage.types, p.techs.all, p.time_steps] >= 0  # Power from technology t used to charge storage system b [kW]
		dvDischargeFromStorage[p.s.storage.types, p.time_steps] >= 0 # Power discharged from storage system b [kW]
		dvGridToStorage[p.s.storage.types, p.time_steps] >= 0 # Electrical power delivered to storage by the grid [kW]
		dvStoredEnergy[p.s.storage.types, 0:p.time_steps[end]] >= 0  # State of charge of storage system b
		dvStoragePower[p.s.storage.types] >= 0   # Power capacity of storage system b [kW]
		dvStorageEnergy[p.s.storage.types] >= 0   # Energy capacity of storage system b [kWh]
		dvPeakDemandTOU[p.ratchets, 1:p.s.electric_tariff.n_tou_demand_tiers] >= 0  # Peak electrical power demand during ratchet r [kW]
		dvPeakDemandMonth[p.months, 1:p.s.electric_tariff.n_monthly_demand_tiers] >= 0  # Peak electrical power demand during month m [kW]
		MinChargeAdder >= 0
	end

	if !isempty(p.techs.gen)  # Problem becomes a MILP
		@warn """Adding binary variable to model gas generator. 
				 Some solvers are very slow with integer variables"""
		@variables m begin
			binGenIsOnInTS[p.techs.gen, p.time_steps], Bin  # 1 If technology t is operating in time step h; 0 otherwise
		end
	end

    if !isempty(p.techs.fuel_burning)
		@variable(m, dvFuelUsage[p.techs.fuel_burning, p.time_steps] >= 0) # Fuel burned by technology t in each time step
    end

    if !isempty(p.s.electric_tariff.export_bins)
        @variable(m, dvProductionToGrid[p.techs.elec, p.s.electric_tariff.export_bins, p.time_steps] >= 0)
    end

	if !(p.s.electric_utility.allow_simultaneous_export_import) & !isempty(p.s.electric_tariff.export_bins)
		@warn """Adding binary variable to prevent simultaneous grid import/export. 
				 Some solvers are very slow with integer variables"""
		@variable(m, binNoGridPurchases[p.time_steps], Bin)
	end

    if !isempty(p.techs.thermal)
        @variables m begin
			dvThermalProduction[p.techs.thermal, p.time_steps] >= 0
			dvSupplementaryThermalProduction[p.techs.chp, p.time_steps] >= 0
			dvSupplementaryFiringSize[p.techs.chp] >= 0  #X^{\sigma db}_{t}: System size of CHP with supplementary firing [kW]
		end
    end

	if !isempty(p.s.electric_utility.outage_durations) # add dvUnserved Load if there is at least one outage
		@warn """Adding binary variable to model outages. 
				 Some solvers are very slow with integer variables"""
		max_outage_duration = maximum(p.s.electric_utility.outage_durations)
		outage_timesteps = p.s.electric_utility.outage_timesteps
		tZeros = p.s.electric_utility.outage_start_timesteps
		S = p.s.electric_utility.scenarios
		# TODO: currently defining more decision variables than necessary b/c using rectangular arrays, could use dicts of decision variables instead
		@variables m begin # if there is more than one specified outage, there can be more othan one outage start time
			dvUnservedLoad[S, tZeros, outage_timesteps] >= 0 # unserved load not met by system
			dvMGProductionToStorage[p.techs.elec, S, tZeros, outage_timesteps] >= 0 # Electricity going to the storage system during each timestep
			dvMGDischargeFromStorage[S, tZeros, outage_timesteps] >= 0 # Electricity coming from the storage system during each timestep
			dvMGRatedProduction[p.techs.elec, S, tZeros, outage_timesteps]  # MG Rated Production at every timestep.  Multiply by ProdFactor to get actual energy
			dvMGStoredEnergy[S, tZeros, 0:max_outage_duration] >= 0 # State of charge of the MG storage system
			dvMaxOutageCost[S] >= 0 # maximum outage cost dependent on number of outage durations
			dvMGTechUpgradeCost[p.techs.elec] >= 0
			dvMGStorageUpgradeCost >= 0
			dvMGsize[p.techs.elec] >= 0
			
			dvMGFuelUsed[p.techs.elec, S, tZeros] >= 0
			dvMGMaxFuelUsage[S] >= 0
			dvMGMaxFuelCost[S] >= 0
			dvMGCurtail[p.techs.elec, S, tZeros, outage_timesteps] >= 0

			binMGStorageUsed, Bin # 1 if MG storage battery used, 0 otherwise
			binMGTechUsed[p.techs.elec], Bin # 1 if MG tech used, 0 otherwise
			binMGGenIsOnInTS[S, tZeros, outage_timesteps], Bin
		end
	end
end<|MERGE_RESOLUTION|>--- conflicted
+++ resolved
@@ -324,13 +324,8 @@
 		# Total Fuel Costs, tax deductible for offtaker
         m[:TotalFuelCosts] * (1 - p.s.financial.offtaker_tax_pct) +
 
-<<<<<<< HEAD
 		#CHP Standby Charges
 		m[:TotalCHPStandbyCharges] * (1 - p.s.financial.offtaker_tax_pct) +
-=======
-		# CHP Standby Charges
-		m[:TotalCHPStandbyCharges] * p.s.financial.offtaker_tax_pct +
->>>>>>> 6397852e
 
 		# Utility Bill, tax deductible for offtaker
 		m[:TotalElecBill] * (1 - p.s.financial.offtaker_tax_pct) -
