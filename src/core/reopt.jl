--- conflicted
+++ resolved
@@ -364,7 +364,6 @@
 	if !isempty(p.s.electric_utility.outage_durations)
 		add_to_expression!(Costs, m[:ExpectedOutageCost] + m[:mgTotalTechUpgradeCost] + m[:dvMGStorageUpgradeCost] + m[:ExpectedMGFuelCost])
 	end
-<<<<<<< HEAD
 	# Add climate costs
 	if p.settings.include_climate_in_objective # if user selects to include climate in objective
 		add_to_expression!(Costs, m[:Lifecycle_Emissions_Cost_CO2]) 
@@ -372,8 +371,8 @@
 	# Add Health costs (NOx, SO2, PM2.5)
 	if p.settings.include_health_in_objective
 		add_to_expression!(Costs, m[:Lifecycle_Emissions_Cost_Health])
-=======
-
+	end
+	
 	@objective(m, Min, m[:Costs])
 	
 	if !(isempty(p.s.storage.types.elec)) && p.s.settings.add_soc_incentive # Keep SOC high
@@ -391,7 +390,6 @@
 				@warn "Settings.add_soc_incentive is set to true but no incentive will be added because it conflicts with the battery degradation model."
 			end
 		end
->>>>>>> c9b181e2
 	end
     
 	nothing
