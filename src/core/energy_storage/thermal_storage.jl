--- conflicted
+++ resolved
@@ -37,7 +37,6 @@
 ```julia
     min_gal::Float64 = 0.0
     max_gal::Float64 = 0.0
-<<<<<<< HEAD
     hot_water_temp_degF::Float64 = 56.0 # Warmed-side return water temperature from the cooling load to the ColdTES (top of tank)
     cool_water_temp_degF::Float64 = 44.0 # Chilled-side supply water temperature from ColdTES (bottom of tank) to the cooling load
     internal_efficiency_fraction::Float64 = 0.999999 # Thermal losses due to mixing from thermal power entering or leaving tank
@@ -46,24 +45,10 @@
     installed_cost_per_gal::Float64 = 1.50 # Thermal energy-based cost of TES (e.g. volume of the tank)
     thermal_decay_rate_fraction::Float64 = 0.0004 # Thermal loss (gain) rate as a fraction of energy storage capacity, per hour (frac*energy_capacity/hr = kw_thermal)
     om_cost_per_gal::Float64 = 0.0 # Yearly fixed O&M cost dependent on storage energy size
-    macrs_option_years::Int = 0
-    macrs_bonus_fraction::Float64 = 0.0
-    macrs_itc_reduction::Float64 = 0.0
-    total_itc_fraction::Float64 = 0.0
-=======
-    hot_water_temp_degF::Float64 = 56.0
-    cool_water_temp_degF::Float64 = 44.0
-    internal_efficiency_fraction::Float64 = 0.999999
-    soc_min_fraction::Float64 = 0.1
-    soc_init_fraction::Float64 = 0.5
-    installed_cost_per_gal::Float64 = 1.50
-    thermal_decay_rate_fraction::Float64 = 0.0004
-    om_cost_per_gal::Float64 = 0.0
     macrs_option_years::Int = 7
     macrs_bonus_fraction::Float64 = 0.8
     macrs_itc_reduction::Float64 = 0.5
     total_itc_fraction::Float64 = 0.3
->>>>>>> ad2517a5
     total_rebate_per_kwh::Float64 = 0.0
 ```
 """
