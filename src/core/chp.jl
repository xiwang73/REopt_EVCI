--- conflicted
+++ resolved
@@ -33,13 +33,8 @@
 """
 `CHP` is an optional REopt input with the following keys and default values:
 ```julia
-<<<<<<< HEAD
-    prime_mover::String = ""
-    fuel_cost_per_mmbtu::Union{<:Real, AbstractVector{<:Real}} = []  # REQUIRED. Can be a scalar, a list of 12 monthly values, or a time series of values for every time step
-=======
     prime_mover::Union{String, Nothing} = nothing Suggested to inform applicable default cost and performance
     fuel_cost_per_mmbtu::Union{<:Real, AbstractVector{<:Real}} = []  REQUIRED
->>>>>>> 8c1e7118
 
     # Required "custom inputs" if not providing prime_mover:
     installed_cost_per_kw::Union{Float64, AbstractVector{Float64}} = NaN
@@ -105,16 +100,10 @@
 
 """
 Base.@kwdef mutable struct CHP <: AbstractCHP
-<<<<<<< HEAD
-    prime_mover::String = ""
-    fuel_cost_per_mmbtu::Union{<:Real, AbstractVector{<:Real}} = []  # REQUIRED. Can be a scalar, a list of 12 monthly values, or a time series of values for every time step
-    # following must be provided by user if not providing prime_mover
-=======
     # Required input
     fuel_cost_per_mmbtu::Union{<:Real, AbstractVector{<:Real}} = []    
     
     # Inputs which defaults vary depending on prime_mover and size_class
->>>>>>> 8c1e7118
     installed_cost_per_kw::Union{Float64, AbstractVector{Float64}} = Float64[]
     tech_sizes_for_cost_curve::AbstractVector{Float64} = Float64[]
     om_cost_per_kwh::Float64 = NaN
@@ -210,46 +199,14 @@
             chp.tech_sizes_for_cost_curve = []
             @warn "Ignoring `chp.tech_sizes_for_cost_curve` input because `chp.installed_cost_per_kw` is a scalar"
         end
-<<<<<<< HEAD
-    elseif !isempty(chp.installed_cost_per_kw) && isempty(chp.tech_sizes_for_cost_curve)
-        throw(@error("To model CHP cost curve, you must provide `chp.tech_sizes_for_cost_curve` vector of equal length to `chp.installed_cost_per_kw`"))
-    elseif isempty(chp.tech_sizes_for_cost_curve)
-=======
     elseif length(chp.installed_cost_per_kw) > 1 && length(chp.installed_cost_per_kw) != length(chp.tech_sizes_for_cost_curve)
         throw(@error "To model CHP cost curve, you must provide `chp.tech_sizes_for_cost_curve` vector of equal length to `chp.installed_cost_per_kw`")
     elseif isempty(chp.tech_sizes_for_cost_curve) && isempty(chp.installed_cost_per_kw)
->>>>>>> 8c1e7118
         update_installed_cost_params = true
     elseif isempty(chp.prime_mover)
         pass_all_params_error = true
     end
 
-<<<<<<< HEAD
-    if isempty(chp.prime_mover)
-        if !pass_all_params_error
-            if any(isnan(v) for v in values(custom_chp_inputs)) || isempty(chp.unavailability_periods)
-                pass_all_params_error = true
-            end
-        end
-        if pass_all_params_error
-            throw(@error("To model CHP you must provide at least `prime_mover` from $(prime_movers) or all of $([string(k) for k in keys(custom_chp_inputs)]) and unavailability_periods."))
-        end        
-    elseif !(isempty(chp.prime_mover))
-        @assert chp.prime_mover in prime_movers
-        if chp.prime_mover == "combustion_turbine"
-            boiler_type = "steam"
-        else
-            boiler_type = "hot_water"
-        end
-        # set all missing default values in custom_chp_inputs
-        defaults = get_prime_mover_defaults(chp.prime_mover, boiler_type, chp.size_class)
-        for (k, v) in custom_chp_inputs
-            if k in [:installed_cost_per_kw, :tech_sizes_for_cost_curve]
-                if update_installed_cost_params
-                    setproperty!(chp, k, defaults[string(k)])
-                end
-            elseif isnan(v)
-=======
     # Set all missing default values in custom_chp_inputs after checking for an existing boiler; this allows CHP wo/ existing boiler
     if !isnothing(existing_boiler)
         prod_type = existing_boiler.production_type
@@ -268,7 +225,6 @@
     for (k, v) in custom_chp_inputs
         if k in [:installed_cost_per_kw, :tech_sizes_for_cost_curve]
             if update_installed_cost_params
->>>>>>> 8c1e7118
                 setproperty!(chp, k, defaults[string(k)])
             end
         elseif isnan(v)
