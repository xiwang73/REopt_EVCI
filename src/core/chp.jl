--- conflicted
+++ resolved
@@ -35,12 +35,9 @@
     standby_rate_per_kw_per_month::Float64 = 0.0 # Standby rate charged to CHP based on CHP electric power size
     reduces_demand_charges::Bool = true # Boolean indicator if CHP does not reduce demand charges 
     can_supply_steam_turbine::Bool=false # If CHP can supply steam to the steam turbine for electric production 
-<<<<<<< HEAD
     can_serve_dhw::Bool = true # If CHP can supply heat to the domestic hot water load
     can_serve_space_heating::Bool = true # IF CHP can supply heat to the space heating load
-=======
     is_electric_only::Bool = false # If CHP is a prime generator that does not supply heat
->>>>>>> 8c100b66
 
     macrs_option_years::Int = 5
     macrs_bonus_fraction::Float64 = 0.8
@@ -110,12 +107,9 @@
     standby_rate_per_kw_per_month::Float64 = 0.0
     reduces_demand_charges::Bool = true
     can_supply_steam_turbine::Bool = false
-<<<<<<< HEAD
     can_serve_dhw::Bool = true
     can_serve_space_heating::Bool = true
-=======
     is_electric_only::Bool = false
->>>>>>> 8c100b66
 
     macrs_option_years::Int = 5
     macrs_bonus_fraction::Float64 = 0.8
