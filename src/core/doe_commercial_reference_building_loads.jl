# *********************************************************************************
# REopt, Copyright (c) 2019-2020, Alliance for Sustainable Energy, LLC.
# All rights reserved.
#
# Redistribution and use in source and binary forms, with or without modification,
# are permitted provided that the following conditions are met:
#
# Redistributions of source code must retain the above copyright notice, this list
# of conditions and the following disclaimer.
#
# Redistributions in binary form must reproduce the above copyright notice, this
# list of conditions and the following disclaimer in the documentation and/or other
# materials provided with the distribution.
#
# Neither the name of the copyright holder nor the names of its contributors may be
# used to endorse or promote products derived from this software without specific
# prior written permission.
#
# THIS SOFTWARE IS PROVIDED BY THE COPYRIGHT HOLDERS AND CONTRIBUTORS "AS IS" AND
# ANY EXPRESS OR IMPLIED WARRANTIES, INCLUDING, BUT NOT LIMITED TO, THE IMPLIED
# WARRANTIES OF MERCHANTABILITY AND FITNESS FOR A PARTICULAR PURPOSE ARE DISCLAIMED.
# IN NO EVENT SHALL THE COPYRIGHT HOLDER OR CONTRIBUTORS BE LIABLE FOR ANY DIRECT,
# INDIRECT, INCIDENTAL, SPECIAL, EXEMPLARY, OR CONSEQUENTIAL DAMAGES (INCLUDING,
# BUT NOT LIMITED TO, PROCUREMENT OF SUBSTITUTE GOODS OR SERVICES; LOSS OF USE,
# DATA, OR PROFITS; OR BUSINESS INTERRUPTION) HOWEVER CAUSED AND ON ANY THEORY OF
# LIABILITY, WHETHER IN CONTRACT, STRICT LIABILITY, OR TORT (INCLUDING NEGLIGENCE
# OR OTHERWISE) ARISING IN ANY WAY OUT OF THE USE OF THIS SOFTWARE, EVEN IF ADVISED
# OF THE POSSIBILITY OF SUCH DAMAGE.
# *********************************************************************************
const default_buildings = [
    "FastFoodRest",
    "FullServiceRest",
    "Hospital",
    "LargeHotel",
    "LargeOffice",
    "MediumOffice",
    "MidriseApartment",
    "Outpatient",
    "PrimarySchool",
    "RetailStore",
    "SecondarySchool",
    "SmallHotel",
    "SmallOffice",
    "StripMall",
    "Supermarket",
    "Warehouse",
    "FlatLoad",
]

const MMBTU_TO_KWH = 293.07107
const TONHOUR_TO_KWH_THERMAL = 3.51685
const EXISTING_BOILER_EFFICIENCY = 0.8


function find_ashrae_zone_city(lat, lon)::String
<<<<<<< HEAD
    file_path = joinpath(@__DIR__, "..", "..", "data", "climate_cities.shp")
    table = Shapefile.Table(file_path)
    geoms = Shapefile.shapes(table)
    # TODO following for loop is relatively slow
    for (row, geo) in enumerate(geoms)
        g = length(geo.points)
        nodes = zeros(g, 2)
        edges = zeros(g, 2)
        for (i,p) in enumerate(geo.points)
            nodes[i,:] = [p.x, p.y]
            edges[i,:] = [i, i+1]
        end
        edges[g, :] = [g, 1]
        edges = convert(Array{Int64,2}, edges)
        # shapefiles have longitude as x, latitude as y  
        if inpoly2([lon, lat], nodes, edges)[1]
            return table.city[row]
        end
        GC.gc()
    end
    @info "Could not find latitude/longitude in U.S. Using geometrically nearest city." 
=======
    file_path = joinpath(dirname(@__FILE__), "..", "..", "data", "climate_cities.shp")
    shpfile = ArchGDAL.read(file_path)
	cities_layer = ArchGDAL.getlayer(shpfile, 0)

	# From https://yeesian.com/ArchGDAL.jl/latest/projections/#:~:text=transform%0A%20%20%20%20point%20%3D%20ArchGDAL.-,fromWKT,-(%22POINT%20(1120351.57%20741921.42
    # From https://en.wikipedia.org/wiki/Well-known_text_representation_of_geometry
	point = ArchGDAL.fromWKT(string("POINT (",lon," ",lat,")"))
	
	# No transformation needed
	archgdal_city = nothing
	for i in 1:ArchGDAL.nfeature(cities_layer)
		ArchGDAL.getfeature(cities_layer,i-1) do feature # 0 indexed
			if ArchGDAL.contains(ArchGDAL.getgeom(feature), point)
				archgdal_city = ArchGDAL.getfield(feature,"city")
			end
		end
	end
    if isnothing(archgdal_city)
        @info "Could not find latitude/longitude in U.S. Using geometrically nearest city."
    else
        return archgdal_city
    end
>>>>>>> cda03ee1
    cities = [
        (city="Miami", lat=25.761680, lon=-80.191790),
        (city="Houston", lat=29.760427, lon=-95.369803),
        (city="Phoenix", lat=33.448377, lon=-112.074037),
        (city="Atlanta", lat=33.748995, lon=-84.387982),
        (city="LasVegas", lat=36.1699, lon=-115.1398),
        (city="LosAngeles", lat=34.052234, lon=-118.243685),
        (city="SanFrancisco", lat=37.3382, lon=-121.8863),
        (city="Baltimore", lat=39.290385, lon=-76.612189),
        (city="Albuquerque", lat=35.085334, lon=-106.605553),
        (city="Seattle", lat=47.606209, lon=-122.332071),
        (city="Chicago", lat=41.878114, lon=-87.629798),
        (city="Boulder", lat=40.014986, lon=-105.270546),
        (city="Minneapolis", lat=44.977753, lon=-93.265011),
        (city="Helena", lat=46.588371, lon=-112.024505,),
        (city="Duluth", lat=46.786672, lon=-92.100485),
        (city="Fairbanks", lat=59.0397, lon=-158.4575),
    ]
    min_distance = 0.0
    nearest_city = ""
    for (i, c) in enumerate(cities)
        distance = sqrt((lat - c.lat)^2 + (lon - c.lon)^2)
        if i == 1
            min_distance = distance
            nearest_city = c.city
        elseif distance < min_distance
            min_distance = distance
            nearest_city = c.city
        end
    end
    return nearest_city
end


"""
    built_in_load(type::String, city::String, buildingtype::String, 
        year::Int, annual_energy::Real, monthly_energies::AbstractArray{Real,1}
    )
Scale a normalized Commercial Reference Building according to inputs provided and return the 8760.
"""
function built_in_load(type::String, city::String, buildingtype::String, 
    year::Int, annual_energy::R, monthly_energies::AbstractArray{<:Real,1}
    ) where {R <: Real}

    @assert type in ["electric", "domestic_hot_water", "space_heating", "cooling"]
    monthly_scalers = ones(12)
    lib_path = joinpath(dirname(@__FILE__), "..", "..", "data", "load_profiles", type)

    profile_path = joinpath(lib_path, string("crb8760_norm_" * city * "_" * buildingtype * ".dat"))
    normalized_profile = vec(readdlm(profile_path, '\n', Float64, '\n'))
    
    if length(monthly_energies) == 12
        annual_energy = 1.0  # do not scale based on annual_energy
        t0 = 1
        for month in 1:12
            plus_hours = daysinmonth(Date(string(year) * "-" * string(month))) * 24
            if month == 2 && isleapyear(year)
                plus_hours -= 24
            end
            month_total = sum(normalized_profile[t0:t0+plus_hours-1])
            if month_total == 0.0  # avoid division by zero
                monthly_scalers[month] = 0.0
            else
                monthly_scalers[month] = monthly_energies[month] / month_total
            end
            t0 += plus_hours
        end
    end

    scaled_load = Float64[]
    boiler_efficiency = 1.0
    mmbtu_to_kwh = 1.0  # do not convert electric loads
    if type in ["domestic_hot_water", "space_heating"]
        # CRB thermal "loads" are in terms of energy input required (boiler fuel), not the actual energy demand.
        # So we multiply the fuel energy by the boiler_efficiency to get the actual energy demand.
        boiler_efficiency = EXISTING_BOILER_EFFICIENCY
        mmbtu_to_kwh = MMBTU_TO_KWH  # do convert thermal loads
    end
    datetime = DateTime(year, 1, 1, 1)
    for ld in normalized_profile
        month = Month(datetime).value
        push!(scaled_load, ld * annual_energy * monthly_scalers[month] * boiler_efficiency * mmbtu_to_kwh)
        datetime += Dates.Hour(1)
    end

    return scaled_load
end


"""
    blend_and_scale_doe_profiles(
        constructor,
        latitude::Real,
        longitude::Real,
        year::Int,
        blended_doe_reference_names::Array{String, 1},
        blended_doe_reference_percents::Array{<:Real,1},
        city::String = "",
        annual_energy::Union{Real, Nothing} = nothing,
        monthly_energies::Array{<:Real,1} = Real[],
    )

Given `blended_doe_reference_names` and `blended_doe_reference_percents` use the `constructor` function to load in DoE 
    CRB profiles and create a single profile, where `constructor` is one of:
    - BuiltInElectricLoad
    - BuiltInDomesticHotWaterLoad
    - BuiltInSpaceHeatingLoad
    - BuiltInCoolingLoad
"""
function blend_and_scale_doe_profiles(
    constructor,
    latitude::Real,
    longitude::Real,
    year::Int,
    blended_doe_reference_names::Array{String, 1},
    blended_doe_reference_percents::Array{<:Real,1},
    city::String = "",
    annual_energy::Union{Real, Nothing} = nothing,
    monthly_energies::Array{<:Real,1} = Real[],
    )

    @assert sum(blended_doe_reference_percents) ≈ 1 "The sum of the blended_doe_reference_percents must equal 1"
    if year != 2017
        @warn "Changing ElectricLoad.year to 2017 because DOE reference profiles start on a Sunday."
    end
    year = 2017
    if isempty(city)
        city = find_ashrae_zone_city(latitude, longitude)  # avoid redundant look-ups
    end
    profiles = Array[]  # collect the built in profiles
    for name in blended_doe_reference_names
        push!(profiles, constructor(city, name, latitude, longitude, year, annual_energy, monthly_energies))
    end
    if isnothing(annual_energy) # then annual_energy should be the sum of all the profiles' annual kwhs
        # we have to rescale the built in profiles to the total_kwh by normalizing them with their
        # own annual kwh and multiplying by the total kwh
        annual_kwhs = [sum(profile) for profile in profiles]
        total_kwh = sum(annual_kwhs)
        monthly_scaler = 1
        if length(monthly_energies) == 12
            monthly_scaler = length(blended_doe_reference_names)
        end
        for idx in 1:length(profiles)
            profiles[idx] .*= total_kwh / annual_kwhs[idx] / monthly_scaler
        end
    end
    for idx in 1:length(profiles)  # scale the profiles
        profiles[idx] .*= blended_doe_reference_percents[idx]
    end
    sum(profiles)
end<|MERGE_RESOLUTION|>--- conflicted
+++ resolved
@@ -53,29 +53,6 @@
 
 
 function find_ashrae_zone_city(lat, lon)::String
-<<<<<<< HEAD
-    file_path = joinpath(@__DIR__, "..", "..", "data", "climate_cities.shp")
-    table = Shapefile.Table(file_path)
-    geoms = Shapefile.shapes(table)
-    # TODO following for loop is relatively slow
-    for (row, geo) in enumerate(geoms)
-        g = length(geo.points)
-        nodes = zeros(g, 2)
-        edges = zeros(g, 2)
-        for (i,p) in enumerate(geo.points)
-            nodes[i,:] = [p.x, p.y]
-            edges[i,:] = [i, i+1]
-        end
-        edges[g, :] = [g, 1]
-        edges = convert(Array{Int64,2}, edges)
-        # shapefiles have longitude as x, latitude as y  
-        if inpoly2([lon, lat], nodes, edges)[1]
-            return table.city[row]
-        end
-        GC.gc()
-    end
-    @info "Could not find latitude/longitude in U.S. Using geometrically nearest city." 
-=======
     file_path = joinpath(dirname(@__FILE__), "..", "..", "data", "climate_cities.shp")
     shpfile = ArchGDAL.read(file_path)
 	cities_layer = ArchGDAL.getlayer(shpfile, 0)
@@ -98,7 +75,6 @@
     else
         return archgdal_city
     end
->>>>>>> cda03ee1
     cities = [
         (city="Miami", lat=25.761680, lon=-80.191790),
         (city="Houston", lat=29.760427, lon=-95.369803),
