--- conflicted
+++ resolved
@@ -53,13 +53,8 @@
 ]
 
 
-<<<<<<< HEAD
-function find_ashrae_zone_city(lat, lon)::String
+function find_ashrae_zone_city(lat, lon; get_zone=false)
     file_path = joinpath(@__DIR__, "..", "..", "data", "climate_cities.shp")
-=======
-function find_ashrae_zone_city(lat, lon; get_zone=false)
-    file_path = joinpath(dirname(@__FILE__), "..", "..", "data", "climate_cities.shp")
->>>>>>> 26b5b553
     shpfile = ArchGDAL.read(file_path)
 	cities_layer = ArchGDAL.getlayer(shpfile, 0)
 
