# REopt®, Copyright (c) Alliance for Sustainable Energy, LLC. See also https://github.com/NREL/REopt.jl/blob/master/LICENSE.
const default_buildings = [
    "FastFoodRest",
    "FullServiceRest",
    "Hospital",
    "LargeHotel",
    "LargeOffice",
    "MediumOffice",
    "MidriseApartment",
    "Outpatient",
    "PrimarySchool",
    "RetailStore",
    "SecondarySchool",
    "SmallHotel",
    "SmallOffice",
    "StripMall",
    "Supermarket",
    "Warehouse",
    "FlatLoad",
    "FlatLoad_24_5",
    "FlatLoad_16_7",
    "FlatLoad_16_5",
    "FlatLoad_8_7",
    "FlatLoad_8_5"    
]


function find_ashrae_zone_city(lat, lon; get_zone=false)
    file_path = joinpath(@__DIR__, "..", "..", "data", "climate_cities.shp")
    shpfile = ArchGDAL.read(file_path)
	cities_layer = ArchGDAL.getlayer(shpfile, 0)

	# From https://yeesian.com/ArchGDAL.jl/latest/projections/#:~:text=transform%0A%20%20%20%20point%20%3D%20ArchGDAL.-,fromWKT,-(%22POINT%20(1120351.57%20741921.42
    # From https://en.wikipedia.org/wiki/Well-known_text_representation_of_geometry
	point = ArchGDAL.fromWKT(string("POINT (",lon," ",lat,")"))
	
	# No transformation needed
	archgdal_city = nothing
	for i in 1:ArchGDAL.nfeature(cities_layer)
		ArchGDAL.getfeature(cities_layer,i-1) do feature # 0 indexed
			if ArchGDAL.contains(ArchGDAL.getgeom(feature), point)
				archgdal_city = ArchGDAL.getfield(feature,"city")
			end
		end
	end
    if isnothing(archgdal_city)
<<<<<<< HEAD
        @warn "Could not find latitude/longitude in U.S. Using geometrically nearest city to determine CRB region."
    elseif !get_zone
=======
        @warn "Could not find latitude/longitude in U.S. Using geometrically nearest city."
    elseif !get_zone && !(archgdal_city == "LosAngeles")
>>>>>>> 417c4bb7
        return archgdal_city
    end
    cities = [
        (city="Miami", lat=25.761680, lon=-80.191790, zone="1A"),
        (city="Houston", lat=29.760427, lon=-95.369803, zone="2A"),
        (city="Phoenix", lat=33.448377, lon=-112.074037, zone="2B"),
        (city="Atlanta", lat=33.748995, lon=-84.387982, zone="3A"),
        (city="LasVegas", lat=36.1699, lon=-115.1398, zone="3B"),
        (city="LosAngeles", lat=34.052234, lon=-118.243685, zone="3B"),
        (city="SanFrancisco", lat=37.3382, lon=-121.8863, zone="3C"),
        (city="Baltimore", lat=39.290385, lon=-76.612189, zone="4A"),
        (city="Albuquerque", lat=35.085334, lon=-106.605553, zone="4B"),
        (city="Seattle", lat=47.606209, lon=-122.332071, zone="4C"),
        (city="Chicago", lat=41.878114, lon=-87.629798, zone="5A"),
        (city="Boulder", lat=40.014986, lon=-105.270546, zone="5B"),
        (city="Minneapolis", lat=44.977753, lon=-93.265011, zone="6A"),
        (city="Helena", lat=46.588371, lon=-112.024505, zone="6B"),
        (city="Duluth", lat=46.786672, lon=-92.100485, zone="7"),
        (city="Fairbanks", lat=59.0397, lon=-158.4575, zone="8"),
    ]
    min_distance = 0.0
    nearest_city = ""
    ashrae_zone = ""    
    for (i, c) in enumerate(cities)
        distance = sqrt((lat - c.lat)^2 + (lon - c.lon)^2)
        if i == 1
            min_distance = distance
            nearest_city = c.city
            ashrae_zone = c.zone
        elseif distance < min_distance
            min_distance = distance
            nearest_city = c.city
            ashrae_zone = c.zone
        end
    end
    
    # Optionally return both city and zone
    if get_zone
        if !isnothing(archgdal_city)
            nearest_city = archgdal_city
        end
        return nearest_city, ashrae_zone
    else
        return nearest_city
    end
end


"""
    built_in_load(type::String, city::String, buildingtype::String, 
        year::Int, annual_energy::Real, monthly_energies::AbstractArray{<:Real,1}
        boiler_efficiency_input::Union{Real,Nothing}=nothing
    )
Scale a normalized Commercial Reference Building according to inputs provided and return the 8760.
"""
function built_in_load(type::String, city::String, buildingtype::String, 
    year::Int, annual_energy::R, monthly_energies::AbstractArray{R,1},
    boiler_efficiency_input::Union{R,Nothing}=nothing) where {R <: Real}

    @assert type in ["electric", "domestic_hot_water", "space_heating", "cooling"]
    monthly_scalers = ones(12)
    lib_path = joinpath(@__DIR__, "..", "..", "data", "load_profiles", type)

    profile_path = joinpath(lib_path, string("crb8760_norm_" * city * "_" * buildingtype * ".dat"))
    if occursin("FlatLoad", buildingtype)
        normalized_profile = custom_normalized_flatload(buildingtype, year)
    else 
        normalized_profile = vec(readdlm(profile_path, '\n', Float64, '\n'))
    end

    if length(monthly_energies) == 12
        annual_energy = 1.0  # do not scale based on annual_energy
        t0 = 1
        for month in 1:12
            plus_hours = daysinmonth(Date(string(year) * "-" * string(month))) * 24
            if month == 2 && isleapyear(year)
                plus_hours -= 24
            end
            month_total = sum(normalized_profile[t0:t0+plus_hours-1])
            if month_total == 0.0  # avoid division by zero
                monthly_scalers[month] = 0.0
            else
                monthly_scalers[month] = monthly_energies[month] / month_total
            end
            t0 += plus_hours
        end
    end

    scaled_load = Float64[]
    used_kwh_per_mmbtu = 1.0  # do not convert electric loads
    if type in ["domestic_hot_water", "space_heating"]
        # CRB thermal "loads" are in terms of energy input required (boiler fuel), not the actual energy demand.
        # So we multiply the fuel energy by the boiler_efficiency to get the actual energy demand.
        boiler_efficiency = isnothing(boiler_efficiency_input) ? EXISTING_BOILER_EFFICIENCY : boiler_efficiency_input
        used_kwh_per_mmbtu = KWH_PER_MMBTU  # do convert thermal loads
    else
        boiler_efficiency = 1.0
    end
    datetime = DateTime(year, 1, 1, 1)
    for ld in normalized_profile
        month = Month(datetime).value
        push!(scaled_load, ld * annual_energy * monthly_scalers[month] * boiler_efficiency * used_kwh_per_mmbtu)
        datetime += Dates.Hour(1)
    end

    return scaled_load
end


"""
    blend_and_scale_doe_profiles(
        constructor,
        latitude::Real,
        longitude::Real,
        year::Int,
        blended_doe_reference_names::Array{String, 1},
        blended_doe_reference_percents::Array{<:Real,1},
        city::String = "",
        annual_energy::Union{Real, Nothing} = nothing,
        monthly_energies::Array{<:Real,1} = Real[],
        boiler_efficiency_input::Union{Real,Nothing}=nothing
    )

Given `blended_doe_reference_names` and `blended_doe_reference_percents` use the `constructor` function to load in DoE 
    CRB profiles and create a single profile, where `constructor` is one of:
    - BuiltInElectricLoad
    - BuiltInDomesticHotWaterLoad
    - BuiltInSpaceHeatingLoad
    - BuiltInCoolingLoad
"""
function blend_and_scale_doe_profiles(
    constructor,
    latitude::Real,
    longitude::Real,
    year::Int,
    blended_doe_reference_names::Array{String, 1},
    blended_doe_reference_percents::Array{<:Real,1},
    city::String = "",
    annual_energy::Union{Real, Nothing} = nothing,
    monthly_energies::Array{<:Real,1} = Real[],
    addressable_load_fraction::Union{<:Real, AbstractVector{<:Real}} = 1.0,
    boiler_efficiency_input::Union{Real,Nothing}=nothing
    )

    @assert sum(blended_doe_reference_percents) ≈ 1 "The sum of the blended_doe_reference_percents must equal 1"
    if year != 2017
        @debug "Changing ElectricLoad.year to 2017 because DOE reference profiles start on a Sunday."
    end
    year = 2017
    if isempty(city)
        city = find_ashrae_zone_city(latitude, longitude)  # avoid redundant look-ups
    end
    profiles = Array[]  # collect the built in profiles
    if constructor in [BuiltInSpaceHeatingLoad, BuiltInDomesticHotWaterLoad]
        for name in blended_doe_reference_names
            push!(profiles, constructor(city, name, latitude, longitude, year, addressable_load_fraction, annual_energy, monthly_energies, boiler_efficiency_input))
        end
    else
        for name in blended_doe_reference_names
            push!(profiles, constructor(city, name, latitude, longitude, year, annual_energy, monthly_energies))
        end
    end
    if isnothing(annual_energy) # then annual_energy should be the sum of all the profiles' annual kwhs
        # we have to rescale the built in profiles to the total_kwh by normalizing them with their
        # own annual kwh and multiplying by the total kwh
        annual_kwhs = [sum(profile) for profile in profiles]
        total_kwh = sum(annual_kwhs)
        monthly_scaler = 1
        if length(monthly_energies) == 12
            monthly_scaler = length(blended_doe_reference_names)
        end
        for idx in 1:length(profiles)
            profiles[idx] .*= total_kwh / annual_kwhs[idx] / monthly_scaler
        end
    end
    for idx in 1:length(profiles)  # scale the profiles
        profiles[idx] .*= blended_doe_reference_percents[idx]
    end
    sum(profiles)
end

function custom_normalized_flatload(doe_reference_name, year)
    # built in profiles are assumed to be hourly
    periods = 8760
    # get datetimes of all hours 
    if Dates.isleapyear(year)
        end_year_datetime = DateTime(string(year)*"-12-30T23:00:00")
    else
        end_year_datetime = DateTime(string(year)*"-12-31T23:00:00")
    end
    dt_hourly = collect(DateTime(string(year)*"-01-01T00:00:00"):Hour(1):end_year_datetime)

    # create boolean masks for weekday and hour of day filters
    weekday_mask = convert(Vector{Int}, ones(periods))
    hour_mask = convert(Vector{Int}, ones(periods))
    weekends = [6,7]
    hour_range_16 = 6:21  # DateTime hours are 0-indexed, so this is 6am (7th hour of the day) to 10pm (end of 21st hour)
    hour_range_8 = 9:16  # This is 9am (10th hour of the day) to 5pm (end of 16th hour)
    if !(doe_reference_name == "FlatLoad")
        for (i,dt) in enumerate(dt_hourly)
            # Zero out no-weekend operation
            if doe_reference_name in ["FlatLoad_24_5","FlatLoad_16_5","FlatLoad_8_5"]
                if Dates.dayofweek(dt) in weekends
                    weekday_mask[i] = 0
                end
            end
            # Assign 1's for 16 or 8 hour shift profiles
            if doe_reference_name in ["FlatLoad_16_5","FlatLoad_16_7"]
                if !(Dates.hour(dt) in hour_range_16)
                    hour_mask[i] = 0
                end
            elseif doe_reference_name in ["FlatLoad_8_5","FlatLoad_8_7"]
                if !(Dates.hour(dt) in hour_range_8)
                    hour_mask[i] = 0
                end
            end
        end
    end
    # combine masks to a dt_hourly where 1 is on and 0 is off
    dt_hourly_binary = weekday_mask .* hour_mask
    # convert combined masks to a normalized profile
    sum_dt_hourly_binary = sum(dt_hourly_binary)
    normalized_profile = [i/sum_dt_hourly_binary for i in dt_hourly_binary]
    return normalized_profile
end

"""
    get_monthly_energy(power_profile::AbstractArray{<:Real,1};
                        year::Int64=2017)

Get monthly energy from an hourly load profile.
"""
function get_monthly_energy(power_profile::AbstractArray{<:Real,1}; 
                            year::Int64=2017)
    t0 = 1
    monthly_energy_total = zeros(12)
    for month in 1:12
        plus_hours = daysinmonth(Date(string(year) * "-" * string(month))) * 24
        if month == 2 && isleapyear(year)
            plus_hours -= 24
        end
        if !isempty(power_profile)
            monthly_energy_total[month] = sum(power_profile[t0:t0+plus_hours-1])
        else
            throw(@error("Must provide power_profile"))
        end
        t0 += plus_hours
    end

    return monthly_energy_total
end<|MERGE_RESOLUTION|>--- conflicted
+++ resolved
@@ -44,13 +44,8 @@
 		end
 	end
     if isnothing(archgdal_city)
-<<<<<<< HEAD
-        @warn "Could not find latitude/longitude in U.S. Using geometrically nearest city to determine CRB region."
-    elseif !get_zone
-=======
         @warn "Could not find latitude/longitude in U.S. Using geometrically nearest city."
     elseif !get_zone && !(archgdal_city == "LosAngeles")
->>>>>>> 417c4bb7
         return archgdal_city
     end
     cities = [
