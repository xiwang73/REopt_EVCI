--- conflicted
+++ resolved
@@ -58,13 +58,10 @@
     fuel_burning::Vector{String}
     thermal::Vector{String}
     chp::Vector{String}
-<<<<<<< HEAD
     techs_requiring_oper_res::Vector{String}
     techs_providing_oper_res::Vector{String}
-=======
     electric_chiller::Vector{String}
     absorption_chiller::Vector{String}
->>>>>>> 05bb15fa
 end
 ```
 """
@@ -83,11 +80,8 @@
     fuel_burning::Vector{String}
     thermal::Vector{String}
     chp::Vector{String}
-<<<<<<< HEAD
     techs_requiring_oper_res::Vector{String}
     techs_providing_oper_res::Vector{String}
-=======
     electric_chiller::Vector{String}
     absorption_chiller::Vector{String}
->>>>>>> 05bb15fa
 end