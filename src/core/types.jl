--- conflicted
+++ resolved
@@ -29,24 +29,17 @@
 # *********************************************************************************
 abstract type AbstractTech end
 abstract type AbstractStorage end
-<<<<<<< HEAD
 abstract type AbstractFuelBurningTech <: AbstractTech end
 abstract type AbstractGenerator <: AbstractFuelBurningTech end
 abstract type AbstractScenario end
 abstract type AbstractInputs end
 abstract type AbstractThermalTech <: AbstractGenerator end
 abstract type AbstractCHP <: AbstractFuelBurningTech end
-
-=======
 abstract type AbstractThermalStorage <: AbstractStorage end
 abstract type AbstractElectricStorage <: AbstractStorage end
-abstract type AbstractGenerator <: AbstractTech end
-abstract type AbstractScenario end
-abstract type AbstractInputs end
-abstract type AbstractThermalTech <: AbstractGenerator end
-abstract type AbstractCHP <: AbstractTech end
 abstract type AbstractThermalStorageDefaults end
->>>>>>> c9b181e2
+
+
 """
     Techs
 
