--- conflicted
+++ resolved
@@ -71,9 +71,6 @@
     boiler::Vector{String}
     fuel_burning::Vector{String}
     thermal::Vector{String}
-<<<<<<< HEAD
     flexible::Vector{String}
-=======
     chp::Vector{String}
->>>>>>> 70b41c3b
 end