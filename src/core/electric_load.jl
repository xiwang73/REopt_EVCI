--- conflicted
+++ resolved
@@ -41,15 +41,10 @@
         critical_loads_kw::Union{Missing, Array{Real,1}} = missing,
         loads_kw_is_net::Bool = true,
         critical_loads_kw_is_net::Bool = false,
-        critical_load_pct::Real = 0.5,
-<<<<<<< HEAD
         critical_load_pct::Real = off_grid_flag ? 1.0 : 0.5, # if off grid, 1.0, else 0.5
         time_steps_per_hour::Int = 1,
         operating_reserve_required_pct::Real = off_grid_flag ? 0.1 : 0.0, # if off grid, 10%, else 0%
         min_load_met_annual_pct::Real = off_grid_flag ? 0.99999 : 1.0 # if off grid, 99.999%, else 100%
-=======
-        time_steps_per_hour::Int = 1
->>>>>>> 65f4da69
     )
 
 Must provide either `loads_kw` or `path_to_csv` or [`doe_reference_name` and `city`] or `doe_reference_name` or [`blended_doe_reference_names` and `blended_doe_reference_percents`]. 
