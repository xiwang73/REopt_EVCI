--- conflicted
+++ resolved
@@ -551,12 +551,8 @@
             catch e
                 @info e
                 throw(@error("The GhpGhx package was not added (add https://github.com/NREL/GhpGhx.jl) or 
-<<<<<<< HEAD
                     loaded (using GhpGhx) to the active Julia environment, or an error occurred during the call 
                     to the GhpGhx.jl package."))
-            end                
-=======
-                    loaded (using GhpGhx) to the active Julia environment"))
             end
 
             ghpghx_response = Dict([("inputs", ghpghx_inputs), ("outputs", ghpghx_results)])
@@ -571,7 +567,6 @@
             # open("scenarios/ghpghx_response.json","w") do f
             #     JSON.print(f, ghpghx_response)
             # end                
->>>>>>> 587d5a0a
         end
     # If ghpghx_responses is included in inputs, do NOT run GhpGhx.jl model and use already-run ghpghx result as input to REopt
     elseif eval_ghp && get_ghpghx_from_input
