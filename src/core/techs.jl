# *********************************************************************************
# REopt, Copyright (c) 2019-2020, Alliance for Sustainable Energy, LLC.
# All rights reserved.
#
# Redistribution and use in source and binary forms, with or without modification,
# are permitted provided that the following conditions are met:
#
# Redistributions of source code must retain the above copyright notice, this list
# of conditions and the following disclaimer.
#
# Redistributions in binary form must reproduce the above copyright notice, this
# list of conditions and the following disclaimer in the documentation and/or other
# materials provided with the distribution.
#
# Neither the name of the copyright holder nor the names of its contributors may be
# used to endorse or promote products derived from this software without specific
# prior written permission.
#
# THIS SOFTWARE IS PROVIDED BY THE COPYRIGHT HOLDERS AND CONTRIBUTORS "AS IS" AND
# ANY EXPRESS OR IMPLIED WARRANTIES, INCLUDING, BUT NOT LIMITED TO, THE IMPLIED
# WARRANTIES OF MERCHANTABILITY AND FITNESS FOR A PARTICULAR PURPOSE ARE DISCLAIMED.
# IN NO EVENT SHALL THE COPYRIGHT HOLDER OR CONTRIBUTORS BE LIABLE FOR ANY DIRECT,
# INDIRECT, INCIDENTAL, SPECIAL, EXEMPLARY, OR CONSEQUENTIAL DAMAGES (INCLUDING,
# BUT NOT LIMITED TO, PROCUREMENT OF SUBSTITUTE GOODS OR SERVICES; LOSS OF USE,
# DATA, OR PROFITS; OR BUSINESS INTERRUPTION) HOWEVER CAUSED AND ON ANY THEORY OF
# LIABILITY, WHETHER IN CONTRACT, STRICT LIABILITY, OR TORT (INCLUDING NEGLIGENCE
# OR OTHERWISE) ARISING IN ANY WAY OUT OF THE USE OF THIS SOFTWARE, EVEN IF ADVISED
# OF THE POSSIBILITY OF SUCH DAMAGE.
# *********************************************************************************
"""
    Techs(p::REoptInputs, s::BAUScenario)

Create a `Techs` struct for the BAUInputs
"""
function Techs(p::REoptInputs, s::BAUScenario)
    pvtechs = String[pv.name for pv in s.pvs]

    all_techs = copy(pvtechs)
    elec = copy(pvtechs)
    techs_no_turndown = copy(pvtechs)
    techs_no_curtail = String[]
    segmented_techs = String[]
    gentechs = String[]
    pbi_techs = String[]
    heating_techs = String[]
    cooling_techs = String[]
    boiler_techs = String[]
    chp_techs = String[]
<<<<<<< HEAD
    techs_requiring_oper_res = String[]  
    techs_providing_oper_res = String[]
=======
    electric_chillers = String[]
    absorption_chillers = String[]
>>>>>>> 05bb15fa

    if p.s.generator.existing_kw > 0
        push!(all_techs, "Generator")
        push!(gentechs, "Generator")
        push!(elec, "Generator")
    end

    if !isnothing(s.existing_boiler)
        push!(all_techs, "ExistingBoiler")
        push!(heating_techs, "ExistingBoiler")
        push!(boiler_techs, "ExistingBoiler")
    end

    if !isnothing(s.existing_chiller)
        push!(all_techs, "ExistingChiller")
        push!(electric_chillers, "ExistingChiller")
    end

    cooling_techs = union(electric_chillers, absorption_chillers)
    fuel_burning_techs = union(gentechs, boiler_techs, chp_techs)
    thermal_techs = union(heating_techs, boiler_techs, cooling_techs)

    Techs(
        all_techs,
        elec,
        pvtechs,
        gentechs,
        pbi_techs,
        techs_no_curtail,
        techs_no_turndown,
        segmented_techs,
        heating_techs,
        cooling_techs,
        boiler_techs,
        fuel_burning_techs,
        thermal_techs,
        chp_techs,
<<<<<<< HEAD
        techs_requiring_oper_res,
        techs_providing_oper_res
=======
        electric_chillers,
        absorption_chillers
>>>>>>> 05bb15fa
    )
end


"""
    Techs(s::Scenario) 

Create a `Techs` struct for the REoptInputs.
"""
function Techs(s::Scenario)
    pvtechs = String[pv.name for pv in s.pvs]
    if length(Base.Set(pvtechs)) != length(pvtechs)
        error("PV names must be unique, got $(pvtechs)")
    end

    all_techs = copy(pvtechs)
    elec = copy(pvtechs)
    techs_no_turndown = copy(pvtechs)
    gentechs = String[]
    pbi_techs = String[]
    techs_no_curtail = String[]
    segmented_techs = String[]
    heating_techs = String[]
    cooling_techs = String[]
    boiler_techs = String[]
    chp_techs = String[]
<<<<<<< HEAD
    techs_requiring_oper_res = String[] 
    techs_providing_oper_res = String[]
=======
    electric_chillers = String[]
    absorption_chillers = String[]
>>>>>>> 05bb15fa

    if s.wind.max_kw > 0
        push!(all_techs, "Wind")
        push!(elec, "Wind")
    end

    if s.generator.max_kw > 0
        push!(all_techs, "Generator")
        push!(gentechs, "Generator")
        push!(elec, "Generator")
    end

    if !isnothing(s.existing_boiler)
        push!(all_techs, "ExistingBoiler")
        push!(heating_techs, "ExistingBoiler")
        push!(boiler_techs, "ExistingBoiler")
    end

    if "Wind" in all_techs
        append!(techs_no_turndown, ["Wind"])
    end
    
    if !isnothing(s.chp)
        push!(all_techs, "CHP")
        push!(elec, "CHP")
        push!(chp_techs, "CHP")
    end

    if !isnothing(s.existing_chiller)
        push!(all_techs, "ExistingChiller")
        push!(electric_chillers, "ExistingChiller")
    end

    if !isnothing(s.absorption_chiller)
        push!(all_techs, "AbsorptionChiller")
        push!(absorption_chillers, "AbsorptionChiller")
    end

<<<<<<< HEAD
    if s.settings.off_grid_flag
        techs_requiring_oper_res = copy(pvtechs) # Currently, only PV requires operating reserves.
        techs_providing_oper_res = union(pvtechs, gentechs) # Currently, only PV and generator (and storage) provide operating reserves.
    end

=======
    cooling_techs = union(electric_chillers, absorption_chillers)
>>>>>>> 05bb15fa
    thermal_techs = union(heating_techs, boiler_techs, chp_techs, cooling_techs)
    fuel_burning_techs = union(gentechs, boiler_techs, chp_techs)

    Techs(
        all_techs,
        elec,
        pvtechs,
        gentechs,
        pbi_techs,
        techs_no_curtail,
        techs_no_turndown,
        segmented_techs,
        heating_techs,
        cooling_techs,
        boiler_techs,
        fuel_burning_techs,
        thermal_techs,
        chp_techs,
<<<<<<< HEAD
        techs_requiring_oper_res, 
        techs_providing_oper_res 
=======
        electric_chillers,
        absorption_chillers
>>>>>>> 05bb15fa
    )
end


"""
    Techs(s::MPCScenario) 

Create a `Techs` struct for the MPCInputs
"""
function Techs(s::MPCScenario)
    pvtechs = String[pv.name for pv in s.pvs]
    if length(Base.Set(pvtechs)) != length(pvtechs)
        error("PV names must be unique, got $(pvtechs)")
    end

    all_techs = copy(pvtechs)
    techs_no_turndown = copy(pvtechs)
    gentechs = String[]
    if s.generator.size_kw > 0
        push!(all_techs, "Generator")
        push!(gentechs, "Generator")
    end

    Techs(
        all_techs,
        all_techs,
        pvtechs,
        gentechs,
        String[],
        String[],
        techs_no_turndown,
        String[],
        String[],
        String[],
        String[],
        String[],
        String[],
        String[],
        String[],
        String[]
    )
end<|MERGE_RESOLUTION|>--- conflicted
+++ resolved
@@ -46,13 +46,10 @@
     cooling_techs = String[]
     boiler_techs = String[]
     chp_techs = String[]
-<<<<<<< HEAD
     techs_requiring_oper_res = String[]  
     techs_providing_oper_res = String[]
-=======
     electric_chillers = String[]
     absorption_chillers = String[]
->>>>>>> 05bb15fa
 
     if p.s.generator.existing_kw > 0
         push!(all_techs, "Generator")
@@ -90,13 +87,10 @@
         fuel_burning_techs,
         thermal_techs,
         chp_techs,
-<<<<<<< HEAD
         techs_requiring_oper_res,
-        techs_providing_oper_res
-=======
+        techs_providing_oper_res,
         electric_chillers,
         absorption_chillers
->>>>>>> 05bb15fa
     )
 end
 
@@ -123,13 +117,10 @@
     cooling_techs = String[]
     boiler_techs = String[]
     chp_techs = String[]
-<<<<<<< HEAD
     techs_requiring_oper_res = String[] 
     techs_providing_oper_res = String[]
-=======
     electric_chillers = String[]
     absorption_chillers = String[]
->>>>>>> 05bb15fa
 
     if s.wind.max_kw > 0
         push!(all_techs, "Wind")
@@ -168,15 +159,12 @@
         push!(absorption_chillers, "AbsorptionChiller")
     end
 
-<<<<<<< HEAD
     if s.settings.off_grid_flag
         techs_requiring_oper_res = copy(pvtechs) # Currently, only PV requires operating reserves.
         techs_providing_oper_res = union(pvtechs, gentechs) # Currently, only PV and generator (and storage) provide operating reserves.
     end
 
-=======
     cooling_techs = union(electric_chillers, absorption_chillers)
->>>>>>> 05bb15fa
     thermal_techs = union(heating_techs, boiler_techs, chp_techs, cooling_techs)
     fuel_burning_techs = union(gentechs, boiler_techs, chp_techs)
 
@@ -195,13 +183,10 @@
         fuel_burning_techs,
         thermal_techs,
         chp_techs,
-<<<<<<< HEAD
         techs_requiring_oper_res, 
-        techs_providing_oper_res 
-=======
+        techs_providing_oper_res, 
         electric_chillers,
         absorption_chillers
->>>>>>> 05bb15fa
     )
 end
 
