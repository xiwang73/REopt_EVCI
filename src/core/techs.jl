# *********************************************************************************
# REopt, Copyright (c) 2019-2020, Alliance for Sustainable Energy, LLC.
# All rights reserved.
#
# Redistribution and use in source and binary forms, with or without modification,
# are permitted provided that the following conditions are met:
#
# Redistributions of source code must retain the above copyright notice, this list
# of conditions and the following disclaimer.
#
# Redistributions in binary form must reproduce the above copyright notice, this
# list of conditions and the following disclaimer in the documentation and/or other
# materials provided with the distribution.
#
# Neither the name of the copyright holder nor the names of its contributors may be
# used to endorse or promote products derived from this software without specific
# prior written permission.
#
# THIS SOFTWARE IS PROVIDED BY THE COPYRIGHT HOLDERS AND CONTRIBUTORS "AS IS" AND
# ANY EXPRESS OR IMPLIED WARRANTIES, INCLUDING, BUT NOT LIMITED TO, THE IMPLIED
# WARRANTIES OF MERCHANTABILITY AND FITNESS FOR A PARTICULAR PURPOSE ARE DISCLAIMED.
# IN NO EVENT SHALL THE COPYRIGHT HOLDER OR CONTRIBUTORS BE LIABLE FOR ANY DIRECT,
# INDIRECT, INCIDENTAL, SPECIAL, EXEMPLARY, OR CONSEQUENTIAL DAMAGES (INCLUDING,
# BUT NOT LIMITED TO, PROCUREMENT OF SUBSTITUTE GOODS OR SERVICES; LOSS OF USE,
# DATA, OR PROFITS; OR BUSINESS INTERRUPTION) HOWEVER CAUSED AND ON ANY THEORY OF
# LIABILITY, WHETHER IN CONTRACT, STRICT LIABILITY, OR TORT (INCLUDING NEGLIGENCE
# OR OTHERWISE) ARISING IN ANY WAY OUT OF THE USE OF THIS SOFTWARE, EVEN IF ADVISED
# OF THE POSSIBILITY OF SUCH DAMAGE.
# *********************************************************************************
"""
    Techs(p::REoptInputs, s::BAUScenario)

Create a `Techs` struct for the BAUInputs
"""
function Techs(p::REoptInputs, s::BAUScenario)
    pvtechs = String[pv.name for pv in s.pvs]

    all_techs = copy(pvtechs)
    elec = copy(pvtechs)
    techs_no_turndown = copy(pvtechs)
    techs_no_curtail = String[]
    segmented_techs = String[]
    gentechs = String[]
    pbi_techs = String[]
    heating_techs = String[]
    boiler_techs = String[]
<<<<<<< HEAD
    flexible_techs = String[]
=======
    chp_techs = String[]
>>>>>>> 70b41c3b

    if p.s.generator.existing_kw > 0
        push!(all_techs, "Generator")
        push!(gentechs, "Generator")
        push!(elec, "Generator")
    end

    if p.s.existing_boiler.max_kw > 0
        push!(all_techs, "ExistingBoiler")
        push!(heating_techs, "ExistingBoiler")
        push!(boiler_techs, "ExistingBoiler")
    end

    fuel_burning_techs = union(gentechs, boiler_techs, chp_techs)
    thermal_techs = union(heating_techs, boiler_techs)

    Techs(
        all_techs,
        elec,
        pvtechs,
        gentechs,
        pbi_techs,
        techs_no_curtail,
        techs_no_turndown,
        segmented_techs,
        heating_techs,
        boiler_techs,
        fuel_burning_techs,
        thermal_techs,
<<<<<<< HEAD
        flexible_techs
=======
        chp_techs
>>>>>>> 70b41c3b
    )
end


"""
    Techs(s::Scenario) 

Create a `Techs` struct for the REoptInputs.
"""
function Techs(s::Scenario)
    pvtechs = String[pv.name for pv in s.pvs]
    if length(Base.Set(pvtechs)) != length(pvtechs)
        error("PV names must be unique, got $(pvtechs)")
    end

    all_techs = copy(pvtechs)
    elec = copy(pvtechs)
    techs_no_turndown = copy(pvtechs)
    gentechs = String[]
    pbi_techs = String[]
    techs_no_curtail = String[]
    segmented_techs = String[]
    heating_techs = String[]
    boiler_techs = String[]
<<<<<<< HEAD
    flexible_techs = String[]
=======
    chp_techs = String[]
>>>>>>> 70b41c3b
    if s.wind.max_kw > 0
        push!(all_techs, "Wind")
        push!(elec, "Wind")
    end
    if s.generator.max_kw > 0
        push!(all_techs, "Generator")
        push!(gentechs, "Generator")
        push!(elec, "Generator")
    end

    if s.existing_boiler.max_kw > 0
        push!(all_techs, "ExistingBoiler")
        push!(heating_techs, "ExistingBoiler")
        push!(boiler_techs, "ExistingBoiler")
    end

    if "Wind" in all_techs
        append!(techs_no_turndown, ["Wind"])
    end

<<<<<<< HEAD
    if !isnothing(s.flexible_hvac)
        push!(flexible_techs, "FlexibleHVAC")
    end

    thermal_techs = union(heating_techs, boiler_techs)
    fuel_burning_techs = union(gentechs, boiler_techs)
=======
    if !isnothing(s.chp)
        push!(all_techs, "CHP")
        push!(elec, "CHP")
        push!(chp_techs, "CHP")
    end

    thermal_techs = union(heating_techs, boiler_techs, chp_techs)
    fuel_burning_techs = union(gentechs, boiler_techs, chp_techs)
>>>>>>> 70b41c3b

    Techs(
        all_techs,
        elec,
        pvtechs,
        gentechs,
        pbi_techs,
        techs_no_curtail,
        techs_no_turndown,
        segmented_techs,
        heating_techs,
        boiler_techs,
        fuel_burning_techs,
        thermal_techs,
<<<<<<< HEAD
        flexible_techs
=======
        chp_techs
>>>>>>> 70b41c3b
    )
end


"""
    Techs(s::MPCScenario) 

Create a `Techs` struct for the MPCInputs
"""
function Techs(s::MPCScenario)
    pvtechs = String[pv.name for pv in s.pvs]
    if length(Base.Set(pvtechs)) != length(pvtechs)
        error("PV names must be unique, got $(pvtechs)")
    end

    all_techs = copy(pvtechs)
    techs_no_turndown = copy(pvtechs)
    gentechs = String[]
    if s.generator.size_kw > 0
        push!(all_techs, "Generator")
        push!(gentechs, "Generator")
    end

    Techs(
        all_techs,
        all_techs,
        pvtechs,
        gentechs,
        String[],
        String[],
        techs_no_turndown,
        String[],
        String[],
        String[],
        String[],
        String[],
        String[]
    )
end<|MERGE_RESOLUTION|>--- conflicted
+++ resolved
@@ -44,11 +44,8 @@
     pbi_techs = String[]
     heating_techs = String[]
     boiler_techs = String[]
-<<<<<<< HEAD
     flexible_techs = String[]
-=======
     chp_techs = String[]
->>>>>>> 70b41c3b
 
     if p.s.generator.existing_kw > 0
         push!(all_techs, "Generator")
@@ -78,11 +75,8 @@
         boiler_techs,
         fuel_burning_techs,
         thermal_techs,
-<<<<<<< HEAD
-        flexible_techs
-=======
+        flexible_techs,
         chp_techs
->>>>>>> 70b41c3b
     )
 end
 
@@ -107,11 +101,8 @@
     segmented_techs = String[]
     heating_techs = String[]
     boiler_techs = String[]
-<<<<<<< HEAD
     flexible_techs = String[]
-=======
     chp_techs = String[]
->>>>>>> 70b41c3b
     if s.wind.max_kw > 0
         push!(all_techs, "Wind")
         push!(elec, "Wind")
@@ -132,14 +123,10 @@
         append!(techs_no_turndown, ["Wind"])
     end
 
-<<<<<<< HEAD
     if !isnothing(s.flexible_hvac)
         push!(flexible_techs, "FlexibleHVAC")
     end
-
-    thermal_techs = union(heating_techs, boiler_techs)
-    fuel_burning_techs = union(gentechs, boiler_techs)
-=======
+    
     if !isnothing(s.chp)
         push!(all_techs, "CHP")
         push!(elec, "CHP")
@@ -148,7 +135,6 @@
 
     thermal_techs = union(heating_techs, boiler_techs, chp_techs)
     fuel_burning_techs = union(gentechs, boiler_techs, chp_techs)
->>>>>>> 70b41c3b
 
     Techs(
         all_techs,
@@ -163,11 +149,8 @@
         boiler_techs,
         fuel_burning_techs,
         thermal_techs,
-<<<<<<< HEAD
-        flexible_techs
-=======
+        flexible_techs,
         chp_techs
->>>>>>> 70b41c3b
     )
 end
 
