--- conflicted
+++ resolved
@@ -71,12 +71,9 @@
 using JLD
 using Requires
 using CoolProp
-<<<<<<< HEAD
 using LinearAlgebra
-=======
 using CSV
 using DataFrames
->>>>>>> 96aa481d
 
 function __init__()
     @require GhpGhx="7ce85f02-24a8-4d69-a3f0-14b5daa7d30c" println("using GhpGhx module in REopt")
