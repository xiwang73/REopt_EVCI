--- conflicted
+++ resolved
@@ -36,11 +36,8 @@
     electric_utility::ElectricUtility
     financial::MPCFinancial
     generator::MPCGenerator
-<<<<<<< HEAD
     cooling_load::MPCCoolingLoad
-=======
     limits::MPCLimits
->>>>>>> 089ee8db
 end
 
 
@@ -128,16 +125,13 @@
         generator = MPCGenerator(; size_kw=0)
     end
 
-<<<<<<< HEAD
     # Placeholder/dummy cooling load set to zeros
     cooling_load = MPCCoolingLoad(; loads_kw_thermal = zeros(length(electric_load.loads_kw)), cop=1.0)
-=======
     if haskey(d, "Limits")
         limits = MPCLimits(; dictkeys_tosymbols(d["Limits"])...)
     else
         limits = MPCLimits()
     end
->>>>>>> 089ee8db
 
     return MPCScenario(
         settings,
@@ -148,10 +142,7 @@
         electric_utility, 
         financial,
         generator,
-<<<<<<< HEAD
-        cooling_load
-=======
+        cooling_load,
         limits
->>>>>>> 089ee8db
     )
 end