--- conflicted
+++ resolved
@@ -107,19 +107,6 @@
 ```
 
 ## SpaceHeatingLoad
-<<<<<<< HEAD
-```@docs
-REoptLite.SpaceHeatingLoad
-```
-
-## CoolingLoad
-```@docs
-REoptLite.CoolingLoad
-```
-
-## ElectricTariff
-=======
->>>>>>> 5878057f
 ```@docs
 REoptLite.SpaceHeatingLoad
 ```
