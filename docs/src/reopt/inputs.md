# REopt Inputs
Inputs to `run_reopt` can be provided in one of three formats:
1. a file path (string) to a JSON file,
2. a `Dict`, or
3. using the `REoptInputs` struct
Any one of these types can be passed to the [`run_reopt`](https://nrel.github.io/REopt/stable/reopt/methods/#run_reopt) method.

The first option is perhaps the most straightforward one. For example, the minimum requirements for a JSON scenario file would look like:
```javascript
{
    "Site": {
        "longitude": -118.1164613,
        "latitude": 34.5794343
    },
    "ElectricLoad": {
        "doe_reference_name": "MidriseApartment",
        "annual_kwh": 1000000.0
    },
    "ElectricTariff": {
        "urdb_label": "5ed6c1a15457a3367add15ae"
    }
}
```
The order of the keys do not matter. Note that this scenario does not include any energy generation technologies and therefore the results can be used as a baseline for comparison to scenarios that result in cost-optimal generation technologies.

To add PV to the analysis simply add a PV key with an empty dictionary (to use default values):
```javascript
{
    "Site": {
        "longitude": -118.1164613,
        "latitude": 34.5794343
    },
    "ElectricLoad": {
        "doe_reference_name": "MidriseApartment",
        "annual_kwh": 1000000.0
    },
    "ElectricTariff": {
        "urdb_label": "5ed6c1a15457a3367add15ae"
    },
    "PV": {}
}
```
This scenario will consider the option to purchase a solar PV system to reduce energy costs, and if solar PV can reduce the energy costs then REopt will provide the optimal PV capacity (assuming perfect foresight!). To use other than default values for `PV` see the [PV struct definition](https://github.com/NREL/REopt/blob/master/src/core/pv.jl).  For example, the site under consideration might have some existing PV capacity to account for, which can be done by setting the `existing_kw` key to the appropriate value.

## Scenario
The `Scenario` struct captures all of the objects that can be included in a scenario.json:
```@docs
Scenario
```

## BAUScenario
The `BAUScenario` struct is for running Business-As-Usual scenarios, i.e. without any new technologies.
The results of the BAU scenario are used to calculate other `Financial` results such as the net present value.
```@docs
BAUScenario
```

## Site
```@docs
REopt.Site
```

## ElectricLoad
```@docs
REopt.ElectricLoad
```

## ElectricTariff
```@docs
REopt.ElectricTariff
REopt.ElectricTariff()
```

## Financial
```@docs
REopt.Financial
```

## ElectricUtility
```@docs
REopt.ElectricUtility
```

## PV
```@docs
REopt.PV
```

## Wind
```@docs
REopt.Wind
```

## ElectricStorage
```@docs
REopt.ElectricStorageDefaults
REopt.Degradation
```

## Generator
```@docs
REopt.Generator
```

## Settings
```@docs
REopt.Settings
```

## ExistingBoiler
```@docs
REopt.ExistingBoiler
```

<<<<<<< HEAD
## Boiler
```@docs
REopt.Boiler
=======
## AbsorptionChiller
```@docs
REopt.AbsorptionChiller
>>>>>>> 23e2bd8d
```

## CHP
```@docs
REopt.CHP
```

## HotStorage
```@docs
REopt.HotThermalStorageDefaults
```

## ColdStorage
```@docs
REopt.ColdThermalStorageDefaults
```

## DomesticHotWaterLoad
```@docs
REopt.DomesticHotWaterLoad
```

## SpaceHeatingLoad
```@docs
REopt.SpaceHeatingLoad
```

## FlexibleHVAC
```@docs
REopt.FlexibleHVAC
REopt.FlexibleHVAC()
REopt.FlexibleHVAC(::Dict)
```<|MERGE_RESOLUTION|>--- conflicted
+++ resolved
@@ -112,15 +112,14 @@
 REopt.ExistingBoiler
 ```
 
-<<<<<<< HEAD
 ## Boiler
 ```@docs
 REopt.Boiler
-=======
+```
+
 ## AbsorptionChiller
 ```@docs
 REopt.AbsorptionChiller
->>>>>>> 23e2bd8d
 ```
 
 ## CHP
