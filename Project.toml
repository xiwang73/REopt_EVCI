name = "REoptLite"
uuid = "0144022d-7626-48b7-867b-06d945449d75"
authors = ["Nick Laws <nick.laws@nrel.gov>"]
version = "0.1.0"

[deps]
Dates = "ade2ca70-3891-5945-98fb-dc099432e06a"
DelimitedFiles = "8bb1440f-4735-579b-a4ab-409b98df4dab"
HTTP = "cd3eb016-35fb-5094-929b-558a96fad6f3"
JSON = "682c06a0-de6a-54ab-a142-c8b1cf79cde6"
JuMP = "4076af6c-e467-56ae-b986-b466b2749572"
Logging = "56ddb016-857b-54e1-b83d-db4d58db5568"
MathOptInterface = "b8f27783-ece8-5eb3-8dc8-9495eed66fee"
MutableArithmetics = "d8a4904e-b15c-11e9-3269-09a3773c0cb0"

[compat]
<<<<<<< HEAD
MutableArithmetics = "0.2"
=======
JSON = "0.21"
HTTP = "0.8"
JuMP = "0.21"
>>>>>>> 3bdd3f47
<|MERGE_RESOLUTION|>--- conflicted
+++ resolved
@@ -14,10 +14,7 @@
 MutableArithmetics = "d8a4904e-b15c-11e9-3269-09a3773c0cb0"
 
 [compat]
-<<<<<<< HEAD
 MutableArithmetics = "0.2"
-=======
 JSON = "0.21"
 HTTP = "0.8"
-JuMP = "0.21"
->>>>>>> 3bdd3f47
+JuMP = "0.21"