name = "REoptLite"
uuid = "0144022d-7626-48b7-867b-06d945449d75"
authors = ["Nick Laws <nick.laws@nrel.gov>"]
version = "0.1.0"

[deps]
Dates = "ade2ca70-3891-5945-98fb-dc099432e06a"
DelimitedFiles = "8bb1440f-4735-579b-a4ab-409b98df4dab"
HTTP = "cd3eb016-35fb-5094-929b-558a96fad6f3"
JSON = "682c06a0-de6a-54ab-a142-c8b1cf79cde6"
JuMP = "4076af6c-e467-56ae-b986-b466b2749572"
Logging = "56ddb016-857b-54e1-b83d-db4d58db5568"
MathOptInterface = "b8f27783-ece8-5eb3-8dc8-9495eed66fee"
MutableArithmetics = "d8a4904e-b15c-11e9-3269-09a3773c0cb0"

[compat]
<<<<<<< HEAD
MathOptInterface = "0.9"
=======
MutableArithmetics = "0.2"
JSON = "0.21"
HTTP = "0.8"
JuMP = "0.21"
>>>>>>> f6e136a5
<|MERGE_RESOLUTION|>--- conflicted
+++ resolved
@@ -14,11 +14,8 @@
 MutableArithmetics = "d8a4904e-b15c-11e9-3269-09a3773c0cb0"
 
 [compat]
-<<<<<<< HEAD
 MathOptInterface = "0.9"
-=======
 MutableArithmetics = "0.2"
 JSON = "0.21"
 HTTP = "0.8"
-JuMP = "0.21"
->>>>>>> f6e136a5
+JuMP = "0.21"