--- conflicted
+++ resolved
@@ -550,11 +550,8 @@
                 inputs = REoptInputs(s)
                 m = Model(optimizer_with_attributes(HiGHS.Optimizer, "output_flag" => false, "log_to_console" => false, "mip_rel_gap" => 0.01))
                 results = run_reopt(m, inputs)
-<<<<<<< HEAD
-=======
             
                 @test round(results["CHP"]["size_kw"], digits=0) ≈ 324.7 atol=1.0
->>>>>>> 303c4421
                 @test round(results["Financial"]["lcc"], digits=0) ≈ 1.3476e7 atol=1.0e7
                 @test round(results["CHP"]["size_kw"], digits=0) ≈ 342.0 atol=1.0
             end
