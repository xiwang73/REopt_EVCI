{
  "Settings": {
    "time_steps_per_hour": 1
  },
  "Site": {
    "latitude": 37.78,
    "longitude": -122.45
  },
  "ExistingBoiler": {
    "production_type": "steam",
    "efficiency": 0.8,
    "fuel_type": "natural_gas",
    "fuel_cost_per_mmbtu": 10.0
  },
  "CoolingLoad": {
    "doe_reference_name": "Hospital" 
  },
  "Financial": {
    "om_cost_escalation_rate_fraction": 0.025,
    "elec_cost_escalation_rate_fraction": 0.023,
    "boiler_fuel_cost_escalation_rate_fraction": 0.034,
    "offtaker_tax_rate_fraction": 0.26,
    "offtaker_discount_rate_fraction": 0.083,
    "third_party_ownership": false,
    "owner_tax_rate_fraction": 0.26,
    "owner_discount_rate_fraction": 0.083,
    "analysis_years": 25,
    "value_of_lost_load_per_kwh": 100.0,
    "microgrid_upgrade_cost_fraction": 0.0
  },
  "ElectricLoad": {
    "doe_reference_name": "Hospital",
    "annual_kwh": 8760000.0
  },
  "SpaceHeatingLoad": {
    "doe_reference_name": "Hospital",
    "annual_mmbtu": 14948.8
  },
  "DomesticHotWaterLoad": {
    "doe_reference_name": "Hospital",
    "annual_mmbtu": 14948.8
  },
  "ElectricTariff": {
    "urdb_utility_name": "Pacific Gas & Electric Co",
    "urdb_rate_name": "E-20 Maximum demand of (1000 KW or more) (Secondary)",
    "urdb_label": "5e1676e95457a3f87673e3b0",
    "wholesale_rate": 0.04,
    "export_rate_beyond_net_metering_limit": 0.04
  },
  "ElectricUtility": {
    "net_metering_limit_kw": 0.0,
    "interconnection_limit_kw": 100000000.0
  },
  "PV": {
    "existing_kw": 10.0,
    "min_kw": 10.0,
    "max_kw": 10.0,
    "om_cost_per_kw": 16.0,
    "installed_cost_per_kw": 1600.0
  },
  "ElectricStorage": {
    "min_kw": 0.0,
    "max_kw": 0.0,
    "min_kwh": 0.0,
    "max_kwh": 0.0,
    "installed_cost_per_kw": 840.0,
    "installed_cost_per_kwh": 420.0,
    "replace_cost_per_kw": 410.0,
    "replace_cost_per_kwh": 200.0
  },
  "ColdThermalStorage": {
    "min_gal": 30000.0 ,
    "max_gal": 30000.0 ,
    "internal_efficiency_fraction": 0.97 ,
    "soc_min_fraction": 0.1 ,
    "soc_init_fraction": 0.5 ,
    "installed_cost_per_gal": 3.0 ,
    "thermal_decay_rate_fraction": 0.004 ,
    "om_cost_per_gal": 0.0 ,
    "macrs_option_years": 0 ,
    "macrs_bonus_fraction": 0.0
  },
  "AbsorptionChiller": {
    "min_ton": 400.0 ,
    "max_ton": 400.0 ,
    "cop_thermal": 0.7 ,
    "installed_cost_per_ton": 500.0 ,
    "om_cost_per_ton": 0.5 ,
    "macrs_option_years": 0 ,
    "macrs_bonus_fraction": 0.0
  },
  "CHP": {
    "prime_mover": "recip_engine",
    "size_class": 3,
    "min_kw": 200.0,
    "min_allowable_kw":0.0,
    "max_kw": 200.0,
    "fuel_type": "natural_gas",
    "fuel_cost_per_mmbtu": 8.0,
<<<<<<< HEAD
    "fuel_renewable_energy_pct": 0.3
=======
    "fuel_renewable_energy_fraction": 0.3
>>>>>>> 747d0109
  },
  "HotThermalStorage": {
    "min_gal": 50000.0,
    "max_gal": 50000.0
  }
}<|MERGE_RESOLUTION|>--- conflicted
+++ resolved
@@ -97,11 +97,7 @@
     "max_kw": 200.0,
     "fuel_type": "natural_gas",
     "fuel_cost_per_mmbtu": 8.0,
-<<<<<<< HEAD
-    "fuel_renewable_energy_pct": 0.3
-=======
     "fuel_renewable_energy_fraction": 0.3
->>>>>>> 747d0109
   },
   "HotThermalStorage": {
     "min_gal": 50000.0,
