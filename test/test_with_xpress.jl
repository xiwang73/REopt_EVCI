--- conflicted
+++ resolved
@@ -639,12 +639,7 @@
     #dispatch to load should be 10kW every other period = 4,380 * 10
     hot_tes_total_test = 43800.0 / REopt.MMBTU_TO_KWH
     cold_tes_total_test = 43800.0 / REopt.TONHOUR_TO_KWH_THERMAL
-<<<<<<< HEAD
-    
-    @test sum(r["HotThermalStorage"]["year_one_to_load_series_mmbtu_per_hr"]) ≈ hot_tes_total_test atol=0.1
-=======
     @test sum(r["HotThermalStorage"]["year_one_to_load_series_mmbtu_per_hour"]) ≈ hot_tes_total_test atol=0.1
->>>>>>> c999e226
     @test sum(r["ColdThermalStorage"]["year_one_to_load_series_ton"]) ≈ cold_tes_total_test atol=0.1
     #size should be just over 10kW in gallons, accounting for efficiency losses and min SOC
     @test r["HotThermalStorage"]["size_gal"] ≈ 227.89 atol=0.1
