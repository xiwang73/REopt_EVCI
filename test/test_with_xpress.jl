# *********************************************************************************
# REopt, Copyright (c) 2019-2020, Alliance for Sustainable Energy, LLC.
# All rights reserved.
#
# Redistribution and use in source and binary forms, with or without modification,
# are permitted provided that the following conditions are met:
#
# Redistributions of source code must retain the above copyright notice, this list
# of conditions and the following disclaimer.
#
# Redistributions in binary form must reproduce the above copyright notice, this
# list of conditions and the following disclaimer in the documentation and/or other
# materials provided with the distribution.
#
# Neither the name of the copyright holder nor the names of its contributors may be
# used to endorse or promote products derived from this software without specific
# prior written permission.
#
# THIS SOFTWARE IS PROVIDED BY THE COPYRIGHT HOLDERS AND CONTRIBUTORS "AS IS" AND
# ANY EXPRESS OR IMPLIED WARRANTIES, INCLUDING, BUT NOT LIMITED TO, THE IMPLIED
# WARRANTIES OF MERCHANTABILITY AND FITNESS FOR A PARTICULAR PURPOSE ARE DISCLAIMED.
# IN NO EVENT SHALL THE COPYRIGHT HOLDER OR CONTRIBUTORS BE LIABLE FOR ANY DIRECT,
# INDIRECT, INCIDENTAL, SPECIAL, EXEMPLARY, OR CONSEQUENTIAL DAMAGES (INCLUDING,
# BUT NOT LIMITED TO, PROCUREMENT OF SUBSTITUTE GOODS OR SERVICES; LOSS OF USE,
# DATA, OR PROFITS; OR BUSINESS INTERRUPTION) HOWEVER CAUSED AND ON ANY THEORY OF
# LIABILITY, WHETHER IN CONTRACT, STRICT LIABILITY, OR TORT (INCLUDING NEGLIGENCE
# OR OTHERWISE) ARISING IN ANY WAY OUT OF THE USE OF THIS SOFTWARE, EVEN IF ADVISED
# OF THE POSSIBILITY OF SUCH DAMAGE.
# *********************************************************************************
using Xpress
using Random
using DelimitedFiles
Random.seed!(42)  # for test consistency, random prices used in FlexibleHVAC tests

@testset "Heating loads and addressable load fraction" begin
    # Default LargeOffice CRB with SpaceHeatingLoad and DomesticHotWaterLoad are served by ExistingBoiler
    m = Model(optimizer_with_attributes(Xpress.Optimizer, "OUTPUTLOG" => 0))
    results = run_reopt(m, "./scenarios/thermal_load.json")

    @test round(results["ExistingBoiler"]["year_one_fuel_consumption_mmbtu"], digits=0) ≈ 2904
    
    # Hourly fuel load inputs with addressable_load_fraction are served as expected
    data = JSON.parsefile("./scenarios/thermal_load.json")
    data["DomesticHotWaterLoad"]["fuel_loads_mmbtu_per_hour"] = repeat([0.5], 8760)
    data["DomesticHotWaterLoad"]["addressable_load_fraction"] = 0.6
    data["SpaceHeatingLoad"]["fuel_loads_mmbtu_per_hour"] = repeat([0.5], 8760)
    data["SpaceHeatingLoad"]["addressable_load_fraction"] = 0.8
    s = Scenario(data)
    inputs = REoptInputs(s)
    m = Model(optimizer_with_attributes(Xpress.Optimizer, "OUTPUTLOG" => 0))
    results = run_reopt(m, inputs)
    @test round(results["ExistingBoiler"]["year_one_fuel_consumption_mmbtu"], digits=0) ≈ 8760 * (0.5 * 0.6 + 0.5 * 0.8)
    
    # Monthly fuel load input with addressable_load_fraction is processed to expected thermal load
    data = JSON.parsefile("./scenarios/thermal_load.json")
    data["DomesticHotWaterLoad"]["monthly_mmbtu"] = repeat([100], 12)
    data["DomesticHotWaterLoad"]["addressable_load_fraction"] = repeat([0.6], 12)
    data["SpaceHeatingLoad"]["monthly_mmbtu"] = repeat([200], 12)
    data["SpaceHeatingLoad"]["addressable_load_fraction"] = repeat([0.8], 12)

    s = Scenario(data)
    inputs = REoptInputs(s)

    dhw_thermal_load_expected = sum(data["DomesticHotWaterLoad"]["monthly_mmbtu"] .* data["DomesticHotWaterLoad"]["addressable_load_fraction"]) .* s.existing_boiler.efficiency
    space_thermal_load_expected = sum(data["SpaceHeatingLoad"]["monthly_mmbtu"] .* data["SpaceHeatingLoad"]["addressable_load_fraction"]) .* s.existing_boiler.efficiency
    @test round(sum(s.dhw_load.loads_kw) / REopt.KWH_PER_MMBTU) ≈ sum(dhw_thermal_load_expected)
    @test round(sum(s.space_heating_load.loads_kw) / REopt.KWH_PER_MMBTU) ≈ sum(space_thermal_load_expected)
end

@testset "CHP" begin
    @testset "CHP Sizing" begin
        # Sizing CHP with non-constant efficiency, no cost curve, no unavailability_periods
        data_sizing = JSON.parsefile("./scenarios/chp_sizing.json")
        s = Scenario(data_sizing)
        inputs = REoptInputs(s)
        m = Model(optimizer_with_attributes(Xpress.Optimizer, "MIPRELSTOP" => 0.01, "OUTPUTLOG" => 0))
        results = run_reopt(m, inputs)
    
        @test round(results["CHP"]["size_kw"], digits=0) ≈ 468.7 atol=1.0
        @test round(results["Financial"]["lcc"], digits=0) ≈ 1.3476e7 atol=1.0e7
    end

    @testset "CHP Cost Curve and Min Allowable Size" begin
        # Fixed size CHP with cost curve, no unavailability_periods
        data_cost_curve = JSON.parsefile("./scenarios/chp_sizing.json")
        data_cost_curve["CHP"] = Dict()
        data_cost_curve["CHP"]["prime_mover"] = "recip_engine"
        data_cost_curve["CHP"]["size_class"] = 2
        data_cost_curve["CHP"]["fuel_cost_per_mmbtu"] = 8.0
        data_cost_curve["CHP"]["min_kw"] = 0
        data_cost_curve["CHP"]["min_allowable_kw"] = 555.5
        data_cost_curve["CHP"]["max_kw"] = 1000
        data_cost_curve["CHP"]["installed_cost_per_kw"] = 1800.0
        data_cost_curve["CHP"]["installed_cost_per_kw"] = [2300.0, 1800.0, 1500.0]
        data_cost_curve["CHP"]["tech_sizes_for_cost_curve"] = [100.0, 300.0, 1140.0]
    
        data_cost_curve["CHP"]["federal_itc_fraction"] = 0.1
        data_cost_curve["CHP"]["macrs_option_years"] = 0
        data_cost_curve["CHP"]["macrs_bonus_fraction"] = 0.0
        data_cost_curve["CHP"]["macrs_itc_reduction"] = 0.0
    
        expected_x = data_cost_curve["CHP"]["min_allowable_kw"]
        cap_cost_y = data_cost_curve["CHP"]["installed_cost_per_kw"]
        cap_cost_x = data_cost_curve["CHP"]["tech_sizes_for_cost_curve"]
        slope = (cap_cost_x[3] * cap_cost_y[3] - cap_cost_x[2] * cap_cost_y[2]) / (cap_cost_x[3] - cap_cost_x[2])
        init_capex_chp_expected = cap_cost_x[2] * cap_cost_y[2] + (expected_x - cap_cost_x[2]) * slope
        lifecycle_capex_chp_expected = init_capex_chp_expected - 
            REopt.npv(data_cost_curve["Financial"]["offtaker_discount_rate_fraction"], 
            [0, init_capex_chp_expected * data_cost_curve["CHP"]["federal_itc_fraction"]])
    
        #PV
        data_cost_curve["PV"]["min_kw"] = 1500
        data_cost_curve["PV"]["max_kw"] = 1500
        data_cost_curve["PV"]["installed_cost_per_kw"] = 1600
        data_cost_curve["PV"]["federal_itc_fraction"] = 0.26
        data_cost_curve["PV"]["macrs_option_years"] = 0
        data_cost_curve["PV"]["macrs_bonus_fraction"] = 0.0
        data_cost_curve["PV"]["macrs_itc_reduction"] = 0.0
    
        init_capex_pv_expected = data_cost_curve["PV"]["max_kw"] * data_cost_curve["PV"]["installed_cost_per_kw"]
        lifecycle_capex_pv_expected = init_capex_pv_expected - 
            REopt.npv(data_cost_curve["Financial"]["offtaker_discount_rate_fraction"], 
            [0, init_capex_pv_expected * data_cost_curve["PV"]["federal_itc_fraction"]])
    
        s = Scenario(data_cost_curve)
        inputs = REoptInputs(s)
        m = Model(optimizer_with_attributes(Xpress.Optimizer, "MIPRELSTOP" => 0.01, "OUTPUTLOG" => 0))
        results = run_reopt(m, inputs)
    
        init_capex_total_expected = init_capex_chp_expected + init_capex_pv_expected
        lifecycle_capex_total_expected = lifecycle_capex_chp_expected + lifecycle_capex_pv_expected
    
        init_capex_total = results["Financial"]["initial_capital_costs"]
        lifecycle_capex_total = results["Financial"]["initial_capital_costs_after_incentives"]
    
    
        # Check initial CapEx (pre-incentive/tax) and life cycle CapEx (post-incentive/tax) cost with expect
        @test init_capex_total_expected ≈ init_capex_total atol=0.0001*init_capex_total_expected
        @test lifecycle_capex_total_expected ≈ lifecycle_capex_total atol=0.0001*lifecycle_capex_total_expected
    
        # Test CHP.min_allowable_kw - the size would otherwise be ~100 kW less by setting min_allowable_kw to zero
        @test results["CHP"]["size_kw"] ≈ data_cost_curve["CHP"]["min_allowable_kw"] atol=0.1
    end

    @testset "CHP Unavailability and Outage" begin
        """
        Validation to ensure that:
            1) CHP meets load during outage without exporting
            2) CHP never exports if chp.can_wholesale and chp.can_net_meter inputs are False (default)
            3) CHP does not "curtail", i.e. send power to a load bank when chp.can_curtail is False (default)
            4) CHP min_turn_down_fraction is ignored during an outage
            5) Cooling tech production gets zeroed out during the outage period because we ignore the cooling load balance for outage
            6) Unavailability intervals that intersect with grid-outages get ignored
            7) Unavailability intervals that do not intersect with grid-outages result in no CHP production
        """
        # Sizing CHP with non-constant efficiency, no cost curve, no unavailability_periods
        data = JSON.parsefile("./scenarios/chp_unavailability_outage.json")
    
        # Add unavailability periods that 1) intersect (ignored) and 2) don't intersect with outage period
        data["CHP"]["unavailability_periods"] = [Dict([("month", 1), ("start_week_of_month", 2),
                ("start_day_of_week", 1), ("start_hour", 1), ("duration_hours", 8)]),
                Dict([("month", 1), ("start_week_of_month", 2),
                ("start_day_of_week", 3), ("start_hour", 9), ("duration_hours", 8)])]
    
        # Manually doing the math from the unavailability defined above
        unavail_1_start = 24 + 1
        unavail_1_end = unavail_1_start + 8 - 1
        unavail_2_start = 24*3 + 9
        unavail_2_end = unavail_2_start + 8 - 1
        
        # Specify the CHP.min_turn_down_fraction which is NOT used during an outage
        data["CHP"]["min_turn_down_fraction"] = 0.5
        # Specify outage period; outage time_steps are 1-indexed
        outage_start = unavail_1_start
        data["ElectricUtility"]["outage_start_time_step"] = outage_start
        outage_end = unavail_1_end
        data["ElectricUtility"]["outage_end_time_step"] = outage_end
        data["ElectricLoad"]["critical_load_fraction"] = 0.25
    
        s = Scenario(data)
        inputs = REoptInputs(s)
        m = Model(optimizer_with_attributes(Xpress.Optimizer, "MIPRELSTOP" => 0.01, "OUTPUTLOG" => 0))
        results = run_reopt(m, inputs)
    
        tot_elec_load = results["ElectricLoad"]["load_series_kw"]
        chp_total_elec_prod = results["CHP"]["year_one_electric_production_series_kw"]
        chp_to_load = results["CHP"]["year_one_to_load_series_kw"]
        chp_export = results["CHP"]["year_one_to_grid_series_kw"]
        cooling_elec_consumption = results["ExistingChiller"]["year_one_electric_consumption_series_kw"]
    
        # The values compared to the expected values
        @test sum([(chp_to_load[i] - tot_elec_load[i]*data["ElectricLoad"]["critical_load_fraction"]) for i in outage_start:outage_end]) ≈ 0.0 atol=0.001
        critical_load = tot_elec_load[outage_start:outage_end] * data["ElectricLoad"]["critical_load_fraction"]
        @test sum(chp_to_load[outage_start:outage_end]) ≈ sum(critical_load) atol=0.1
        @test sum(chp_export) == 0.0
        @test sum(chp_total_elec_prod) ≈ sum(chp_to_load) atol=1.0e-5*sum(chp_total_elec_prod)
        @test sum(cooling_elec_consumption[outage_start:outage_end]) == 0.0
        @test sum(chp_total_elec_prod[unavail_2_start:unavail_2_end]) == 0.0  
    end

    @testset "CHP Supplementary firing and standby" begin
        """
        Test to ensure that supplementary firing and standby charges work as intended.  The thermal and 
        electrical loads are constant, and the CHP system size is fixed; the supplementary firing has a
        similar cost to the boiler and is purcahsed and used when the boiler efficiency is set to a lower 
        value than that of the supplementary firing. The test also ensures that demand charges are  
        correctly calculated when CHP is and is not allowed to reduce demand charges.
        """
        data = JSON.parsefile("./scenarios/chp_supplementary_firing.json")
        data["CHP"]["supplementary_firing_capital_cost_per_kw"] = 10000
        data["ElectricLoad"]["loads_kw"] = repeat([800.0], 8760)
        data["DomesticHotWaterLoad"]["fuel_loads_mmbtu_per_hour"] = repeat([6.0], 8760)
        data["SpaceHeatingLoad"]["fuel_loads_mmbtu_per_hour"] = repeat([6.0], 8760)
        #part 1: supplementary firing not used when less efficient than the boiler and expensive 
        m1 = Model(optimizer_with_attributes(Xpress.Optimizer, "OUTPUTLOG" => 0))
        s = Scenario(data)
        inputs = REoptInputs(s)
        results = run_reopt(m1, inputs)
        @test results["CHP"]["size_kw"] == 800
        @test results["CHP"]["size_supplemental_firing_kw"] == 0
        @test results["CHP"]["year_one_electric_energy_produced_kwh"] ≈ 800*8760 rtol=1e-5
        @test results["CHP"]["year_one_thermal_energy_produced_mmbtu"] ≈ 800*(0.4418/0.3573)*8760/293.07107 rtol=1e-5
        @test results["ElectricTariff"]["lifecycle_demand_cost_after_tax"] == 0
    
        #part 2: supplementary firing used when more efficient than the boiler and low-cost; demand charges not reduced by CHP
        data["CHP"]["supplementary_firing_capital_cost_per_kw"] = 10
        data["CHP"]["reduces_demand_charges"] = false
        data["ExistingBoiler"]["efficiency"] = 0.85
        m2 = Model(optimizer_with_attributes(Xpress.Optimizer, "OUTPUTLOG" => 0))
        s = Scenario(data)
        inputs = REoptInputs(s)
        results = run_reopt(m2, inputs)
        @test results["CHP"]["size_supplemental_firing_kw"] ≈ 278.73 atol=0.1
        @test results["CHP"]["year_one_thermal_energy_produced_mmbtu"] ≈ 138624 rtol=1e-5
        @test results["ElectricTariff"]["lifecycle_demand_cost_after_tax"] ≈ 5212.7 rtol=1e-5
    end
end

@testset "FlexibleHVAC" begin

    @testset "Single RC Model heating only" begin
        #=
        Single RC model:
        1 state/control node
        2 inputs: Ta and Qheat
        A = [1/(RC)], B = [1/(RC) 1/C], u = [Ta; Q]
        NOTE exogenous_inputs (u) allows for parasitic heat, but it is input as zeros here

        We start with no technologies except ExistingBoiler and ExistingChiller. 
        FlexibleHVAC is only worth purchasing if its cost is neglible (i.e. below the lcc_bau * MIPTOL) 
        or if there is a time-varying fuel and/or electricity cost 
        (and the FlexibleHVAC installed_cost is less than the achievable savings).
        =#

        # Austin, TX -> existing_chiller and existing_boiler added with FlexibleHVAC
        tamb = REopt.get_ambient_temperature(30.2672, -97.7431);
        R = 0.00025  # K/kW
        C = 1e5   # kJ/K
        # the starting scenario has flat fuel and electricty costs
        d = JSON.parsefile("./scenarios/thermal_load.json");
        A = reshape([-1/(R*C)], 1,1)
        B = [1/(R*C) 1/C]
        u = [tamb zeros(8760)]';
        d["FlexibleHVAC"] = Dict(
            "control_node" => 1,
            "initial_temperatures" => [21],
            "temperature_upper_bound_degC" => 22.0,
            "temperature_lower_bound_degC" => 19.8,
            "installed_cost" => 300.0, # NOTE cost must be more then the MIPTOL * LCC 5e-5 * 5.79661e6 ≈ 290 to make FlexibleHVAC not worth it
            "system_matrix" => A,
            "input_matrix" => B,
            "exogenous_inputs" => u
        )

        m1 = Model(optimizer_with_attributes(Xpress.Optimizer, "OUTPUTLOG" => 0))
        m2 = Model(optimizer_with_attributes(Xpress.Optimizer, "OUTPUTLOG" => 0))
        r = run_reopt([m1,m2], d)
        @test Meta.parse(r["FlexibleHVAC"]["purchased"]) === false
        @test r["Financial"]["npv"] == 0

        # put in a time varying fuel cost, which should make purchasing the FlexibleHVAC system economical
        # with flat ElectricTariff the ExistingChiller does not benefit from FlexibleHVAC
        d["ExistingBoiler"]["fuel_cost_per_mmbtu"] = rand(Float64, (8760))*(50-5).+5;
        m1 = Model(optimizer_with_attributes(Xpress.Optimizer, "OUTPUTLOG" => 0))
        m2 = Model(optimizer_with_attributes(Xpress.Optimizer, "OUTPUTLOG" => 0))
        r = run_reopt([m1,m2], d)
        # all of the savings are from the ExistingBoiler fuel costs
        @test Meta.parse(r["FlexibleHVAC"]["purchased"]) === true
        fuel_cost_savings = r["ExistingBoiler"]["lifecycle_fuel_cost_after_tax_bau"] - r["ExistingBoiler"]["lifecycle_fuel_cost_after_tax"]
        @test fuel_cost_savings - d["FlexibleHVAC"]["installed_cost"] ≈ r["Financial"]["npv"] atol=0.1

        # now increase the FlexibleHVAC installed_cost to the fuel costs savings + 100 and expect that the FlexibleHVAC is not purchased
        d["FlexibleHVAC"]["installed_cost"] = fuel_cost_savings + 100
        m1 = Model(optimizer_with_attributes(Xpress.Optimizer, "OUTPUTLOG" => 0))
        m2 = Model(optimizer_with_attributes(Xpress.Optimizer, "OUTPUTLOG" => 0))
        r = run_reopt([m1,m2], d)
        @test Meta.parse(r["FlexibleHVAC"]["purchased"]) === false
        @test r["Financial"]["npv"] == 0

        # add TOU ElectricTariff and expect to benefit from using ExistingChiller intelligently
        d["ElectricTariff"] = Dict("urdb_label" => "5ed6c1a15457a3367add15ae")

        m1 = Model(optimizer_with_attributes(Xpress.Optimizer, "OUTPUTLOG" => 0))
        m2 = Model(optimizer_with_attributes(Xpress.Optimizer, "OUTPUTLOG" => 0))
        r = run_reopt([m1,m2], d)

        elec_cost_savings = r["ElectricTariff"]["lifecycle_demand_cost_after_tax_bau"] + 
                            r["ElectricTariff"]["lifecycle_energy_cost_after_tax_bau"] - 
                            r["ElectricTariff"]["lifecycle_demand_cost_after_tax"] - 
                            r["ElectricTariff"]["lifecycle_energy_cost_after_tax"]

        fuel_cost_savings = r["ExistingBoiler"]["lifecycle_fuel_cost_after_tax_bau"] - r["ExistingBoiler"]["lifecycle_fuel_cost_after_tax"]
        @test fuel_cost_savings + elec_cost_savings - d["FlexibleHVAC"]["installed_cost"] ≈ r["Financial"]["npv"] atol=0.1

        # now increase the FlexibleHVAC installed_cost to the fuel costs savings + elec_cost_savings 
        # + 100 and expect that the FlexibleHVAC is not purchased
        d["FlexibleHVAC"]["installed_cost"] = fuel_cost_savings + elec_cost_savings + 100
        m1 = Model(optimizer_with_attributes(Xpress.Optimizer, "OUTPUTLOG" => 0))
        m2 = Model(optimizer_with_attributes(Xpress.Optimizer, "OUTPUTLOG" => 0))
        r = run_reopt([m1,m2], d)
        @test Meta.parse(r["FlexibleHVAC"]["purchased"]) === false
        @test r["Financial"]["npv"] == 0

    end

    # TODO test with hot/cold TES
    # TODO test with PV and Storage?

    # TODO plot deadband (BAU_HVAC) temperatures vs. optimal flexed temperatures
    #=
    using Plots
    plotlyjs()
    plot(r["FlexibleHVAC"]["temperatures_degC_node_by_time_bau"][1,:], label="bau")
    plot!(r["FlexibleHVAC"]["temperatures_degC_node_by_time"][1,:], line=(:dot))
    =#

    # @testset "placeholder 5 param RC model" begin
    #     # these tests pass locally but not on Actions ???
    #     d = JSON.parsefile("./scenarios/thermal_load.json");
    #     d["FlexibleHVAC"] = JSON.parsefile("./scenarios/placeholderFlexibleHVAC.json")["FlexibleHVAC"]
    #     s = Scenario(d; flex_hvac_from_json=true);
    #     p = REoptInputs(s);

    #     m1 = Model(optimizer_with_attributes(Xpress.Optimizer, "OUTPUTLOG" => 0))
    #     m2 = Model(optimizer_with_attributes(Xpress.Optimizer, "OUTPUTLOG" => 0))

    #     r = run_reopt([m1,m2], p)
    #     @test Meta.parse(r["FlexibleHVAC"]["purchased"]) === false
    #     @test r["Financial"]["npv"] == 0

    #     #= put in a time varying fuel cost, which should make purchasing the FlexibleHVAC system economical
    #        with flat ElectricTariff the ExistingChiller does not benefit from FlexibleHVAC =#
    #     d["ExistingBoiler"]["fuel_cost_per_mmbtu"] = rand(Float64, (8760))*(50-25).+25;
    #     m1 = Model(optimizer_with_attributes(Xpress.Optimizer, "OUTPUTLOG" => 0))
    #     m2 = Model(optimizer_with_attributes(Xpress.Optimizer, "OUTPUTLOG" => 0))
    #     r = run_reopt([m1,m2], REoptInputs(Scenario(d; flex_hvac_from_json=true)))
    #     # all of the savings are from the ExistingBoiler fuel costs
    #     @test Meta.parse(r["FlexibleHVAC"]["purchased"]) === true
    #     fuel_cost_savings = r["ExistingBoiler"]["lifecycle_fuel_cost_bau"] - r["ExistingBoiler"]["lifecycle_fuel_cost"]
    #     @test fuel_cost_savings - d["FlexibleHVAC"]["installed_cost"] ≈ r["Financial"]["npv"] atol=0.1
       
    #     # now increase the FlexibleHVAC installed_cost to the fuel costs savings + 100 and expect that the FlexibleHVAC is not purchased
    #     d["FlexibleHVAC"]["installed_cost"] = fuel_cost_savings + 100
    #     m1 = Model(optimizer_with_attributes(Xpress.Optimizer, "OUTPUTLOG" => 0))
    #     m2 = Model(optimizer_with_attributes(Xpress.Optimizer, "OUTPUTLOG" => 0))
    #     r = run_reopt([m1,m2], REoptInputs(Scenario(d; flex_hvac_from_json=true)))
    #     @test Meta.parse(r["FlexibleHVAC"]["purchased"]) === false
    #     @test r["Financial"]["npv"] == 0

    #     # add TOU ElectricTariff and expect to benefit from using ExistingChiller intelligently
    #     d["ElectricTariff"] = Dict("tou_energy_rates_per_kwh" => rand(Float64, (8760))*(0.80-0.45).+0.45)
    #     d["FlexibleHVAC"]["temperature_upper_bound_degC"] = 18.0  # lower the upper bound to give Chiller more cost savings opportunity
    #     d["FlexibleHVAC"]["installed_cost"] = 300
    #     m1 = Model(optimizer_with_attributes(Xpress.Optimizer, "OUTPUTLOG" => 0))
    #     m2 = Model(optimizer_with_attributes(Xpress.Optimizer, "OUTPUTLOG" => 0))
    #     r = run_reopt([m1,m2], REoptInputs(Scenario(d; flex_hvac_from_json=true)))

    #     elec_cost_savings = r["ElectricTariff"]["lifecycle_demand_cost_bau"] + 
    #                         r["ElectricTariff"]["lifecycle_energy_cost_bau"] - 
    #                         r["ElectricTariff"]["lifecycle_demand_cost"] - 
    #                         r["ElectricTariff"]["lifecycle_energy_cost"]

    #     fuel_cost_savings = r["ExistingBoiler"]["lifecycle_fuel_cost_bau"] - r["ExistingBoiler"]["lifecycle_fuel_cost"]
    #     @test fuel_cost_savings + elec_cost_savings - d["FlexibleHVAC"]["installed_cost"] ≈ r["Financial"]["npv"] atol=0.1

    #     # now increase the FlexibleHVAC installed_cost to the fuel costs savings + elec_cost_savings 
    #     # + 100 and expect that the FlexibleHVAC is not purchased
    #     d["FlexibleHVAC"]["installed_cost"] = fuel_cost_savings + elec_cost_savings + 100
    #     m1 = Model(optimizer_with_attributes(Xpress.Optimizer, "OUTPUTLOG" => 0))
    #     m2 = Model(optimizer_with_attributes(Xpress.Optimizer, "OUTPUTLOG" => 0))
    #     r = run_reopt([m1,m2], REoptInputs(Scenario(d; flex_hvac_from_json=true)))
    #     @test Meta.parse(r["FlexibleHVAC"]["purchased"]) === false
    #     @test r["Financial"]["npv"] == 0
    # end
end

#=
add a time-of-export rate that is greater than retail rate for the month of January,
check to make sure that PV does NOT export unless the site load is met first for the month of January.
=#
@testset "Do not allow_simultaneous_export_import" begin
    model = Model(optimizer_with_attributes(Xpress.Optimizer, "OUTPUTLOG" => 0))
    data = JSON.parsefile("./scenarios/monthly_rate.json")

    # create wholesale_rate with compensation in January > retail rate
    jan_rate = data["ElectricTariff"]["monthly_energy_rates"][1]
    data["ElectricTariff"]["wholesale_rate"] =
        append!(repeat([jan_rate + 0.1], 31 * 24), repeat([0.0], 8760 - 31*24))
    data["ElectricTariff"]["monthly_demand_rates"] = repeat([0], 12)
    data["ElectricUtility"] = Dict("allow_simultaneous_export_import" => false)

    s = Scenario(data)
    inputs = REoptInputs(s)
    results = run_reopt(model, inputs)

    @test all(x == 0.0 for (i,x) in enumerate(results["ElectricUtility"]["year_one_to_load_series_kw"][1:744]) 
              if results["PV"]["year_one_to_grid_series_kw"][i] > 0)
end

@testset "Solar and ElectricStorage w/BAU and degradation" begin
    m1 = Model(optimizer_with_attributes(Xpress.Optimizer, "OUTPUTLOG" => 0))
    m2 = Model(optimizer_with_attributes(Xpress.Optimizer, "OUTPUTLOG" => 0))
    d = JSON.parsefile("scenarios/pv_storage.json");
    d["Settings"] = Dict{Any,Any}("add_soc_incentive" => false)
    results = run_reopt([m1,m2], d)

    @test results["PV"]["size_kw"] ≈ 216.6667 atol=0.01
    @test results["PV"]["lcoe_per_kwh"] ≈ 0.0483 atol = 0.001
    @test results["Financial"]["lcc"] ≈ 1.240037e7 rtol=1e-5
    @test results["Financial"]["lcc_bau"] ≈ 12766397 rtol=1e-5
    @test results["ElectricStorage"]["size_kw"] ≈ 55.9 atol=0.1
    @test results["ElectricStorage"]["size_kwh"] ≈ 78.9 atol=0.1
    proforma_npv = REopt.npv(results["Financial"]["offtaker_annual_free_cashflows"] - 
        results["Financial"]["offtaker_annual_free_cashflows_bau"], 0.081)
    @test results["Financial"]["npv"] ≈ proforma_npv rtol=0.0001

    # compare avg soc with and without degradation, 
    # using default augmentation battery maintenance strategy
    avg_soc_no_degr = sum(results["ElectricStorage"]["year_one_soc_series_fraction"]) / 8760
    d["ElectricStorage"]["model_degradation"] = true
    m = Model(optimizer_with_attributes(Xpress.Optimizer, "OUTPUTLOG" => 0))
    r_degr = run_reopt(m, d)
    avg_soc_degr = sum(r_degr["ElectricStorage"]["year_one_soc_series_fraction"]) / 8760
    @test avg_soc_no_degr > avg_soc_degr

    # test the replacement strategy
    d["ElectricStorage"]["degradation"] = Dict("maintenance_strategy" => "replacement")
    m = Model(optimizer_with_attributes(Xpress.Optimizer, "OUTPUTLOG" => 0))
    set_optimizer_attribute(m, "MIPRELSTOP", 0.01)
    r = run_reopt(m, d)
    #optimal SOH at end of horizon is 80\% to prevent any replacement
    @test sum(value.(m[:bmth_BkWh])) ≈ 0 atol=0.1
    # @test r["ElectricStorage"]["maintenance_cost"] ≈ 2972.66 atol=0.01 
    # the maintenance_cost comes out to 3004.39 on Actions, so we test the LCC since it should match
    @test r["Financial"]["lcc"] ≈ 1.240096e7  rtol=0.01
    @test last(value.(m[:SOH])) ≈ 63.129  rtol=0.01
    @test r["ElectricStorage"]["size_kwh"] ≈ 78.91  rtol=0.01

    # test minimum_avg_soc_fraction
    d["ElectricStorage"]["minimum_avg_soc_fraction"] = 0.72
    m = Model(optimizer_with_attributes(Xpress.Optimizer, "OUTPUTLOG" => 0))
    set_optimizer_attribute(m, "MIPRELSTOP", 0.01)
    r = run_reopt(m, d)
    @test round(sum(r["ElectricStorage"]["year_one_soc_series_fraction"]), digits=2) / 8760 >= 0.72
end

@testset "Outage with Generator, outage simulator, BAU critical load outputs" begin
    m1 = Model(optimizer_with_attributes(Xpress.Optimizer, "OUTPUTLOG" => 0))
    m2 = Model(optimizer_with_attributes(Xpress.Optimizer, "OUTPUTLOG" => 0))
    p = REoptInputs("./scenarios/generator.json")
    results = run_reopt([m1,m2], p)
    @test results["Generator"]["size_kw"] ≈ 8.13 atol=0.01
    @test (sum(results["Generator"]["year_one_to_load_series_kw"][i] for i in 1:9) + 
           sum(results["Generator"]["year_one_to_load_series_kw"][i] for i in 13:8760)) == 0
    @test results["ElectricLoad"]["bau_critical_load_met"] == false
    @test results["ElectricLoad"]["bau_critical_load_met_time_steps"] == 0
    
    simresults = simulate_outages(results, p)
    @test simresults["resilience_hours_max"] == 11
end

@testset "Minimize Unserved Load" begin
    m = Model(optimizer_with_attributes(Xpress.Optimizer, "OUTPUTLOG" => 0))
    results = run_reopt(m, "./scenarios/outage.json")

    @test results["Outages"]["expected_outage_cost"] ≈ 0
    @test sum(results["Outages"]["unserved_load_per_outage_series"]) ≈ 0
    @test value(m[:binMGTechUsed]["Generator"]) == 1
    @test value(m[:binMGTechUsed]["PV"]) == 0
    @test value(m[:binMGStorageUsed]) == 1
    @test results["Financial"]["lcc"] ≈ 7.3879557e7 atol=5e4
    
    #=
    Scenario with $0/kWh value_of_lost_load_per_kwh, 12x169 hour outages, 1kW load/hour, and min_resil_time_steps = 168
    - should meet 168 kWh in each outage such that the total unserved load is 12 kWh
    =#
    m = Model(optimizer_with_attributes(Xpress.Optimizer, "OUTPUTLOG" => 0))
    results = run_reopt(m, "./scenarios/nogridcost_minresilhours.json")
    @test sum(results["Outages"]["unserved_load_per_outage_series"]) ≈ 12
    
    # testing dvUnserved load, which would output 100 kWh for this scenario before output fix
    m = Model(optimizer_with_attributes(Xpress.Optimizer, "OUTPUTLOG" => 0))
    results = run_reopt(m, "./scenarios/nogridcost_multiscenario.json")
    @test sum(results["Outages"]["unserved_load_per_outage_series"]) ≈ 60
    
end

@testset "Multiple Sites" begin
    m = Model(optimizer_with_attributes(Xpress.Optimizer, "OUTPUTLOG" => 0))
    ps = [
        REoptInputs("./scenarios/pv_storage.json"),
        REoptInputs("./scenarios/monthly_rate.json"),
    ];
    results = run_reopt(m, ps)
    @test results[3]["Financial"]["lcc"] + results[10]["Financial"]["lcc"] ≈ 1.240037e7 + 437169.0 rtol=1e-5
end

@testset "MPC" begin
    model = Model(optimizer_with_attributes(Xpress.Optimizer, "OUTPUTLOG" => 0))
    r = run_mpc(model, "./scenarios/mpc.json")
    @test maximum(r["ElectricUtility"]["to_load_series_kw"][1:15]) <= 98.0 
    @test maximum(r["ElectricUtility"]["to_load_series_kw"][16:24]) <= 97.0
    @test sum(r["PV"]["to_grid_series_kw"]) ≈ 0
    grid_draw = r["ElectricUtility"]["to_load_series_kw"] .+ r["ElectricUtility"]["to_battery_series_kw"]
    # the grid draw limit in the 10th time step is set to 90
    # without the 90 limit the grid draw is 98 in the 10th time step
    @test grid_draw[10] <= 90
end

@testset "Complex Incentives" begin
    """
    This test was compared against the API test:
        reo.tests.test_reopt_url.EntryResourceTest.test_complex_incentives
    when using the hardcoded levelization_factor in this package's REoptInputs function.
    The two LCC's matched within 0.00005%. (The Julia pkg LCC is  1.0971991e7)
    """
    m = Model(optimizer_with_attributes(Xpress.Optimizer, "OUTPUTLOG" => 0))
    results = run_reopt(m, "./scenarios/incentives.json")
    @test results["Financial"]["lcc"] ≈ 1.094596365e7 atol=5e4  
end

@testset verbose = true "Rate Structures" begin

    @testset "Tiered Energy" begin
        m = Model(optimizer_with_attributes(Xpress.Optimizer, "OUTPUTLOG" => 0))
        results = run_reopt(m, "./scenarios/tiered_rate.json")
        @test results["ElectricTariff"]["year_one_energy_cost_before_tax"] ≈ 2342.88
    end

    @testset "Lookback Demand Charges" begin
        m = Model(optimizer_with_attributes(Xpress.Optimizer, "OUTPUTLOG" => 0))
        results = run_reopt(m, "./scenarios/lookback_rate.json")
        @test results["ElectricTariff"]["year_one_demand_cost_before_tax"] ≈ 721.99
    end

    @testset "Blended tariff" begin
        model = Model(optimizer_with_attributes(Xpress.Optimizer, "OUTPUTLOG" => 0))
        results = run_reopt(model, "./scenarios/no_techs.json")
        @test results["ElectricTariff"]["year_one_energy_cost_before_tax"] ≈ 1000.0
        @test results["ElectricTariff"]["year_one_demand_cost_before_tax"] ≈ 136.99
    end

    @testset "Coincident Peak Charges" begin
        model = Model(optimizer_with_attributes(Xpress.Optimizer, "OUTPUTLOG" => 0))
        results = run_reopt(model, "./scenarios/coincident_peak.json")
        @test results["ElectricTariff"]["year_one_coincident_peak_cost_before_tax"] ≈ 11.1
    end

    @testset "URDB sell rate" begin
        #= The URDB contains at least one "Customer generation" tariff that only has a "sell" key in the energyratestructure (the tariff tested here)
        =#
        model = Model(optimizer_with_attributes(Xpress.Optimizer, "OUTPUTLOG" => 0))
        p = REoptInputs("./scenarios/URDB_customer_generation.json")
        results = run_reopt(model, p)
        @test results["PV"]["size_kw"] ≈ p.max_sizes["PV"]
    end

    # # tiered monthly demand rate  TODO: expected results?
    # m = Model(optimizer_with_attributes(Xpress.Optimizer, "OUTPUTLOG" => 0))
    # data = JSON.parsefile("./scenarios/tiered_rate.json")
    # data["ElectricTariff"]["urdb_label"] = "59bc22705457a3372642da67"
    # s = Scenario(data)
    # inputs = REoptInputs(s)
    # results = run_reopt(m, inputs)

    # TODO test for tiered TOU demand rates
end

@testset "Wind" begin
    m = Model(optimizer_with_attributes(Xpress.Optimizer, "OUTPUTLOG" => 0))
    results = run_reopt(m, "./scenarios/wind.json")
    @test results["Wind"]["size_kw"] ≈ 3752 atol=0.1
    @test results["Financial"]["lcc"] ≈ 8.591017e6 rtol=1e-5
    #= 
    0.5% higher LCC in this package as compared to API ? 8,591,017 vs 8,551,172
    - both have zero curtailment
    - same energy to grid: 5,839,317 vs 5,839,322
    - same energy to load: 4,160,683 vs 4,160,677
    - same city: Boulder
    - same total wind prod factor
    
    REopt.jl has:
    - bigger turbine: 3752 vs 3735
    - net_capital_costs_plus_om: 8,576,590 vs. 8,537,480

    TODO: will these discrepancies be addressed once NMIL binaries are added?
    =#
end

@testset "Multiple PVs" begin
    m1 = Model(optimizer_with_attributes(Xpress.Optimizer, "OUTPUTLOG" => 0))
    m2 = Model(optimizer_with_attributes(Xpress.Optimizer, "OUTPUTLOG" => 0))
    results = run_reopt([m1,m2], "./scenarios/multiple_pvs.json")

    ground_pv = results["PV"][findfirst(pv -> pv["name"] == "ground", results["PV"])]
    roof_west = results["PV"][findfirst(pv -> pv["name"] == "roof_west", results["PV"])]
    roof_east = results["PV"][findfirst(pv -> pv["name"] == "roof_east", results["PV"])]

    @test ground_pv["size_kw"] ≈ 15 atol=0.1
    @test roof_west["size_kw"] ≈ 7 atol=0.1
    @test roof_east["size_kw"] ≈ 4 atol=0.1
    @test ground_pv["lifecycle_om_cost_after_tax_bau"] ≈ 782.0 atol=0.1
    @test roof_west["lifecycle_om_cost_after_tax_bau"] ≈ 782.0 atol=0.1
    @test ground_pv["average_annual_energy_produced_kwh_bau"] ≈ 8844.19 atol=0.1
    @test roof_west["average_annual_energy_produced_kwh_bau"] ≈ 7440.1 atol=0.1
    @test ground_pv["average_annual_energy_produced_kwh"] ≈ 26533.54 atol=0.1
    @test roof_west["average_annual_energy_produced_kwh"] ≈ 10416.52 atol=0.1
    @test roof_east["average_annual_energy_produced_kwh"] ≈ 6482.37 atol=0.1
end

@testset "Thermal Energy Storage" begin
    model = Model(optimizer_with_attributes(Xpress.Optimizer, "OUTPUTLOG"=>0))
    data = JSON.parsefile("./scenarios/thermal_storage.json")
    s = Scenario(data)
    p = REoptInputs(s)
    #Make every other hour zero fuel and electric cost; storage should charge and discharge in each period
    for ts in p.time_steps
        #heating and cooling loads only
        if ts % 2 == 0  #in even periods, there is a nonzero load and energy is higher cost, and storage should discharge
            p.s.electric_load.loads_kw[ts] = 10
            p.s.dhw_load.loads_kw[ts] = 5
            p.s.space_heating_load.loads_kw[ts] = 5
            p.s.cooling_load.loads_kw_thermal[ts] = 10
            p.fuel_cost_per_kwh["ExistingBoiler"][ts] = 100
            for tier in 1:p.s.electric_tariff.n_energy_tiers
                p.s.electric_tariff.energy_rates[ts, tier] = 100
            end
        else #in odd periods, there is no load and energy is cheaper - storage should charge 
            p.s.electric_load.loads_kw[ts] = 0
            p.s.dhw_load.loads_kw[ts] = 0
            p.s.space_heating_load.loads_kw[ts] = 0
            p.s.cooling_load.loads_kw_thermal[ts] = 0
            p.fuel_cost_per_kwh["ExistingBoiler"][ts] = 1
            for tier in 1:p.s.electric_tariff.n_energy_tiers
                p.s.electric_tariff.energy_rates[ts, tier] = 100
            end
        end
    end

    r = run_reopt(model, p)

    #dispatch to load should be 10kW every other period = 4,380 * 10
    @test sum(r["HotThermalStorage"]["year_one_to_load_series_mmbtu_per_hour"]) ≈ 149.45 atol=0.1
    @test sum(r["ColdThermalStorage"]["year_one_to_load_series_ton"]) ≈ 12454.33 atol=0.1
    #size should be just over 10kW in gallons, accounting for efficiency losses and min SOC
    @test r["HotThermalStorage"]["size_gal"] ≈ 227.89 atol=0.1
    @test r["ColdThermalStorage"]["size_gal"] ≈ 379.82 atol=0.1
    #No production from existing chiller, only absorption chiller, which is sized at ~5kW to manage electric demand charge & capital cost.
    @test r["ExistingChiller"]["year_one_thermal_production_tonhour"] ≈ 0.0 atol=0.1
    @test r["AbsorptionChiller"]["year_one_thermal_production_tonhour"] ≈ 12464.15 atol=0.1
    @test r["AbsorptionChiller"]["size_ton"] ≈ 2.846 atol=0.01
end

@testset "Heat and cool energy balance" begin
    """

    This is an "energy balance" type of test which tests the model formulation/math as opposed
    to a specific scenario. This test is robust to changes in the model "MIPRELSTOP" or "MAXTIME" setting

    Validation to ensure that:
        1) The electric and absorption chillers are supplying 100% of the cooling thermal load plus losses from ColdThermalStorage
        2) The boiler and CHP are supplying the heating load plus additional absorption chiller thermal load
        3) The Cold and Hot TES efficiency (charge loss and thermal decay) are being tracked properly

    """
    input_data = JSON.parsefile("./scenarios/heat_cool_energy_balance_inputs.json")
    s = Scenario(input_data)
    inputs = REoptInputs(s)
    m = Model(optimizer_with_attributes(Xpress.Optimizer, "MIPRELSTOP" => 0.01, "OUTPUTLOG" => 0))
    results = run_reopt(m, inputs)

    # Annual cooling **thermal** energy load of CRB is based on annual cooling electric energy (from CRB models) and a conditional COP depending on the peak cooling thermal load
    # When the user specifies inputs["ExistingChiller"]["cop"], this changes the **electric** consumption of the chiller to meet that cooling thermal load
    crb_cop = REopt.get_existing_chiller_default_cop(;
                                                    existing_chiller_max_thermal_factor_on_peak_load=s.existing_chiller.max_thermal_factor_on_peak_load,
                                                    loads_kw_thermal=s.cooling_load.loads_kw_thermal)
    cooling_thermal_load_tonhour_total = 1427329.0 * crb_cop / REopt.KWH_THERMAL_PER_TONHOUR  # From CRB models, in heating_cooling_loads.jl, BuiltInCoolingLoad data for location (SanFrancisco Hospital)
    cooling_electric_load_total_mod_cop_kwh = cooling_thermal_load_tonhour_total / inputs.s.existing_chiller.cop * REopt.KWH_THERMAL_PER_TONHOUR

    # Annual heating **thermal** energy load of CRB is based on annual boiler fuel energy (from CRB models) and assumed const EXISTING_BOILER_EFFICIENCY
    # When the user specifies inputs["ExistingBoiler"]["efficiency"], this changes the **fuel** consumption of the boiler to meet that heating thermal load
    boiler_thermal_load_mmbtu_total = (671.40531 + 11570.9155) * REopt.EXISTING_BOILER_EFFICIENCY # From CRB models, in heating_cooling_loads.jl, BuiltInDomesticHotWaterLoad + BuiltInSpaceHeatingLoad data for location (SanFrancisco Hospital)
    boiler_fuel_consumption_total_mod_efficiency = boiler_thermal_load_mmbtu_total / inputs.s.existing_boiler.efficiency

    # Cooling outputs
    cooling_elecchl_tons_to_load_series = results["ExistingChiller"]["year_one_to_load_series_ton"]
    cooling_elecchl_tons_to_tes_series = results["ExistingChiller"]["year_one_to_tes_series_ton"]
    cooling_absorpchl_tons_to_load_series = results["AbsorptionChiller"]["year_one_to_load_series_ton"]
    cooling_absorpchl_tons_to_tes_series = results["AbsorptionChiller"]["year_one_to_tes_series_ton"]
    cooling_tonhour_to_load_tech_total = sum(cooling_elecchl_tons_to_load_series) + sum(cooling_absorpchl_tons_to_load_series)
    cooling_tonhour_to_tes_total = sum(cooling_elecchl_tons_to_tes_series) + sum(cooling_absorpchl_tons_to_tes_series)
    cooling_tes_tons_to_load_series = results["ColdThermalStorage"]["year_one_to_load_series_ton"]
    cooling_extra_from_tes_losses = cooling_tonhour_to_tes_total - sum(cooling_tes_tons_to_load_series)
    tes_effic_with_decay = sum(cooling_tes_tons_to_load_series) / cooling_tonhour_to_tes_total
    cooling_total_prod_from_techs = cooling_tonhour_to_load_tech_total + cooling_tonhour_to_tes_total
    cooling_load_plus_tes_losses = cooling_thermal_load_tonhour_total + cooling_extra_from_tes_losses

    # Absorption Chiller electric consumption addition
    absorpchl_total_cooling_produced_series_ton = cooling_absorpchl_tons_to_load_series .+ cooling_absorpchl_tons_to_tes_series 
    absorpchl_total_cooling_produced_ton_hour = sum(absorpchl_total_cooling_produced_series_ton)
    absorpchl_electric_consumption_total_kwh = results["AbsorptionChiller"]["year_one_electric_consumption_kwh"]
    absorpchl_cop_elec = s.absorption_chiller.cop_electric

    # Check if sum of electric and absorption chillers equals cooling thermal total
    @test tes_effic_with_decay < 0.97
    @test round(cooling_total_prod_from_techs, digits=0) ≈ cooling_load_plus_tes_losses atol=5.0
    @test round(absorpchl_electric_consumption_total_kwh, digits=0) ≈ absorpchl_total_cooling_produced_ton_hour * REopt.KWH_THERMAL_PER_TONHOUR / absorpchl_cop_elec atol=1.0

    # Heating outputs
    boiler_fuel_consumption_calculated = results["ExistingBoiler"]["year_one_fuel_consumption_mmbtu"]
    boiler_thermal_series = results["ExistingBoiler"]["year_one_thermal_production_series_mmbtu_per_hour"]
    boiler_to_load_series = results["ExistingBoiler"]["year_one_thermal_to_load_series_mmbtu_per_hour"]
    boiler_thermal_to_tes_series = results["ExistingBoiler"]["year_one_thermal_to_tes_series_mmbtu_per_hour"]
    chp_thermal_to_load_series = results["CHP"]["year_one_thermal_to_load_series_mmbtu_per_hour"]
    chp_thermal_to_tes_series = results["CHP"]["year_one_thermal_to_tes_series_mmbtu_per_hour"]
    chp_thermal_to_waste_series = results["CHP"]["year_one_thermal_to_waste_series_mmbtu_per_hour"]
    absorpchl_thermal_series = results["AbsorptionChiller"]["year_one_thermal_consumption_series_mmbtu_per_hour"]
    hot_tes_mmbtu_per_hour_to_load_series = results["HotThermalStorage"]["year_one_to_load_series_mmbtu_per_hour"]
    tes_inflows = sum(chp_thermal_to_tes_series) + sum(boiler_thermal_to_tes_series)
    total_chp_production = sum(chp_thermal_to_load_series) + sum(chp_thermal_to_waste_series) + sum(chp_thermal_to_tes_series)
    tes_outflows = sum(hot_tes_mmbtu_per_hour_to_load_series)
    total_thermal_expected = boiler_thermal_load_mmbtu_total + sum(chp_thermal_to_waste_series) + tes_inflows + sum(absorpchl_thermal_series)
    boiler_fuel_expected = (total_thermal_expected - total_chp_production - tes_outflows) / inputs.s.existing_boiler.efficiency
    total_thermal_mmbtu_calculated = sum(boiler_thermal_series) + total_chp_production + tes_outflows

    @test round(boiler_fuel_consumption_calculated, digits=0) ≈ boiler_fuel_expected atol=8.0
    @test round(total_thermal_mmbtu_calculated, digits=0) ≈ total_thermal_expected atol=8.0  

    # Test CHP["cooling_thermal_factor"] = 0.8, AbsorptionChiller["cop_thermal"] = 0.7 (from inputs .json)
    absorpchl_heat_in_kwh = results["AbsorptionChiller"]["year_one_thermal_consumption_mmbtu"] * REopt.KWH_PER_MMBTU
    absorpchl_cool_out_kwh = results["AbsorptionChiller"]["year_one_thermal_production_tonhour"] * REopt.KWH_THERMAL_PER_TONHOUR
    absorpchl_cop = absorpchl_cool_out_kwh / absorpchl_heat_in_kwh

    @test round(absorpchl_cop, digits=5) ≈ 0.8*0.7 rtol=1e-4
end

@testset "Heating and cooling inputs" begin
    """

    This tests the various ways to input heating and cooling loads to make sure they are processed correctly.
    There are no "new" technologies in this test, so heating is served by ExistingBoiler, and 
        cooling is served by ExistingCooler. Since this is just inputs processing tests, no optimization is needed.

    """
    input_data = JSON.parsefile("./scenarios/heating_cooling_load_inputs.json")
    s = Scenario(input_data)
    inputs = REoptInputs(s)

    # Heating
    # Heating load data from CRB models is **fuel**; we convert fuel to thermal using a constant/fixed REopt.EXISTING_BOILER_EFFICIENCY,
    #   so the thermal load is always the same for a standard CRB
    # The **fuel** consumption to serve that thermal load may change if the user inputs a different ExistingBoiler["efficiency"]
    total_boiler_heating_thermal_load_mmbtu = (sum(inputs.s.space_heating_load.loads_kw) + sum(inputs.s.dhw_load.loads_kw)) / REopt.KWH_PER_MMBTU
    @test round(total_boiler_heating_thermal_load_mmbtu, digits=0) ≈ 2904 * REopt.EXISTING_BOILER_EFFICIENCY atol=1.0  # The input load is **fuel**, not thermal
    total_boiler_heating_fuel_load_mmbtu = total_boiler_heating_thermal_load_mmbtu / inputs.s.existing_boiler.efficiency
    @test round(total_boiler_heating_fuel_load_mmbtu, digits=0) ≈ 2904 * REopt.EXISTING_BOILER_EFFICIENCY / inputs.s.existing_boiler.efficiency atol=1.0
    # The expected cooling load is based on the default **fraction of total electric** profile for the doe_reference_name when annual_tonhour is NOT input
    #    the 320540.0 kWh number is from the default LargeOffice fraction of total electric profile applied to the Hospital default total electric profile
    total_chiller_electric_consumption = sum(inputs.s.cooling_load.loads_kw_thermal) / inputs.s.existing_chiller.cop
    @test round(total_chiller_electric_consumption, digits=0) ≈ 320544.0 atol=1.0  # loads_kw is **electric**, loads_kw_thermal is **thermal**

    delete!(input_data, "SpaceHeatingLoad")
    delete!(input_data, "DomesticHotWaterLoad")
    annual_fraction_of_electric_load_input = 0.5
    input_data["CoolingLoad"] = Dict{Any, Any}("annual_fraction_of_electric_load" => annual_fraction_of_electric_load_input)

    s = Scenario(input_data)
    inputs = REoptInputs(s)

    expected_cooling_electricity = sum(inputs.s.electric_load.loads_kw) * annual_fraction_of_electric_load_input
    total_chiller_electric_consumption = sum(inputs.s.cooling_load.loads_kw_thermal) / inputs.s.cooling_load.existing_chiller_cop
    @test round(total_chiller_electric_consumption, digits=0) ≈ round(expected_cooling_electricity) atol=1.0
    @test round(total_chiller_electric_consumption, digits=0) ≈ 3876410 atol=1.0

    input_data["SpaceHeatingLoad"] = Dict{Any, Any}("monthly_mmbtu" => repeat([500.0], 12))
    input_data["DomesticHotWaterLoad"] = Dict{Any, Any}("monthly_mmbtu" => repeat([500.0], 12))
    input_data["CoolingLoad"] = Dict{Any, Any}("monthly_fractions_of_electric_load" => repeat([0.1], 12))

    s = Scenario(input_data)
    inputs = REoptInputs(s)

    total_heating_fuel_load_mmbtu = (sum(inputs.s.space_heating_load.loads_kw) + 
                                    sum(inputs.s.dhw_load.loads_kw)) / REopt.EXISTING_BOILER_EFFICIENCY / REopt.KWH_PER_MMBTU
    @test round(total_heating_fuel_load_mmbtu, digits=0) ≈ 12000 atol=1.0
    total_chiller_electric_consumption = sum(inputs.s.cooling_load.loads_kw_thermal) / inputs.s.cooling_load.existing_chiller_cop
    @test round(total_chiller_electric_consumption, digits=0) ≈ 775282 atol=1.0

    input_data["SpaceHeatingLoad"] = Dict{Any, Any}("fuel_loads_mmbtu_per_hour" => repeat([0.5], 8760))
    input_data["DomesticHotWaterLoad"] = Dict{Any, Any}("fuel_loads_mmbtu_per_hour" => repeat([0.5], 8760))
    input_data["CoolingLoad"] = Dict{Any, Any}("per_time_step_fractions_of_electric_load" => repeat([0.01], 8760))

    s = Scenario(input_data)
    inputs = REoptInputs(s)

    total_heating_fuel_load_mmbtu = (sum(inputs.s.space_heating_load.loads_kw) + 
                                    sum(inputs.s.dhw_load.loads_kw)) / REopt.EXISTING_BOILER_EFFICIENCY / REopt.KWH_PER_MMBTU
    @test round(total_heating_fuel_load_mmbtu, digits=0) ≈ 8760 atol=0.1
    @test round(sum(inputs.s.cooling_load.loads_kw_thermal) / inputs.s.cooling_load.existing_chiller_cop, digits=0) ≈ 77528.0 atol=1.0

    # Make sure annual_tonhour is preserved with conditional existing_chiller_default logic, where guess-and-correct method is applied
    input_data["SpaceHeatingLoad"] = Dict{Any, Any}()
    input_data["DomesticHotWaterLoad"] = Dict{Any, Any}()
    annual_tonhour = 25000.0
    input_data["CoolingLoad"] = Dict{Any, Any}("doe_reference_name" => "Hospital",
                                                "annual_tonhour" => annual_tonhour)
    input_data["ExistingChiller"] = Dict{Any, Any}()

    s = Scenario(input_data)
    inputs = REoptInputs(s)
    
    @test round(sum(inputs.s.cooling_load.loads_kw_thermal) / REopt.KWH_THERMAL_PER_TONHOUR, digits=0) ≈ annual_tonhour atol=1.0 
end

@testset "Hybrid/blended heating and cooling loads" begin
    """

    This tests the hybrid/campus loads for heating and cooling, where a blended_doe_reference_names
        and blended_doe_reference_percents are given and blended to create an aggregate load profile

    """
    input_data = JSON.parsefile("./scenarios/hybrid_loads_heating_cooling_inputs.json")

    hospital_fraction = 0.75
    hotel_fraction = 1.0 - hospital_fraction

    # Hospital only
    input_data["ElectricLoad"]["annual_kwh"] = hospital_fraction * 100
    input_data["ElectricLoad"]["doe_reference_name"] = "Hospital"
    input_data["SpaceHeatingLoad"]["annual_mmbtu"] = hospital_fraction * 100
    input_data["SpaceHeatingLoad"]["doe_reference_name"] = "Hospital"
    input_data["DomesticHotWaterLoad"]["annual_mmbtu"] = hospital_fraction * 100
    input_data["DomesticHotWaterLoad"]["doe_reference_name"] = "Hospital"    
    input_data["CoolingLoad"]["doe_reference_name"] = "Hospital"

    s = Scenario(input_data)
    inputs = REoptInputs(s)

    elec_hospital = inputs.s.electric_load.loads_kw
    space_hospital = inputs.s.space_heating_load.loads_kw  # thermal
    dhw_hospital = inputs.s.dhw_load.loads_kw  # thermal
    cooling_hospital = inputs.s.cooling_load.loads_kw_thermal  # thermal
    cooling_elec_frac_of_total_hospital = cooling_hospital / inputs.s.cooling_load.existing_chiller_cop ./ elec_hospital

    # Hotel only
    input_data["ElectricLoad"]["annual_kwh"] = hotel_fraction * 100
    input_data["ElectricLoad"]["doe_reference_name"] = "LargeHotel"
    input_data["SpaceHeatingLoad"]["annual_mmbtu"] = hotel_fraction * 100
    input_data["SpaceHeatingLoad"]["doe_reference_name"] = "LargeHotel"
    input_data["DomesticHotWaterLoad"]["annual_mmbtu"] = hotel_fraction * 100
    input_data["DomesticHotWaterLoad"]["doe_reference_name"] = "LargeHotel"    
    input_data["CoolingLoad"]["doe_reference_name"] = "LargeHotel"

    s = Scenario(input_data)
    inputs = REoptInputs(s)

    elec_hotel = inputs.s.electric_load.loads_kw
    space_hotel = inputs.s.space_heating_load.loads_kw  # thermal
    dhw_hotel = inputs.s.dhw_load.loads_kw  # thermal
    cooling_hotel = inputs.s.cooling_load.loads_kw_thermal  # thermal
    cooling_elec_frac_of_total_hotel = cooling_hotel / inputs.s.cooling_load.existing_chiller_cop ./ elec_hotel

    # Hybrid mix of hospital and hotel
    # Remove previous assignment of doe_reference_name
    for load in ["ElectricLoad", "SpaceHeatingLoad", "DomesticHotWaterLoad", "CoolingLoad"]
        delete!(input_data[load], "doe_reference_name")
    end
    annual_energy = (hospital_fraction + hotel_fraction) * 100
    building_list = ["Hospital", "LargeHotel"]
    percent_share_list = [hospital_fraction, hotel_fraction]
    input_data["ElectricLoad"]["annual_kwh"] = annual_energy
    input_data["ElectricLoad"]["blended_doe_reference_names"] = building_list
    input_data["ElectricLoad"]["blended_doe_reference_percents"] = percent_share_list

    input_data["SpaceHeatingLoad"]["annual_mmbtu"] = annual_energy
    input_data["SpaceHeatingLoad"]["blended_doe_reference_names"] = building_list
    input_data["SpaceHeatingLoad"]["blended_doe_reference_percents"] = percent_share_list
    input_data["DomesticHotWaterLoad"]["annual_mmbtu"] = annual_energy
    input_data["DomesticHotWaterLoad"]["blended_doe_reference_names"] = building_list
    input_data["DomesticHotWaterLoad"]["blended_doe_reference_percents"] = percent_share_list    

    # CoolingLoad now use a weighted fraction of total electric profile if no annual_tonhour is provided
    input_data["CoolingLoad"]["blended_doe_reference_names"] = building_list
    input_data["CoolingLoad"]["blended_doe_reference_percents"] = percent_share_list    

    s = Scenario(input_data)
    inputs = REoptInputs(s)

    elec_hybrid = inputs.s.electric_load.loads_kw
    space_hybrid = inputs.s.space_heating_load.loads_kw  # thermal
    dhw_hybrid = inputs.s.dhw_load.loads_kw  # thermal
    cooling_hybrid = inputs.s.cooling_load.loads_kw_thermal   # thermal
    cooling_elec_hybrid = cooling_hybrid / inputs.s.cooling_load.existing_chiller_cop  # electric
    cooling_elec_frac_of_total_hybrid = cooling_hybrid / inputs.s.cooling_load.existing_chiller_cop ./ elec_hybrid

    # Check that the combined/hybrid load is the same as the sum of the individual loads in each time_step

    @test round(sum(elec_hybrid .- (elec_hospital .+ elec_hotel)), digits=1) ≈ 0.0 atol=0.1
    @test round(sum(space_hybrid .- (space_hospital .+ space_hotel)), digits=1) ≈ 0.0 atol=0.1
    @test round(sum(dhw_hybrid .- (dhw_hospital .+ dhw_hotel)), digits=1) ≈ 0.0 atol=0.1
    # Check that the cooling load is the weighted average of the default CRB fraction of total electric profiles
    cooling_electric_hybrid_expected = elec_hybrid .* (cooling_elec_frac_of_total_hospital * hospital_fraction  .+ 
                                            cooling_elec_frac_of_total_hotel * hotel_fraction)
    @test round(sum(cooling_electric_hybrid_expected .- cooling_elec_hybrid), digits=1) ≈ 0.0 atol=0.1
end

@testset "Boiler (new) test" begin
    input_data = JSON.parsefile("scenarios/boiler_new_inputs.json")
    input_data["SpaceHeatingLoad"]["annual_mmbtu"] = 0.5 * 8760
    input_data["DomesticHotWaterLoad"]["annual_mmbtu"] = 0.5 * 8760
    s = Scenario(input_data)
    inputs = REoptInputs(s)
    m1 = Model(optimizer_with_attributes(Xpress.Optimizer, "OUTPUTLOG" => 0))
    m2 = Model(optimizer_with_attributes(Xpress.Optimizer, "OUTPUTLOG" => 0))
    results = run_reopt([m1,m2], inputs)
    
    # BAU boiler loads
    load_thermal_mmbtu_bau = sum(s.space_heating_load.loads_kw + s.dhw_load.loads_kw) / REopt.KWH_PER_MMBTU
    existing_boiler_mmbtu = sum(results["ExistingBoiler"]["year_one_thermal_production_series_mmbtu_per_hour"])
    boiler_thermal_mmbtu = sum(results["Boiler"]["year_one_thermal_production_series_mmbtu_per_hour"])
    
    # Used monthly fuel cost for ExistingBoiler and Boiler, where ExistingBoiler has lower fuel cost only
    # in February (28 days), so expect ExistingBoiler to serve the flat/constant load 28 days of the year
    @test existing_boiler_mmbtu ≈ load_thermal_mmbtu_bau * 28 / 365 atol=0.00001
    @test boiler_thermal_mmbtu ≈ load_thermal_mmbtu_bau - existing_boiler_mmbtu atol=0.00001
end

@testset "OffGrid" begin
    ## Scenario 1: Solar, Storage, Fixed Generator
    post_name = "off_grid.json" 
    post = JSON.parsefile("./scenarios/$post_name")
    m = Model(optimizer_with_attributes(Xpress.Optimizer, "OUTPUTLOG" => 0))
    r = run_reopt(m, post)
    scen = Scenario(post)
    
    # Test default values 
    @test scen.electric_utility.outage_start_time_step ≈ 1
    @test scen.electric_utility.outage_end_time_step ≈ 8760 * scen.settings.time_steps_per_hour
    @test scen.storage.attr["ElectricStorage"].soc_init_fraction ≈ 1
    @test scen.storage.attr["ElectricStorage"].can_grid_charge ≈ false
    @test scen.generator.fuel_avail_gal ≈ 1.0e9
    @test scen.generator.min_turn_down_fraction ≈ 0.15
    @test sum(scen.electric_load.loads_kw) - sum(scen.electric_load.critical_loads_kw) ≈ 0 # critical loads should equal loads_kw
    @test scen.financial.microgrid_upgrade_cost_fraction ≈ 0

    # Test outputs
    @test r["ElectricUtility"]["year_one_energy_supplied_kwh"] ≈ 0 # no interaction with grid
    @test r["Financial"]["lifecycle_offgrid_other_capital_costs"] ≈ 2617.092 atol=0.01 # Check straight line depreciation calc
    @test sum(r["ElectricLoad"]["offgrid_annual_oper_res_provided_series_kwh"]) >= sum(r["ElectricLoad"]["offgrid_annual_oper_res_required_series_kwh"]) # OR provided >= required
    @test r["ElectricLoad"]["offgrid_load_met_fraction"] >= scen.electric_load.min_load_met_annual_fraction
    @test r["PV"]["size_kw"] ≈ 5050.0
    f = r["Financial"]
    @test f["lifecycle_generation_tech_capital_costs"] + f["lifecycle_storage_capital_costs"] + f["lifecycle_om_costs_after_tax"] +
             f["lifecycle_fuel_costs_after_tax"] + f["lifecycle_chp_standby_cost_after_tax"] + f["lifecycle_elecbill_after_tax"] + 
             f["lifecycle_offgrid_other_annual_costs_after_tax"] + f["lifecycle_offgrid_other_capital_costs"] + 
             f["lifecycle_outage_cost"] + f["lifecycle_MG_upgrade_and_fuel_cost"] - 
             f["lifecycle_production_incentive_after_tax"] ≈ f["lcc"] atol=1.0
    
    ## Scenario 2: Fixed Generator only
    post["ElectricLoad"]["annual_kwh"] = 100.0
    post["PV"]["max_kw"] = 0.0
    post["ElectricStorage"]["max_kw"] = 0.0
    post["Generator"]["min_turn_down_fraction"] = 0.0

    m = Model(optimizer_with_attributes(Xpress.Optimizer, "OUTPUTLOG" => 0))
    r = run_reopt(m, post)

    # Test generator outputs
    @test r["Generator"]["average_annual_fuel_used_gal"] ≈ 7.52 # 99 kWh * 0.076 gal/kWh
    @test r["Generator"]["average_annual_energy_produced_kwh"] ≈ 99.0
    @test r["Generator"]["year_one_fuel_cost_before_tax"] ≈ 22.57
    @test r["Generator"]["lifecycle_fuel_cost_after_tax"] ≈ 205.35 
    @test r["Financial"]["initial_capital_costs"] ≈ 100*(700) 
    @test r["Financial"]["lifecycle_capital_costs"] ≈ 100*(700+324.235442*(1-0.26)) atol=0.1 # replacement in yr 10 is considered tax deductible
    @test r["Financial"]["initial_capital_costs_after_incentives"] ≈ 700*100 atol=0.1
    @test r["Financial"]["replacements_future_cost_after_tax"] ≈ 700*100
    @test r["Financial"]["replacements_present_cost_after_tax"] ≈ 100*(324.235442*(1-0.26)) atol=0.1 

    ## Scenario 3: Fixed Generator that can meet load, but cannot meet load operating reserve requirement
    ## This test ensures the load operating reserve requirement is being enforced
    post["ElectricLoad"]["doe_reference_name"] = "FlatLoad"
    post["ElectricLoad"]["annual_kwh"] = 876000.0 # requires 100 kW gen
    post["ElectricLoad"]["min_load_met_annual_fraction"] = 1.0 # requires additional generator capacity
    post["PV"]["max_kw"] = 0.0
    post["ElectricStorage"]["max_kw"] = 0.0
    post["Generator"]["min_turn_down_fraction"] = 0.0

    m = Model(optimizer_with_attributes(Xpress.Optimizer, "OUTPUTLOG" => 0))
    r = run_reopt(m, post)

    # Test generator outputs
    @test typeof(r) == Model # this is true when the model is infeasible

    ### Scenario 3: Indonesia. Wind (custom prod) and Generator only
    m = Model(optimizer_with_attributes(Xpress.Optimizer, "MIPRELSTOP" => 0.01, "OUTPUTLOG" => 0))
    post_name = "wind_intl_offgrid.json" 
    post = JSON.parsefile("./scenarios/$post_name")
    post["ElectricLoad"]["loads_kw"] = [10.0 for i in range(1,8760)]
    scen = Scenario(post)
    post["Wind"]["production_factor_series"] =  reduce(vcat, readdlm("./data/example_wind_prod_factor_kw.csv", '\n', header=true)[1])

    results = run_reopt(m, post)

    @test results["ElectricLoad"]["offgrid_load_met_fraction"] >= scen.electric_load.min_load_met_annual_fraction
    f = results["Financial"]
    @test f["lifecycle_generation_tech_capital_costs"] + f["lifecycle_storage_capital_costs"] + f["lifecycle_om_costs_after_tax"] +
             f["lifecycle_fuel_costs_after_tax"] + f["lifecycle_chp_standby_cost_after_tax"] + f["lifecycle_elecbill_after_tax"] + 
             f["lifecycle_offgrid_other_annual_costs_after_tax"] + f["lifecycle_offgrid_other_capital_costs"] + 
             f["lifecycle_outage_cost"] + f["lifecycle_MG_upgrade_and_fuel_cost"] - 
             f["lifecycle_production_incentive_after_tax"] ≈ f["lcc"] atol=1.0

    windOR = sum(results["Wind"]["year_one_to_load_series_kw"]  * post["Wind"]["operating_reserve_required_fraction"])
    loadOR = sum(post["ElectricLoad"]["loads_kw"] * scen.electric_load.operating_reserve_required_fraction)
    @test sum(results["ElectricLoad"]["offgrid_annual_oper_res_required_series_kwh"]) ≈ loadOR  + windOR atol=1.0

end

@testset "GHP" begin
    """

    This tests multiple unique aspects of GHP:
    1. REopt takes the output data of GhpGhx, creates multiple GHP options, and chooses the expected one
    2. GHP with heating and cooling "..efficiency_thermal_factors" reduces the net thermal load
    3. GHP serves only the SpaceHeatingLoad by default unless it is allowed to serve DHW
    4. GHP serves all the Cooling load
    5. Input of a custom COP map for GHP and check the GHP performance to make sure it's using it correctly
    
    """
    # Load base inputs
    input_data = JSON.parsefile("scenarios/ghp_inputs.json")
    
    # Modify ["GHP"]["ghpghx_inputs"] for running GhpGhx.jl
    # Heat pump performance maps
    cop_map_mat_header = readdlm("scenarios/ghp_cop_map_custom.csv", ',', header=true)
    data = cop_map_mat_header[1]
    headers = cop_map_mat_header[2]
    # Generate a "records" style dictionary from the 
    cop_map_list = []
    for i in 1:length(data[:,1])
        dict_record = Dict(name=>data[i, col] for (col, name) in enumerate(headers))
        push!(cop_map_list, dict_record)
    end
    input_data["GHP"]["ghpghx_inputs"][1]["cop_map_eft_heating_cooling"] = cop_map_list
    
    # Due to GhpGhx not being a registered package (no OSI-approved license), 
    # the registered REopt package cannot have GhpGhx as a "normal" dependency;
    # Therefore, we only use a "ghpghx_response" (the output of GhpGhx) as an 
    # input to REopt to avoid GhpGhx module calls
    response_1 = JSON.parsefile("scenarios/ghpghx_response.json")
    response_2 = deepcopy(response_1)
    # Reduce the electric consumption of response 2 which should then be the chosen system
    response_2["outputs"]["yearly_total_electric_consumption_series_kw"] *= 0.5 
    input_data["GHP"]["ghpghx_responses"] = [response_1, response_2]
    
    # Heating load
    input_data["SpaceHeatingLoad"]["doe_reference_name"] = "Hospital"
    input_data["SpaceHeatingLoad"]["monthly_mmbtu"] = fill(1000.0, 12)
    input_data["SpaceHeatingLoad"]["monthly_mmbtu"][1] = 500.0
    input_data["SpaceHeatingLoad"]["monthly_mmbtu"][end] = 1500.0
    
    # Call REopt
    s = Scenario(input_data)
    inputs = REoptInputs(s)
    m1 = Model(optimizer_with_attributes(Xpress.Optimizer, "MIPRELSTOP" => 0.001, "OUTPUTLOG" => 0))
    m2 = Model(optimizer_with_attributes(Xpress.Optimizer, "MIPRELSTOP" => 0.001, "OUTPUTLOG" => 0))
    results = run_reopt([m1,m2], inputs)
    
    ghp_option_chosen = results["GHP"]["ghp_option_chosen"]
    @test ghp_option_chosen == 2
    
    # Test GHP serving space heating with VAV thermal efficiency improvements
    heating_served_mmbtu = sum(s.ghp_option_list[ghp_option_chosen].heating_thermal_kw / REopt.KWH_PER_MMBTU)
    expected_heating_served_mmbtu = 12000 * 0.8 * 0.85  # (fuel_mmbtu * boiler_effic * space_heating_efficiency_thermal_factor)
    @test round(heating_served_mmbtu, digits=1) ≈ expected_heating_served_mmbtu atol=1.0
    
    # Boiler serves all of the DHW load, no DHW thermal reduction due to GHP retrofit
    boiler_served_mmbtu = sum(results["ExistingBoiler"]["year_one_thermal_production_series_mmbtu_per_hour"])
    expected_boiler_served_mmbtu = 3000 * 0.8 # (fuel_mmbtu * boiler_effic)
    @test round(boiler_served_mmbtu, digits=1) ≈ expected_boiler_served_mmbtu atol=1.0
    
    # LoadProfileChillerThermal cooling thermal is 1/cooling_efficiency_thermal_factor of GHP cooling thermal production
    bau_chiller_thermal_tonhour = sum(s.cooling_load.loads_kw_thermal / REopt.KWH_THERMAL_PER_TONHOUR)
    ghp_cooling_thermal_tonhour = sum(inputs.ghp_cooling_thermal_load_served_kw[1,:] / REopt.KWH_THERMAL_PER_TONHOUR)
    @test round(bau_chiller_thermal_tonhour) ≈ ghp_cooling_thermal_tonhour/0.6 atol=1.0
    
    # Custom heat pump COP map is used properly
    ghp_option_chosen = results["GHP"]["ghp_option_chosen"]
    heating_cop_avg = s.ghp_option_list[ghp_option_chosen].ghpghx_response["outputs"]["heating_cop_avg"]
    cooling_cop_avg = s.ghp_option_list[ghp_option_chosen].ghpghx_response["outputs"]["cooling_cop_avg"]
    # Average COP which includes pump power should be lower than Heat Pump only COP specified by the map
    @test heating_cop_avg <= 4.0
    @test cooling_cop_avg <= 8.0
end

@testset "Emissions and Renewable Energy Percent" begin
    #renewable energy and emissions reduction targets
    include_exported_RE_in_total = [true,false,true]
    include_exported_ER_in_total = [true,false,true]
    RE_target = [0.8,nothing,nothing]
    ER_target = [nothing,0.8,nothing]
    with_outage = [true,false,false]

    for i in range(1, stop=3)
        if i == 3
            inputs = JSON.parsefile("./scenarios/re_emissions_with_thermal.json")
        else
            inputs = JSON.parsefile("./scenarios/re_emissions_elec_only.json")
        end
        if i == 1
            inputs["Site"]["latitude"] = 37.746
            inputs["Site"]["longitude"] = -122.448
            # inputs["ElectricUtility"]["emissions_region"] = "California"
        end
        inputs["Site"]["include_exported_renewable_electricity_in_total"] = include_exported_RE_in_total[i]
        inputs["Site"]["include_exported_elec_emissions_in_total"] = include_exported_ER_in_total[i]
        inputs["Site"]["renewable_electricity_min_fraction"] = if isnothing(RE_target[i]) 0.0 else RE_target[i] end
        inputs["Site"]["renewable_electricity_max_fraction"] = RE_target[i]
        inputs["Site"]["CO2_emissions_reduction_min_fraction"] = ER_target[i]
        inputs["Site"]["CO2_emissions_reduction_max_fraction"] = ER_target[i]
        if with_outage[i]
            outage_start_hour = 4032
            outage_duration = 2000 #hrs
            inputs["ElectricUtility"]["outage_start_time_step"] = outage_start_hour + 1
            inputs["ElectricUtility"]["outage_end_time_step"] = outage_start_hour + 1 + outage_duration
            inputs["Generator"]["max_kw"] = 20
            inputs["Generator"]["existing_kw"] = 2
            inputs["Generator"]["fuel_avail_gal"] = 1000 
        end

        m1 = Model(optimizer_with_attributes(Xpress.Optimizer, "OUTPUTLOG" => 0))
        m2 = Model(optimizer_with_attributes(Xpress.Optimizer, "OUTPUTLOG" => 0))
        results = run_reopt([m1, m2], inputs)

        if !isnothing(ER_target[i])
            ER_fraction_out = results["Site"]["lifecycle_emissions_reduction_CO2_fraction"]
            @test ER_target[i] ≈ ER_fraction_out atol=1e-3
            lifecycle_emissions_tonnes_CO2_out = results["Site"]["lifecycle_emissions_tonnes_CO2"]
            lifecycle_emissions_bau_tonnes_CO2_out = results["Site"]["lifecycle_emissions_tonnes_CO2_bau"]
            ER_fraction_calced_out = (lifecycle_emissions_bau_tonnes_CO2_out-lifecycle_emissions_tonnes_CO2_out)/lifecycle_emissions_bau_tonnes_CO2_out
            ER_fraction_diff = abs(ER_fraction_calced_out-ER_fraction_out)
            @test ER_fraction_diff ≈ 0.0 atol=1e-2
        end
        year_one_emissions_tonnes_CO2_out = results["Site"]["year_one_emissions_tonnes_CO2"]
        yr1_fuel_emissions_tonnes_CO2_out = results["Site"]["year_one_emissions_from_fuelburn_tonnes_CO2"]
        yr1_grid_emissions_tonnes_CO2_out = results["ElectricUtility"]["year_one_emissions_tonnes_CO2"]
        yr1_total_emissions_calced_tonnes_CO2 = yr1_fuel_emissions_tonnes_CO2_out + yr1_grid_emissions_tonnes_CO2_out 
        @test year_one_emissions_tonnes_CO2_out ≈ yr1_total_emissions_calced_tonnes_CO2 atol=1e-1
        if haskey(results["Financial"],"breakeven_cost_of_emissions_reduction_per_tonnes_CO2")
            @test results["Financial"]["breakeven_cost_of_emissions_reduction_per_tonnes_CO2"] >= 0.0
        end
        
        if i == 1
            @test results["PV"]["size_kw"] ≈ 61.16 atol=1e-1
            @test results["ElectricStorage"]["size_kw"] ≈ 0.0 atol=1e-1
            @test results["ElectricStorage"]["size_kwh"] ≈ 0.0 atol=1e-1
            @test results["Generator"]["size_kw"] ≈ 21.52 atol=1e-1
            expected_npv = -70908
            @test (expected_npv - results["Financial"]["npv"])/expected_npv ≈ 0.0 atol=1e-2
            @test results["Site"]["annual_renewable_electricity_kwh"] ≈ 76412.02
            @test results["Site"]["renewable_electricity_fraction"] ≈ 0.8
            @test results["Site"]["renewable_electricity_fraction_bau"] ≈ 0.14495 atol=1e-4
            @test results["Site"]["total_renewable_energy_fraction"] ≈ 0.8
            @test results["Site"]["total_renewable_energy_fraction_bau"] ≈ 0.14495 atol=1e-4
            @test results["Site"]["lifecycle_emissions_reduction_CO2_fraction"] ≈ 0.61865 atol=1e-4
            @test results["Financial"]["breakeven_cost_of_emissions_reduction_per_tonnes_CO2"] ≈ 283.5 atol=1
            @test results["Site"]["year_one_emissions_tonnes_CO2"] ≈ 11.36 atol=1e-2
            @test results["Site"]["year_one_emissions_tonnes_CO2_bau"] ≈ 32.16 atol=1e-2
            @test results["Site"]["year_one_emissions_from_fuelburn_tonnes_CO2"] ≈ 6.96
            @test results["Site"]["year_one_emissions_from_fuelburn_tonnes_CO2_bau"] ≈ 0.0
            @test results["Financial"]["lifecycle_emissions_cost_climate"] ≈ 7752.46 atol=1
            @test results["Financial"]["lifecycle_emissions_cost_climate_bau"] ≈ 20514.15 atol=1e-1
            @test results["Site"]["lifecycle_emissions_tonnes_CO2"] ≈ 217.19
            @test results["Site"]["lifecycle_emissions_tonnes_CO2_bau"] ≈ 569.53
            @test results["Site"]["lifecycle_emissions_from_fuelburn_tonnes_CO2"] ≈ 139.18
            @test results["Site"]["lifecycle_emissions_from_fuelburn_tonnes_CO2_bau"] ≈ 0.0
            @test results["ElectricUtility"]["year_one_emissions_tonnes_CO2"] ≈ 4.41
            @test results["ElectricUtility"]["year_one_emissions_tonnes_CO2_bau"] ≈ 32.16
            @test results["ElectricUtility"]["lifecycle_emissions_tonnes_CO2"] ≈ 78.01
            @test results["ElectricUtility"]["lifecycle_emissions_tonnes_CO2_bau"] ≈ 569.53
        elseif i == 2
            #commented out values are results using same levelization factor as API
            @test results["PV"]["size_kw"] ≈ 97.52 atol=1
            @test results["ElectricStorage"]["size_kw"] ≈ 20.27 atol=1 # 20.29
            @test results["ElectricStorage"]["size_kwh"] ≈ 159.05 atol=1
            @test !haskey(results, "Generator")
            # NPV
            @info results["Financial"]["npv"]
            expected_npv = -249474.49
            @test (expected_npv - results["Financial"]["npv"])/expected_npv ≈ 0.0 atol=1e-3
            # Renewable energy
            @test results["Site"]["renewable_electricity_fraction"] ≈ 0.786193 atol=1e-3
            @test results["Site"]["annual_renewable_electricity_kwh"] ≈ 78619.3 atol=10
            @test results["Site"]["renewable_electricity_fraction_bau"] ≈ 0.1365 atol=1e-3 #0.1354 atol=1e-3
            @test results["Site"]["annual_renewable_electricity_kwh_bau"] ≈ 13650.39 atol=10 # 13542.62 atol=10
            @test results["Site"]["total_renewable_energy_fraction"] ≈ 0.786193 atol=1e-3
            @test results["Site"]["total_renewable_energy_fraction_bau"] ≈ 0.1365 atol=1e-3 # 0.1354 atol=1e-3
            # CO2 emissions - totals ≈  from grid, from fuelburn, ER, $/tCO2 breakeven
            @test results["Site"]["lifecycle_emissions_reduction_CO2_fraction"] ≈ 0.8 atol=1e-3 # 0.8
            @test results["Financial"]["breakeven_cost_of_emissions_reduction_per_tonnes_CO2"] ≈ 351.24 atol=1e-1
            @test results["Site"]["year_one_emissions_tonnes_CO2"] ≈ 14.2 atol=1
            @test results["Site"]["year_one_emissions_tonnes_CO2_bau"] ≈ 70.99 atol=1
            @test results["Site"]["year_one_emissions_from_fuelburn_tonnes_CO2"] ≈ 0.0 atol=1 # 0.0
            @test results["Site"]["year_one_emissions_from_fuelburn_tonnes_CO2_bau"] ≈ 0.0 atol=1 # 0.0
            @test results["Financial"]["lifecycle_emissions_cost_climate"] ≈ 9056.43 atol=1
            @test results["Financial"]["lifecycle_emissions_cost_climate_bau"] ≈ 45282.17 atol=1
            @test results["Site"]["lifecycle_emissions_tonnes_CO2"] ≈ 251.43 atol=1
            @test results["Site"]["lifecycle_emissions_tonnes_CO2_bau"] ≈ 1257.16 atol=1
            @test results["Site"]["lifecycle_emissions_from_fuelburn_tonnes_CO2"] ≈ 0.0 atol=1 # 0.0
            @test results["Site"]["lifecycle_emissions_from_fuelburn_tonnes_CO2_bau"] ≈ 0.0 atol=1 # 0.0
            @test results["ElectricUtility"]["year_one_emissions_tonnes_CO2"] ≈ 14.2 atol=1
            @test results["ElectricUtility"]["year_one_emissions_tonnes_CO2_bau"] ≈ 70.99 atol=1
            @test results["ElectricUtility"]["lifecycle_emissions_tonnes_CO2"] ≈ 251.43 atol=1
            @test results["ElectricUtility"]["lifecycle_emissions_tonnes_CO2_bau"] ≈ 1257.16 atol=1

            #also test CO2 breakeven cost
            inputs["PV"]["min_kw"] = results["PV"]["size_kw"] - inputs["PV"]["existing_kw"]
            inputs["PV"]["max_kw"] = results["PV"]["size_kw"] - inputs["PV"]["existing_kw"]
            inputs["ElectricStorage"]["min_kw"] = results["ElectricStorage"]["size_kw"]
            inputs["ElectricStorage"]["max_kw"] = results["ElectricStorage"]["size_kw"]
            inputs["ElectricStorage"]["min_kwh"] = results["ElectricStorage"]["size_kwh"]
            inputs["ElectricStorage"]["max_kwh"] = results["ElectricStorage"]["size_kwh"]
            inputs["Financial"]["CO2_cost_per_tonne"] = results["Financial"]["breakeven_cost_of_emissions_reduction_per_tonnes_CO2"]
            inputs["Settings"]["include_climate_in_objective"] = true
            m1 = Model(optimizer_with_attributes(Xpress.Optimizer, "OUTPUTLOG" => 0))
            m2 = Model(optimizer_with_attributes(Xpress.Optimizer, "OUTPUTLOG" => 0))
            results = run_reopt([m1, m2], inputs)
            @test results["Financial"]["npv"]/expected_npv ≈ 0 atol=1e-3
            @test results["Financial"]["breakeven_cost_of_emissions_reduction_per_tonnes_CO2"] ≈ inputs["Financial"]["CO2_cost_per_tonne"] atol=1e-1
        elseif i == 3
            @test results["PV"]["size_kw"] ≈ 20.0 atol=1e-1
            @test !haskey(results, "Wind")
            @test !haskey(results, "ElectricStorage")
            @test !haskey(results, "Generator")
            @test results["CHP"]["size_kw"] ≈ 200.0 atol=1e-1
            @test results["AbsorptionChiller"]["size_ton"] ≈ 400.0 atol=1e-1
            @test results["HotThermalStorage"]["size_gal"] ≈ 50000 atol=1e1
            @test results["ColdThermalStorage"]["size_gal"] ≈ 30000 atol=1e1
            yr1_nat_gas_mmbtu = results["ExistingBoiler"]["year_one_fuel_consumption_mmbtu"] + results["CHP"]["year_one_fuel_used_mmbtu"]
            nat_gas_emissions_lb_per_mmbtu = Dict("CO2"=>116.9, "NOx"=>0.09139, "SO2"=>0.000578592, "PM25"=>0.007328833)
            TONNE_PER_LB = 1/2204.62
            @test results["Site"]["year_one_emissions_from_fuelburn_tonnes_CO2"] ≈ nat_gas_emissions_lb_per_mmbtu["CO2"] * yr1_nat_gas_mmbtu * TONNE_PER_LB atol=1
            @test results["Site"]["year_one_emissions_from_fuelburn_tonnes_NOx"] ≈ nat_gas_emissions_lb_per_mmbtu["NOx"] * yr1_nat_gas_mmbtu * TONNE_PER_LB atol=1e-2
            @test results["Site"]["year_one_emissions_from_fuelburn_tonnes_SO2"] ≈ nat_gas_emissions_lb_per_mmbtu["SO2"] * yr1_nat_gas_mmbtu * TONNE_PER_LB atol=1e-2
            @test results["Site"]["year_one_emissions_from_fuelburn_tonnes_PM25"] ≈ nat_gas_emissions_lb_per_mmbtu["PM25"] * yr1_nat_gas_mmbtu * TONNE_PER_LB atol=1e-2
            @test results["Site"]["lifecycle_emissions_tonnes_CO2"] ≈ results["Site"]["lifecycle_emissions_from_fuelburn_tonnes_CO2"] + results["ElectricUtility"]["lifecycle_emissions_tonnes_CO2"] atol=1
            @test results["Site"]["lifecycle_emissions_tonnes_NOx"] ≈ results["Site"]["lifecycle_emissions_from_fuelburn_tonnes_NOx"] + results["ElectricUtility"]["lifecycle_emissions_tonnes_NOx"] atol=0.1
            @test results["Site"]["lifecycle_emissions_tonnes_SO2"] ≈ results["Site"]["lifecycle_emissions_from_fuelburn_tonnes_SO2"] + results["ElectricUtility"]["lifecycle_emissions_tonnes_SO2"] atol=1e-2
            @test results["Site"]["lifecycle_emissions_tonnes_PM25"] ≈ results["Site"]["lifecycle_emissions_from_fuelburn_tonnes_PM25"] + results["ElectricUtility"]["lifecycle_emissions_tonnes_PM25"] atol=1e-2
            @test results["Site"]["annual_renewable_electricity_kwh"] ≈ results["PV"]["average_annual_energy_produced_kwh"] + inputs["CHP"]["fuel_renewable_energy_fraction"] * results["CHP"]["year_one_electric_energy_produced_kwh"] atol=1
            @test results["Site"]["renewable_electricity_fraction"] ≈ results["Site"]["annual_renewable_electricity_kwh"] / results["ElectricLoad"]["annual_calculated_kwh"] atol=1e-6#0.044285 atol=1e-4
            KWH_PER_MMBTU = 293.07107
            annual_RE_kwh = inputs["CHP"]["fuel_renewable_energy_fraction"] * results["CHP"]["year_one_thermal_energy_produced_mmbtu"] * KWH_PER_MMBTU + results["Site"]["annual_renewable_electricity_kwh"]
            annual_heat_kwh = (results["CHP"]["year_one_thermal_energy_produced_mmbtu"] + results["ExistingBoiler"]["year_one_thermal_production_mmbtu"]) * KWH_PER_MMBTU
            @test results["Site"]["total_renewable_energy_fraction"] ≈ annual_RE_kwh / (annual_heat_kwh + results["ElectricLoad"]["annual_calculated_kwh"]) atol=1e-6
        end
    end
end

@testset "Back pressure steam turbine" begin
    """
    Validation to ensure that:
        1) ExistingBoiler provides the thermal energy (steam) to a backpressure SteamTurbine for CHP application
        2) SteamTurbine serves the heating load with the condensing steam

    """
    # Setup inputs, make heating load large to entice SteamTurbine
    input_data = JSON.parsefile("scenarios/backpressure_steamturbine_inputs.json")
    latitude = input_data["Site"]["latitude"]
    longitude = input_data["Site"]["longitude"]
    building = "Hospital"
    elec_load_multiplier = 5.0
    heat_load_multiplier = 100.0
    input_data["ElectricLoad"]["doe_reference_name"] = building
    input_data["SpaceHeatingLoad"]["doe_reference_name"] = building
    input_data["DomesticHotWaterLoad"]["doe_reference_name"] = building
    elec_load = REopt.ElectricLoad(latitude=latitude, longitude=longitude, doe_reference_name=building)
    input_data["ElectricLoad"]["annual_kwh"] = elec_load_multiplier * sum(elec_load.loads_kw)
    space_load = REopt.SpaceHeatingLoad(latitude=latitude, longitude=longitude, doe_reference_name=building)
    input_data["SpaceHeatingLoad"]["annual_mmbtu"] = heat_load_multiplier * space_load.annual_mmbtu / input_data["ExistingBoiler"]["efficiency"]
    dhw_load = REopt.DomesticHotWaterLoad(latitude=latitude, longitude=longitude, doe_reference_name=building)
    input_data["DomesticHotWaterLoad"]["annual_mmbtu"] = heat_load_multiplier * dhw_load.annual_mmbtu / input_data["ExistingBoiler"]["efficiency"]
    s = Scenario(input_data)
    inputs = REoptInputs(s)
    m1 = Model(optimizer_with_attributes(Xpress.Optimizer, "OUTPUTLOG" => 0))
    m2 = Model(optimizer_with_attributes(Xpress.Optimizer, "OUTPUTLOG" => 0))
    results = run_reopt([m1,m2], inputs)

    # The expected values below were directly copied from the REopt_API V2 expected values
    @test results["Financial"]["lcc"] ≈ 189359280.0 rtol=0.001
    @test results["Financial"]["npv"] ≈ 8085233.0 rtol=0.01
    @test results["SteamTurbine"]["size_kw"] ≈ 2616.418 atol=1.0
    @test results["SteamTurbine"]["year_one_thermal_consumption_mmbtu"] ≈ 1000557.6 rtol=0.001
    @test results["SteamTurbine"]["year_one_electric_energy_produced_kwh"] ≈ 18970374.6 rtol=0.001
    @test results["SteamTurbine"]["year_one_thermal_energy_produced_mmbtu"] ≈ 924045.1 rtol=0.001

    # BAU boiler loads
    load_boiler_fuel = (s.space_heating_load.loads_kw + s.dhw_load.loads_kw) ./ REopt.KWH_PER_MMBTU ./ s.existing_boiler.efficiency
    load_boiler_thermal = load_boiler_fuel * s.existing_boiler.efficiency

    # ExistingBoiler and SteamTurbine production
    boiler_to_load = results["ExistingBoiler"]["year_one_thermal_to_load_series_mmbtu_per_hour"]
    boiler_to_st = results["ExistingBoiler"]["year_one_thermal_to_steamturbine_series_mmbtu_per_hour"]
    boiler_total = boiler_to_load + boiler_to_st
    st_to_load = results["SteamTurbine"]["year_one_thermal_to_load_series_mmbtu_per_hour"]

    # Fuel/thermal **consumption**
    boiler_fuel = results["ExistingBoiler"]["year_one_fuel_consumption_series_mmbtu_per_hour"]
    steamturbine_thermal_in = results["SteamTurbine"]["year_one_thermal_consumption_series_mmbtu_per_hour"]

    # Check that all thermal supply to load meets the BAU load
    thermal_to_load = sum(boiler_to_load) + sum(st_to_load)
    @test thermal_to_load ≈ sum(load_boiler_thermal) atol=1.0

    # Check the net electric efficiency of Boiler->SteamTurbine (electric out/fuel in) with the expected value from the Fact Sheet 
    steamturbine_electric = results["SteamTurbine"]["year_one_electric_production_series_kw"] 
    net_electric_efficiency = sum(steamturbine_electric) / (sum(boiler_fuel) * REopt.KWH_PER_MMBTU)
    @test net_electric_efficiency ≈ 0.052 atol=0.005

    # Check that the max production of the boiler is still less than peak heating load times thermal factor
    factor = input_data["ExistingBoiler"]["max_thermal_factor_on_peak_load"]
    boiler_capacity = maximum(load_boiler_thermal) * factor
    @test maximum(boiler_total) <= boiler_capacity
end

<<<<<<< HEAD
## equivalent REopt API Post for test 2:
#   NOTE have to hack in API levelization_factor to get LCC within 5e-5 (Mosel tol)
# {"Scenario": {
#     "Site": {
#         "longitude": -118.1164613,
#         "latitude": 34.5794343,
#         "roof_squarefeet": 5000.0,
#         "land_acres": 1.0,
#     "PV": {
#         "macrs_bonus_pct": 0.4,
#         "installed_cost_per_kw": 2000.0,
#         "tilt": 34.579,
#         "degradation_pct": 0.005,
#         "macrs_option_years": 5,
#         "federal_itc_pct": 0.3,
#         "module_type": 0,
#         "array_type": 1,
#         "om_cost_per_kw": 16.0,
#         "macrs_itc_reduction": 0.5,
#         "azimuth": 180.0,
#         "federal_rebate_per_kw": 350.0,
#         "dc_ac_ratio": 1.1
#     },
#     "LoadProfile": {
#         "doe_reference_name": "RetailStore",
#         "annual_kwh": 10000000.0,
#         "city": "LosAngeles"
#     },
#     "ElectricStorage": {
#         "total_rebate_per_kw": 100.0,
#         "macrs_option_years": 5,
#         "can_grid_charge": true,
#         "macrs_bonus_pct": 0.4,
#         "macrs_itc_reduction": 0.5,
#         "total_itc_pct": 0,
#         "installed_cost_per_kw": 1000.0,
#         "installed_cost_per_kwh": 500.0,
#         "replace_cost_per_kw": 460.0,
#         "replace_cost_per_kwh": 230.0
#     },
#     "ElectricTariff": {
#         "urdb_label": "5ed6c1a15457a3367add15ae"
#     },
#     "Financial": {
#         "escalation_pct": 0.026,
#         "offtaker_discount_pct": 0.081,
#         "owner_discount_pct": 0.081,
#         "analysis_years": 20,
#         "offtaker_tax_pct": 0.4,
#         "owner_tax_pct": 0.4,
#         "om_cost_escalation_pct": 0.025
#     }
# }}}

@testset "logREopt" begin
    
    # Create minimal test case
    req = Dict()
    req["Site"] = Dict(
        "longitude" => -155.8394336,
        "latitude" => 65.0
    )
    req["ElectricLoad"] = Dict(
        "doe_reference_name" => "MidriseApartment",
        "annual_kwh" => 100000.0
    )
    req["ElectricTariff"] = Dict(
        "urdb_label" => "5ed6c1a15457a3367add15ae"
    )

    # No Errors, only warnings
    m = Model(optimizer_with_attributes(Xpress.Optimizer, "OUTPUTLOG" => 0))
    r = run_reopt(m,req)

    @test r["status"] == "optimal"
    @test "Messages" ∈ keys(r)
    @test "errors" ∈ keys(r["Messages"])
    @test "warnings" ∈ keys(r["Messages"])

    # Throw an unhandled error: Bad URDB rate -> stack gets returned for debugging
    req["ElectricTariff"]["urdb_label"] = "62c70a6c40a0c425535d387b"
    m = Model(Xpress.Optimizer)
    r = run_reopt(m,req)

    @test "Messages" ∈ keys(r)
    @test "errors" ∈ keys(r["Messages"])
    @test "warnings" ∈ keys(r["Messages"])
    @test typeof(r["Messages"]["errors"][1][2]) <: Array{String}

    # Throw a handled error
    req["PV"] = "String"
    m = Model(Xpress.Optimizer)
    r = run_reopt(m,req)
    @test "Messages" ∈ keys(r)
    @test "errors" ∈ keys(r["Messages"])
    @test "warnings" ∈ keys(r["Messages"])
    @test typeof(r["Messages"]["errors"][1][2]) <: Vector{Any}
end
=======
@testset "All heating supply/demand/storage energy balance" begin
    """
    Validation to ensure that:
        1) Heat balance is correct with SteamTurbine (backpressure), CHP, HotTES, and AbsorptionChiller included
        2) The sum of a all thermal from techs supplying SteamTurbine is equal to SteamTurbine thermal consumption
        3) Techs are not supplying SteamTurbine with thermal if can_supply_steam_turbine = False
    
    :return:
    """
    
    # Start with steam turbine inputs, but adding a bunch below
    input_data = JSON.parsefile("scenarios/backpressure_steamturbine_inputs.json")
    input_data["ElectricLoad"]["doe_reference_name"] = "Hospital"
    # Add SpaceHeatingLoad building for heating loads, ignore DomesticHotWaterLoad for simplicity of energy balance checks
    input_data["SpaceHeatingLoad"]["doe_reference_name"] = "Hospital"
    delete!(input_data, "DomesticHotWaterLoad")
    
    # Fix size of SteamTurbine, even if smaller than practical, because we're just looking at energy balances
    input_data["SteamTurbine"]["min_kw"] = 30.0
    input_data["SteamTurbine"]["max_kw"] = 30.0
    
    # Add CHP 
    input_data["CHP"] = Dict{Any, Any}([
                        ("prime_mover", "recip_engine"),
                        ("size_class", 2),
                        ("min_kw", 250.0),
                        ("min_allowable_kw", 0.0),
                        ("max_kw", 250.0),
                        ("can_supply_steam_turbine", false),
                        ("fuel_cost_per_mmbtu", 8.0),
                        ("cooling_thermal_factor", 1.0)
                        ])
    
    input_data["Financial"]["chp_fuel_cost_escalation_rate_fraction"] = 0.034
    
    # Add CoolingLoad and AbsorptionChiller so we can test the energy balance on AbsorptionChiller too (thermal consumption)
    input_data["CoolingLoad"] = Dict{Any, Any}("doe_reference_name" => "Hospital")
    input_data["AbsorptionChiller"] = Dict{Any, Any}([
                                        ("min_ton", 600.0),
                                        ("max_ton", 600.0),
                                        ("cop_thermal", 0.7),
                                        ("installed_cost_per_ton", 500.0),
                                        ("om_cost_per_ton", 0.5)
                                        ])
    
    # Add Hot TES
    input_data["HotThermalStorage"] = Dict{Any, Any}([
                            ("min_gal", 50000.0),
                            ("max_gal", 50000.0)
                            ])
    
    s = Scenario(input_data)
    inputs = REoptInputs(s)
    m = Model(optimizer_with_attributes(Xpress.Optimizer, "MIPRELSTOP" => 0.01, "OUTPUTLOG" => 0))
    results = run_reopt(m, inputs)
    
    thermal_techs = ["ExistingBoiler", "CHP", "SteamTurbine"]
    thermal_loads = ["load", "tes", "steamturbine", "waste"]  # We don't track AbsorptionChiller thermal consumption by tech
    tech_to_thermal_load = Dict{Any, Any}()
    for tech in thermal_techs
        tech_to_thermal_load[tech] = Dict{Any, Any}()
        for load in thermal_loads
            if (tech == "SteamTurbine" && load == "steamturbine") || (load == "waste" && tech != "CHP")
                tech_to_thermal_load[tech][load] = [0.0] * 8760
            else
                tech_to_thermal_load[tech][load] = results[tech]["year_one_thermal_to_"*load*"_series_mmbtu_per_hour"]
            end
        end
    end
    # Hot TES is the other thermal supply
    hottes_to_load = results["HotThermalStorage"]["year_one_to_load_series_mmbtu_per_hour"]
    
    # BAU boiler loads
    load_boiler_fuel = s.space_heating_load.loads_kw / input_data["ExistingBoiler"]["efficiency"] ./ REopt.KWH_PER_MMBTU
    load_boiler_thermal = load_boiler_fuel .* REopt.EXISTING_BOILER_EFFICIENCY
    
    # Fuel/thermal **consumption**
    boiler_fuel = results["ExistingBoiler"]["year_one_fuel_consumption_series_mmbtu_per_hour"]
    chp_fuel_total = results["CHP"]["year_one_fuel_used_mmbtu"]
    steamturbine_thermal_in = results["SteamTurbine"]["year_one_thermal_consumption_series_mmbtu_per_hour"]
    absorptionchiller_thermal_in = results["AbsorptionChiller"]["year_one_thermal_consumption_series_mmbtu_per_hour"]
    
    # Check that all thermal supply to load meets the BAU load plus AbsorptionChiller load which is not explicitly tracked
    alltechs_thermal_to_load_total = sum([sum(tech_to_thermal_load[tech]["load"]) for tech in thermal_techs]) + sum(hottes_to_load)
    thermal_load_total = sum(load_boiler_thermal) + sum(absorptionchiller_thermal_in)
    @test alltechs_thermal_to_load_total ≈ thermal_load_total atol=0.01
    
    # Check that all thermal to steam turbine is equal to steam turbine thermal consumption
    alltechs_thermal_to_steamturbine_total = sum([sum(tech_to_thermal_load[tech]["steamturbine"]) for tech in ["ExistingBoiler", "CHP"]])
    @test alltechs_thermal_to_steamturbine_total ≈ sum(steamturbine_thermal_in) atol=3
    
    # Check that "thermal_to_steamturbine" is zero for each tech which has input of can_supply_steam_turbine as False
    for tech in ["ExistingBoiler", "CHP"]
        if !(tech in inputs.techs.can_supply_steam_turbine)
            @test sum(tech_to_thermal_load[tech]["steamturbine"]) == 0.0
        end
    end
end
>>>>>>> 41a4a83b
<|MERGE_RESOLUTION|>--- conflicted
+++ resolved
@@ -1341,7 +1341,105 @@
     @test maximum(boiler_total) <= boiler_capacity
 end
 
-<<<<<<< HEAD
+@testset "All heating supply/demand/storage energy balance" begin
+    """
+    Validation to ensure that:
+        1) Heat balance is correct with SteamTurbine (backpressure), CHP, HotTES, and AbsorptionChiller included
+        2) The sum of a all thermal from techs supplying SteamTurbine is equal to SteamTurbine thermal consumption
+        3) Techs are not supplying SteamTurbine with thermal if can_supply_steam_turbine = False
+    
+    :return:
+    """
+    
+    # Start with steam turbine inputs, but adding a bunch below
+    input_data = JSON.parsefile("scenarios/backpressure_steamturbine_inputs.json")
+    input_data["ElectricLoad"]["doe_reference_name"] = "Hospital"
+    # Add SpaceHeatingLoad building for heating loads, ignore DomesticHotWaterLoad for simplicity of energy balance checks
+    input_data["SpaceHeatingLoad"]["doe_reference_name"] = "Hospital"
+    delete!(input_data, "DomesticHotWaterLoad")
+    
+    # Fix size of SteamTurbine, even if smaller than practical, because we're just looking at energy balances
+    input_data["SteamTurbine"]["min_kw"] = 30.0
+    input_data["SteamTurbine"]["max_kw"] = 30.0
+    
+    # Add CHP 
+    input_data["CHP"] = Dict{Any, Any}([
+                        ("prime_mover", "recip_engine"),
+                        ("size_class", 2),
+                        ("min_kw", 250.0),
+                        ("min_allowable_kw", 0.0),
+                        ("max_kw", 250.0),
+                        ("can_supply_steam_turbine", false),
+                        ("fuel_cost_per_mmbtu", 8.0),
+                        ("cooling_thermal_factor", 1.0)
+                        ])
+    
+    input_data["Financial"]["chp_fuel_cost_escalation_rate_fraction"] = 0.034
+    
+    # Add CoolingLoad and AbsorptionChiller so we can test the energy balance on AbsorptionChiller too (thermal consumption)
+    input_data["CoolingLoad"] = Dict{Any, Any}("doe_reference_name" => "Hospital")
+    input_data["AbsorptionChiller"] = Dict{Any, Any}([
+                                        ("min_ton", 600.0),
+                                        ("max_ton", 600.0),
+                                        ("cop_thermal", 0.7),
+                                        ("installed_cost_per_ton", 500.0),
+                                        ("om_cost_per_ton", 0.5)
+                                        ])
+    
+    # Add Hot TES
+    input_data["HotThermalStorage"] = Dict{Any, Any}([
+                            ("min_gal", 50000.0),
+                            ("max_gal", 50000.0)
+                            ])
+    
+    s = Scenario(input_data)
+    inputs = REoptInputs(s)
+    m = Model(optimizer_with_attributes(Xpress.Optimizer, "MIPRELSTOP" => 0.01, "OUTPUTLOG" => 0))
+    results = run_reopt(m, inputs)
+    
+    thermal_techs = ["ExistingBoiler", "CHP", "SteamTurbine"]
+    thermal_loads = ["load", "tes", "steamturbine", "waste"]  # We don't track AbsorptionChiller thermal consumption by tech
+    tech_to_thermal_load = Dict{Any, Any}()
+    for tech in thermal_techs
+        tech_to_thermal_load[tech] = Dict{Any, Any}()
+        for load in thermal_loads
+            if (tech == "SteamTurbine" && load == "steamturbine") || (load == "waste" && tech != "CHP")
+                tech_to_thermal_load[tech][load] = [0.0] * 8760
+            else
+                tech_to_thermal_load[tech][load] = results[tech]["year_one_thermal_to_"*load*"_series_mmbtu_per_hour"]
+            end
+        end
+    end
+    # Hot TES is the other thermal supply
+    hottes_to_load = results["HotThermalStorage"]["year_one_to_load_series_mmbtu_per_hour"]
+    
+    # BAU boiler loads
+    load_boiler_fuel = s.space_heating_load.loads_kw / input_data["ExistingBoiler"]["efficiency"] ./ REopt.KWH_PER_MMBTU
+    load_boiler_thermal = load_boiler_fuel .* REopt.EXISTING_BOILER_EFFICIENCY
+    
+    # Fuel/thermal **consumption**
+    boiler_fuel = results["ExistingBoiler"]["year_one_fuel_consumption_series_mmbtu_per_hour"]
+    chp_fuel_total = results["CHP"]["year_one_fuel_used_mmbtu"]
+    steamturbine_thermal_in = results["SteamTurbine"]["year_one_thermal_consumption_series_mmbtu_per_hour"]
+    absorptionchiller_thermal_in = results["AbsorptionChiller"]["year_one_thermal_consumption_series_mmbtu_per_hour"]
+    
+    # Check that all thermal supply to load meets the BAU load plus AbsorptionChiller load which is not explicitly tracked
+    alltechs_thermal_to_load_total = sum([sum(tech_to_thermal_load[tech]["load"]) for tech in thermal_techs]) + sum(hottes_to_load)
+    thermal_load_total = sum(load_boiler_thermal) + sum(absorptionchiller_thermal_in)
+    @test alltechs_thermal_to_load_total ≈ thermal_load_total atol=0.01
+    
+    # Check that all thermal to steam turbine is equal to steam turbine thermal consumption
+    alltechs_thermal_to_steamturbine_total = sum([sum(tech_to_thermal_load[tech]["steamturbine"]) for tech in ["ExistingBoiler", "CHP"]])
+    @test alltechs_thermal_to_steamturbine_total ≈ sum(steamturbine_thermal_in) atol=3
+    
+    # Check that "thermal_to_steamturbine" is zero for each tech which has input of can_supply_steam_turbine as False
+    for tech in ["ExistingBoiler", "CHP"]
+        if !(tech in inputs.techs.can_supply_steam_turbine)
+            @test sum(tech_to_thermal_load[tech]["steamturbine"]) == 0.0
+        end
+    end
+end
+
 ## equivalent REopt API Post for test 2:
 #   NOTE have to hack in API levelization_factor to get LCC within 5e-5 (Mosel tol)
 # {"Scenario": {
@@ -1439,104 +1537,4 @@
     @test "errors" ∈ keys(r["Messages"])
     @test "warnings" ∈ keys(r["Messages"])
     @test typeof(r["Messages"]["errors"][1][2]) <: Vector{Any}
-end
-=======
-@testset "All heating supply/demand/storage energy balance" begin
-    """
-    Validation to ensure that:
-        1) Heat balance is correct with SteamTurbine (backpressure), CHP, HotTES, and AbsorptionChiller included
-        2) The sum of a all thermal from techs supplying SteamTurbine is equal to SteamTurbine thermal consumption
-        3) Techs are not supplying SteamTurbine with thermal if can_supply_steam_turbine = False
-    
-    :return:
-    """
-    
-    # Start with steam turbine inputs, but adding a bunch below
-    input_data = JSON.parsefile("scenarios/backpressure_steamturbine_inputs.json")
-    input_data["ElectricLoad"]["doe_reference_name"] = "Hospital"
-    # Add SpaceHeatingLoad building for heating loads, ignore DomesticHotWaterLoad for simplicity of energy balance checks
-    input_data["SpaceHeatingLoad"]["doe_reference_name"] = "Hospital"
-    delete!(input_data, "DomesticHotWaterLoad")
-    
-    # Fix size of SteamTurbine, even if smaller than practical, because we're just looking at energy balances
-    input_data["SteamTurbine"]["min_kw"] = 30.0
-    input_data["SteamTurbine"]["max_kw"] = 30.0
-    
-    # Add CHP 
-    input_data["CHP"] = Dict{Any, Any}([
-                        ("prime_mover", "recip_engine"),
-                        ("size_class", 2),
-                        ("min_kw", 250.0),
-                        ("min_allowable_kw", 0.0),
-                        ("max_kw", 250.0),
-                        ("can_supply_steam_turbine", false),
-                        ("fuel_cost_per_mmbtu", 8.0),
-                        ("cooling_thermal_factor", 1.0)
-                        ])
-    
-    input_data["Financial"]["chp_fuel_cost_escalation_rate_fraction"] = 0.034
-    
-    # Add CoolingLoad and AbsorptionChiller so we can test the energy balance on AbsorptionChiller too (thermal consumption)
-    input_data["CoolingLoad"] = Dict{Any, Any}("doe_reference_name" => "Hospital")
-    input_data["AbsorptionChiller"] = Dict{Any, Any}([
-                                        ("min_ton", 600.0),
-                                        ("max_ton", 600.0),
-                                        ("cop_thermal", 0.7),
-                                        ("installed_cost_per_ton", 500.0),
-                                        ("om_cost_per_ton", 0.5)
-                                        ])
-    
-    # Add Hot TES
-    input_data["HotThermalStorage"] = Dict{Any, Any}([
-                            ("min_gal", 50000.0),
-                            ("max_gal", 50000.0)
-                            ])
-    
-    s = Scenario(input_data)
-    inputs = REoptInputs(s)
-    m = Model(optimizer_with_attributes(Xpress.Optimizer, "MIPRELSTOP" => 0.01, "OUTPUTLOG" => 0))
-    results = run_reopt(m, inputs)
-    
-    thermal_techs = ["ExistingBoiler", "CHP", "SteamTurbine"]
-    thermal_loads = ["load", "tes", "steamturbine", "waste"]  # We don't track AbsorptionChiller thermal consumption by tech
-    tech_to_thermal_load = Dict{Any, Any}()
-    for tech in thermal_techs
-        tech_to_thermal_load[tech] = Dict{Any, Any}()
-        for load in thermal_loads
-            if (tech == "SteamTurbine" && load == "steamturbine") || (load == "waste" && tech != "CHP")
-                tech_to_thermal_load[tech][load] = [0.0] * 8760
-            else
-                tech_to_thermal_load[tech][load] = results[tech]["year_one_thermal_to_"*load*"_series_mmbtu_per_hour"]
-            end
-        end
-    end
-    # Hot TES is the other thermal supply
-    hottes_to_load = results["HotThermalStorage"]["year_one_to_load_series_mmbtu_per_hour"]
-    
-    # BAU boiler loads
-    load_boiler_fuel = s.space_heating_load.loads_kw / input_data["ExistingBoiler"]["efficiency"] ./ REopt.KWH_PER_MMBTU
-    load_boiler_thermal = load_boiler_fuel .* REopt.EXISTING_BOILER_EFFICIENCY
-    
-    # Fuel/thermal **consumption**
-    boiler_fuel = results["ExistingBoiler"]["year_one_fuel_consumption_series_mmbtu_per_hour"]
-    chp_fuel_total = results["CHP"]["year_one_fuel_used_mmbtu"]
-    steamturbine_thermal_in = results["SteamTurbine"]["year_one_thermal_consumption_series_mmbtu_per_hour"]
-    absorptionchiller_thermal_in = results["AbsorptionChiller"]["year_one_thermal_consumption_series_mmbtu_per_hour"]
-    
-    # Check that all thermal supply to load meets the BAU load plus AbsorptionChiller load which is not explicitly tracked
-    alltechs_thermal_to_load_total = sum([sum(tech_to_thermal_load[tech]["load"]) for tech in thermal_techs]) + sum(hottes_to_load)
-    thermal_load_total = sum(load_boiler_thermal) + sum(absorptionchiller_thermal_in)
-    @test alltechs_thermal_to_load_total ≈ thermal_load_total atol=0.01
-    
-    # Check that all thermal to steam turbine is equal to steam turbine thermal consumption
-    alltechs_thermal_to_steamturbine_total = sum([sum(tech_to_thermal_load[tech]["steamturbine"]) for tech in ["ExistingBoiler", "CHP"]])
-    @test alltechs_thermal_to_steamturbine_total ≈ sum(steamturbine_thermal_in) atol=3
-    
-    # Check that "thermal_to_steamturbine" is zero for each tech which has input of can_supply_steam_turbine as False
-    for tech in ["ExistingBoiler", "CHP"]
-        if !(tech in inputs.techs.can_supply_steam_turbine)
-            @test sum(tech_to_thermal_load[tech]["steamturbine"]) == 0.0
-        end
-    end
-end
->>>>>>> 41a4a83b
+end