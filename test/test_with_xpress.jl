# *********************************************************************************
# REopt, Copyright (c) 2019-2020, Alliance for Sustainable Energy, LLC.
# All rights reserved.
#
# Redistribution and use in source and binary forms, with or without modification,
# are permitted provided that the following conditions are met:
#
# Redistributions of source code must retain the above copyright notice, this list
# of conditions and the following disclaimer.
#
# Redistributions in binary form must reproduce the above copyright notice, this
# list of conditions and the following disclaimer in the documentation and/or other
# materials provided with the distribution.
#
# Neither the name of the copyright holder nor the names of its contributors may be
# used to endorse or promote products derived from this software without specific
# prior written permission.
#
# THIS SOFTWARE IS PROVIDED BY THE COPYRIGHT HOLDERS AND CONTRIBUTORS "AS IS" AND
# ANY EXPRESS OR IMPLIED WARRANTIES, INCLUDING, BUT NOT LIMITED TO, THE IMPLIED
# WARRANTIES OF MERCHANTABILITY AND FITNESS FOR A PARTICULAR PURPOSE ARE DISCLAIMED.
# IN NO EVENT SHALL THE COPYRIGHT HOLDER OR CONTRIBUTORS BE LIABLE FOR ANY DIRECT,
# INDIRECT, INCIDENTAL, SPECIAL, EXEMPLARY, OR CONSEQUENTIAL DAMAGES (INCLUDING,
# BUT NOT LIMITED TO, PROCUREMENT OF SUBSTITUTE GOODS OR SERVICES; LOSS OF USE,
# DATA, OR PROFITS; OR BUSINESS INTERRUPTION) HOWEVER CAUSED AND ON ANY THEORY OF
# LIABILITY, WHETHER IN CONTRACT, STRICT LIABILITY, OR TORT (INCLUDING NEGLIGENCE
# OR OTHERWISE) ARISING IN ANY WAY OUT OF THE USE OF THIS SOFTWARE, EVEN IF ADVISED
# OF THE POSSIBILITY OF SUCH DAMAGE.
# *********************************************************************************
using Xpress
using Random
Random.seed!(42)  # for test consistency, random prices used in FlexibleHVAC tests

@testset "Thermal loads" begin
    m = Model(optimizer_with_attributes(Xpress.Optimizer, "OUTPUTLOG" => 0))
    results = run_reopt(m, "./scenarios/thermal_load.json")

    @test round(results["ExistingBoiler"]["year_one_fuel_consumption_mmbtu"], digits=0) ≈ 2905
    
    data = JSON.parsefile("./scenarios/thermal_load.json")
    data["DomesticHotWaterLoad"]["fuel_loads_mmbtu_per_hour"] = repeat([0.5], 8760)
    data["SpaceHeatingLoad"]["fuel_loads_mmbtu_per_hour"] = repeat([0.5], 8760)
    s = Scenario(data)
    inputs = REoptInputs(s)
    m = Model(optimizer_with_attributes(Xpress.Optimizer, "OUTPUTLOG" => 0))
    results = run_reopt(m, inputs)

    @test round(results["ExistingBoiler"]["year_one_fuel_consumption_mmbtu"], digits=0) ≈ 8760
    # TODO chiller tests
end

@testset "CHP" begin
    @testset "CHP Sizing" begin
        # Sizing CHP with non-constant efficiency, no cost curve, no unavailability_periods
        data_sizing = JSON.parsefile("./scenarios/chp_sizing.json")
        s = Scenario(data_sizing)
        inputs = REoptInputs(s)
        m = Model(optimizer_with_attributes(Xpress.Optimizer, "MIPRELSTOP" => 0.01, "OUTPUTLOG" => 0))
        results = run_reopt(m, inputs)
    
        @test round(results["CHP"]["size_kw"], digits=0) ≈ 468.7 atol=1.0
        @test round(results["Financial"]["lcc"], digits=0) ≈ 1.3476e7 atol=1.0e7
    end

    @testset "CHP Cost Curve and Min Allowable Size" begin
        # Fixed size CHP with cost curve, no unavailability_periods
        data_cost_curve = JSON.parsefile("./scenarios/chp_sizing.json")
        data_cost_curve["CHP"] = Dict()
        data_cost_curve["CHP"]["prime_mover"] = "recip_engine"
        data_cost_curve["CHP"]["size_class"] = 2
        data_cost_curve["CHP"]["fuel_cost_per_mmbtu"] = 8.0
        data_cost_curve["CHP"]["min_kw"] = 0
        data_cost_curve["CHP"]["min_allowable_kw"] = 555.5
        data_cost_curve["CHP"]["max_kw"] = 1000
        data_cost_curve["CHP"]["installed_cost_per_kw"] = 1800.0
        data_cost_curve["CHP"]["installed_cost_per_kw"] = [2300.0, 1800.0, 1500.0]
        data_cost_curve["CHP"]["tech_sizes_for_cost_curve"] = [100.0, 300.0, 1140.0]
    
        data_cost_curve["CHP"]["federal_itc_pct"] = 0.1
        data_cost_curve["CHP"]["macrs_option_years"] = 0
        data_cost_curve["CHP"]["macrs_bonus_pct"] = 0.0
        data_cost_curve["CHP"]["macrs_itc_reduction"] = 0.0
    
        expected_x = data_cost_curve["CHP"]["min_allowable_kw"]
        cap_cost_y = data_cost_curve["CHP"]["installed_cost_per_kw"]
        cap_cost_x = data_cost_curve["CHP"]["tech_sizes_for_cost_curve"]
        slope = (cap_cost_x[3] * cap_cost_y[3] - cap_cost_x[2] * cap_cost_y[2]) / (cap_cost_x[3] - cap_cost_x[2])
        init_capex_chp_expected = cap_cost_x[2] * cap_cost_y[2] + (expected_x - cap_cost_x[2]) * slope
        lifecycle_capex_chp_expected = init_capex_chp_expected - 
            REopt.npv(data_cost_curve["Financial"]["offtaker_discount_pct"], 
            [0, init_capex_chp_expected * data_cost_curve["CHP"]["federal_itc_pct"]])
    
        #PV
        data_cost_curve["PV"]["min_kw"] = 1500
        data_cost_curve["PV"]["max_kw"] = 1500
        data_cost_curve["PV"]["installed_cost_per_kw"] = 1600
        data_cost_curve["PV"]["federal_itc_pct"] = 0.26
        data_cost_curve["PV"]["macrs_option_years"] = 0
        data_cost_curve["PV"]["macrs_bonus_pct"] = 0.0
        data_cost_curve["PV"]["macrs_itc_reduction"] = 0.0
    
        init_capex_pv_expected = data_cost_curve["PV"]["max_kw"] * data_cost_curve["PV"]["installed_cost_per_kw"]
        lifecycle_capex_pv_expected = init_capex_pv_expected - 
            REopt.npv(data_cost_curve["Financial"]["offtaker_discount_pct"], 
            [0, init_capex_pv_expected * data_cost_curve["PV"]["federal_itc_pct"]])
    
        s = Scenario(data_cost_curve)
        inputs = REoptInputs(s)
        m = Model(optimizer_with_attributes(Xpress.Optimizer, "MIPRELSTOP" => 0.01, "OUTPUTLOG" => 0))
        results = run_reopt(m, inputs)
    
        init_capex_total_expected = init_capex_chp_expected + init_capex_pv_expected
        lifecycle_capex_total_expected = lifecycle_capex_chp_expected + lifecycle_capex_pv_expected
    
        init_capex_total = results["Financial"]["initial_capital_costs"]
        lifecycle_capex_total = results["Financial"]["initial_capital_costs_after_incentives"]
    
    
        # Check initial CapEx (pre-incentive/tax) and life cycle CapEx (post-incentive/tax) cost with expect
        @test init_capex_total_expected ≈ init_capex_total atol=0.0001*init_capex_total_expected
        @test lifecycle_capex_total_expected ≈ lifecycle_capex_total atol=0.0001*lifecycle_capex_total_expected
    
        # Test CHP.min_allowable_kw - the size would otherwise be ~100 kW less by setting min_allowable_kw to zero
        @test results["CHP"]["size_kw"] ≈ data_cost_curve["CHP"]["min_allowable_kw"] atol=0.1
    end

    @testset "CHP Unavailability and Outage" begin
        """
        Validation to ensure that:
            1) CHP meets load during outage without exporting
            2) CHP never exports if chp.can_wholesale and chp.can_net_meter inputs are False (default)
            3) CHP does not "curtail", i.e. send power to a load bank when chp.can_curtail is False (default)
            4) CHP min_turn_down_pct is ignored during an outage
            5) **Not until cooling is added:** Cooling load gets zeroed out during the outage period
            6) Unavailability intervals that intersect with grid-outages get ignored
            7) Unavailability intervals that do not intersect with grid-outages result in no CHP production
        """
        # Sizing CHP with non-constant efficiency, no cost curve, no unavailability_periods
        data = JSON.parsefile("./scenarios/chp_unavailability_outage.json")
    
        # Add unavailability periods that 1) intersect (ignored) and 2) don't intersect with outage period
        data["CHP"]["unavailability_periods"] = [Dict([("month", 1), ("start_week_of_month", 2),
                ("start_day_of_week", 1), ("start_hour", 1), ("duration_hours", 8)]),
                Dict([("month", 1), ("start_week_of_month", 2),
                ("start_day_of_week", 3), ("start_hour", 9), ("duration_hours", 8)])]
    
        # Manually doing the math from the unavailability defined above
        unavail_1_start = 24 + 1
        unavail_1_end = unavail_1_start + 8 - 1
        unavail_2_start = 24*3 + 9
        unavail_2_end = unavail_2_start + 8 - 1
        
        # Specify the CHP.min_turn_down_pct which is NOT used during an outage
        data["CHP"]["min_turn_down_pct"] = 0.5
        # Specify outage period; outage time_steps are 1-indexed
        outage_start = unavail_1_start
        data["ElectricUtility"]["outage_start_time_step"] = outage_start
        outage_end = unavail_1_end
        data["ElectricUtility"]["outage_end_time_step"] = outage_end
        data["ElectricLoad"]["critical_load_pct"] = 0.25
    
        s = Scenario(data)
        inputs = REoptInputs(s)
        m = Model(optimizer_with_attributes(Xpress.Optimizer, "MIPRELSTOP" => 0.01, "OUTPUTLOG" => 0))
        results = run_reopt(m, inputs)
    
        tot_elec_load = results["ElectricLoad"]["load_series_kw"]
        chp_total_elec_prod = results["CHP"]["year_one_electric_production_series_kw"]
        chp_to_load = results["CHP"]["year_one_to_load_series_kw"]
        chp_export = results["CHP"]["year_one_to_grid_series_kw"]
        #cooling_elec_load = results["LoadProfileChillerThermal"]["year_one_chiller_electric_load_kw"]
    
        # The values compared to the expected values
        #@test sum([(chp_to_load[i] - tot_elec_load[i]) for i in outage_start:outage_end])) == 0.0
        critical_load = tot_elec_load[outage_start:outage_end] * data["ElectricLoad"]["critical_load_pct"]
        @test sum(chp_to_load[outage_start:outage_end]) ≈ sum(critical_load) atol=0.1
        @test sum(chp_export) == 0.0
        @test sum(chp_total_elec_prod) ≈ sum(chp_to_load) atol=1.0e-5*sum(chp_total_elec_prod)
        #@test sum(cooling_elec_load[outage_start:outage_end]) == 0.0 
        @test sum(chp_total_elec_prod[unavail_2_start:unavail_2_end]) == 0.0  
    end

    @testset "CHP Supplementary firing and standby" begin
        """
        Test to ensure that supplementary firing and standby charges work as intended.  The thermal and 
        electrical loads are constant, and the CHP system size is fixed; the supplementary firing has a
        similar cost to the boiler and is purcahsed and used when the boiler efficiency is set to a lower 
        value than that of the supplementary firing. The test also ensures that demand charges are  
        correctly calculated when CHP is and is not allowed to reduce demand charges.
        """
        data = JSON.parsefile("./scenarios/chp_supplementary_firing.json")
        data["CHP"]["supplementary_firing_capital_cost_per_kw"] = 10000
        data["ElectricLoad"]["loads_kw"] = repeat([800.0], 8760)
        data["DomesticHotWaterLoad"]["fuel_loads_mmbtu_per_hour"] = repeat([6.0], 8760)
        data["SpaceHeatingLoad"]["fuel_loads_mmbtu_per_hour"] = repeat([6.0], 8760)
        #part 1: supplementary firing not used when less efficient than the boiler and expensive 
        m1 = Model(optimizer_with_attributes(Xpress.Optimizer, "OUTPUTLOG" => 0))
        s = Scenario(data)
        inputs = REoptInputs(s)
        results = run_reopt(m1, inputs)
        @test results["CHP"]["size_kw"] == 800
        @test results["CHP"]["size_supplemental_firing_kw"] == 0
        @test results["CHP"]["year_one_electric_energy_produced_kwh"] ≈ 800*8760 rtol=1e-5
        @test results["CHP"]["year_one_thermal_energy_produced_mmbtu"] ≈ 800*(0.4418/0.3573)*8760/293.07107 rtol=1e-5
        @test results["ElectricTariff"]["lifecycle_demand_cost_after_tax"] == 0
    
        #part 2: supplementary firing used when more efficient than the boiler and low-cost; demand charges not reduced by CHP
        data["CHP"]["supplementary_firing_capital_cost_per_kw"] = 10
        data["CHP"]["reduces_demand_charges"] = false
        data["ExistingBoiler"]["efficiency"] = 0.85
        m2 = Model(optimizer_with_attributes(Xpress.Optimizer, "OUTPUTLOG" => 0))
        s = Scenario(data)
        inputs = REoptInputs(s)
        results = run_reopt(m2, inputs)
        @test results["CHP"]["size_supplemental_firing_kw"] ≈ 278.73 atol=0.1
        @test results["CHP"]["year_one_thermal_energy_produced_mmbtu"] ≈ 138624 rtol=1e-5
        @test results["ElectricTariff"]["lifecycle_demand_cost_after_tax"] ≈ 5212.7 rtol=1e-5
    end
end

@testset "FlexibleHVAC" begin

    @testset "Single RC Model heating only" begin
        #=
        Single RC model:
        1 state/control node
        2 inputs: Ta and Qheat
        A = [1/(RC)], B = [1/(RC) 1/C], u = [Ta; Q]
        NOTE exogenous_inputs (u) allows for parasitic heat, but it is input as zeros here

        We start with no technologies except ExistingBoiler and ExistingChiller. 
        FlexibleHVAC is only worth purchasing if its cost is neglible (i.e. below the lcc_bau * MIPTOL) 
        or if there is a time-varying fuel and/or electricity cost 
        (and the FlexibleHVAC installed_cost is less than the achievable savings).
        =#

        # Austin, TX -> existing_chiller and existing_boiler added with FlexibleHVAC
        tamb = REopt.get_ambient_temperature(30.2672, -97.7431);
        R = 0.00025  # K/kW
        C = 1e5   # kJ/K
        # the starting scenario has flat fuel and electricty costs
        d = JSON.parsefile("./scenarios/thermal_load.json");
        A = reshape([-1/(R*C)], 1,1)
        B = [1/(R*C) 1/C]
        u = [tamb zeros(8760)]';
        d["FlexibleHVAC"] = Dict(
            "control_node" => 1,
            "initial_temperatures" => [21],
            "temperature_upper_bound_degC" => 22.0,
            "temperature_lower_bound_degC" => 19.8,
            "installed_cost" => 300.0, # NOTE cost must be more then the MIPTOL * LCC 5e-5 * 5.79661e6 ≈ 290 to make FlexibleHVAC not worth it
            "system_matrix" => A,
            "input_matrix" => B,
            "exogenous_inputs" => u
        )

        m1 = Model(optimizer_with_attributes(Xpress.Optimizer, "OUTPUTLOG" => 0))
        m2 = Model(optimizer_with_attributes(Xpress.Optimizer, "OUTPUTLOG" => 0))
        r = run_reopt([m1,m2], d)
        @test Meta.parse(r["FlexibleHVAC"]["purchased"]) === false
        @test r["Financial"]["npv"] == 0

        # put in a time varying fuel cost, which should make purchasing the FlexibleHVAC system economical
        # with flat ElectricTariff the ExistingChiller does not benefit from FlexibleHVAC
        d["ExistingBoiler"]["fuel_cost_per_mmbtu"] = rand(Float64, (8760))*(50-5).+5;
        m1 = Model(optimizer_with_attributes(Xpress.Optimizer, "OUTPUTLOG" => 0))
        m2 = Model(optimizer_with_attributes(Xpress.Optimizer, "OUTPUTLOG" => 0))
        r = run_reopt([m1,m2], d)
        # all of the savings are from the ExistingBoiler fuel costs
        @test Meta.parse(r["FlexibleHVAC"]["purchased"]) === true
        fuel_cost_savings = r["ExistingBoiler"]["lifecycle_fuel_cost_after_tax_bau"] - r["ExistingBoiler"]["lifecycle_fuel_cost_after_tax"]
        @test fuel_cost_savings - d["FlexibleHVAC"]["installed_cost"] ≈ r["Financial"]["npv"] atol=0.1

        # now increase the FlexibleHVAC installed_cost to the fuel costs savings + 100 and expect that the FlexibleHVAC is not purchased
        d["FlexibleHVAC"]["installed_cost"] = fuel_cost_savings + 100
        m1 = Model(optimizer_with_attributes(Xpress.Optimizer, "OUTPUTLOG" => 0))
        m2 = Model(optimizer_with_attributes(Xpress.Optimizer, "OUTPUTLOG" => 0))
        r = run_reopt([m1,m2], d)
        @test Meta.parse(r["FlexibleHVAC"]["purchased"]) === false
        @test r["Financial"]["npv"] == 0

        # add TOU ElectricTariff and expect to benefit from using ExistingChiller intelligently
        d["ElectricTariff"] = Dict("urdb_label" => "5ed6c1a15457a3367add15ae")

        m1 = Model(optimizer_with_attributes(Xpress.Optimizer, "OUTPUTLOG" => 0))
        m2 = Model(optimizer_with_attributes(Xpress.Optimizer, "OUTPUTLOG" => 0))
        r = run_reopt([m1,m2], d)

        elec_cost_savings = r["ElectricTariff"]["lifecycle_demand_cost_after_tax_bau"] + 
                            r["ElectricTariff"]["lifecycle_energy_cost_after_tax_bau"] - 
                            r["ElectricTariff"]["lifecycle_demand_cost_after_tax"] - 
                            r["ElectricTariff"]["lifecycle_energy_cost_after_tax"]

        fuel_cost_savings = r["ExistingBoiler"]["lifecycle_fuel_cost_after_tax_bau"] - r["ExistingBoiler"]["lifecycle_fuel_cost_after_tax"]
        @test fuel_cost_savings + elec_cost_savings - d["FlexibleHVAC"]["installed_cost"] ≈ r["Financial"]["npv"] atol=0.1

        # now increase the FlexibleHVAC installed_cost to the fuel costs savings + elec_cost_savings 
        # + 100 and expect that the FlexibleHVAC is not purchased
        d["FlexibleHVAC"]["installed_cost"] = fuel_cost_savings + elec_cost_savings + 100
        m1 = Model(optimizer_with_attributes(Xpress.Optimizer, "OUTPUTLOG" => 0))
        m2 = Model(optimizer_with_attributes(Xpress.Optimizer, "OUTPUTLOG" => 0))
        r = run_reopt([m1,m2], d)
        @test Meta.parse(r["FlexibleHVAC"]["purchased"]) === false
        @test r["Financial"]["npv"] == 0

    end

    # TODO test with hot/cold TES
    # TODO test with PV and Storage?

    # TODO plot deadband (BAU_HVAC) temperatures vs. optimal flexed temperatures
    #=
    using Plots
    plotlyjs()
    plot(r["FlexibleHVAC"]["temperatures_degC_node_by_time_bau"][1,:], label="bau")
    plot!(r["FlexibleHVAC"]["temperatures_degC_node_by_time"][1,:], line=(:dot))
    =#

    # @testset "placeholder 5 param RC model" begin
    #     # these tests pass locally but not on Actions ???
    #     d = JSON.parsefile("./scenarios/thermal_load.json");
    #     d["FlexibleHVAC"] = JSON.parsefile("./scenarios/placeholderFlexibleHVAC.json")["FlexibleHVAC"]
    #     s = Scenario(d; flex_hvac_from_json=true);
    #     p = REoptInputs(s);

    #     m1 = Model(optimizer_with_attributes(Xpress.Optimizer, "OUTPUTLOG" => 0))
    #     m2 = Model(optimizer_with_attributes(Xpress.Optimizer, "OUTPUTLOG" => 0))

    #     r = run_reopt([m1,m2], p)
    #     @test Meta.parse(r["FlexibleHVAC"]["purchased"]) === false
    #     @test r["Financial"]["npv"] == 0

    #     #= put in a time varying fuel cost, which should make purchasing the FlexibleHVAC system economical
    #        with flat ElectricTariff the ExistingChiller does not benefit from FlexibleHVAC =#
    #     d["ExistingBoiler"]["fuel_cost_per_mmbtu"] = rand(Float64, (8760))*(50-25).+25;
    #     m1 = Model(optimizer_with_attributes(Xpress.Optimizer, "OUTPUTLOG" => 0))
    #     m2 = Model(optimizer_with_attributes(Xpress.Optimizer, "OUTPUTLOG" => 0))
    #     r = run_reopt([m1,m2], REoptInputs(Scenario(d; flex_hvac_from_json=true)))
    #     # all of the savings are from the ExistingBoiler fuel costs
    #     @test Meta.parse(r["FlexibleHVAC"]["purchased"]) === true
    #     fuel_cost_savings = r["ExistingBoiler"]["lifecycle_fuel_cost_bau"] - r["ExistingBoiler"]["lifecycle_fuel_cost"]
    #     @test fuel_cost_savings - d["FlexibleHVAC"]["installed_cost"] ≈ r["Financial"]["npv"] atol=0.1
       
    #     # now increase the FlexibleHVAC installed_cost to the fuel costs savings + 100 and expect that the FlexibleHVAC is not purchased
    #     d["FlexibleHVAC"]["installed_cost"] = fuel_cost_savings + 100
    #     m1 = Model(optimizer_with_attributes(Xpress.Optimizer, "OUTPUTLOG" => 0))
    #     m2 = Model(optimizer_with_attributes(Xpress.Optimizer, "OUTPUTLOG" => 0))
    #     r = run_reopt([m1,m2], REoptInputs(Scenario(d; flex_hvac_from_json=true)))
    #     @test Meta.parse(r["FlexibleHVAC"]["purchased"]) === false
    #     @test r["Financial"]["npv"] == 0

    #     # add TOU ElectricTariff and expect to benefit from using ExistingChiller intelligently
    #     d["ElectricTariff"] = Dict("tou_energy_rates_per_kwh" => rand(Float64, (8760))*(0.80-0.45).+0.45)
    #     d["FlexibleHVAC"]["temperature_upper_bound_degC"] = 18.0  # lower the upper bound to give Chiller more cost savings opportunity
    #     d["FlexibleHVAC"]["installed_cost"] = 300
    #     m1 = Model(optimizer_with_attributes(Xpress.Optimizer, "OUTPUTLOG" => 0))
    #     m2 = Model(optimizer_with_attributes(Xpress.Optimizer, "OUTPUTLOG" => 0))
    #     r = run_reopt([m1,m2], REoptInputs(Scenario(d; flex_hvac_from_json=true)))

    #     elec_cost_savings = r["ElectricTariff"]["lifecycle_demand_cost_bau"] + 
    #                         r["ElectricTariff"]["lifecycle_energy_cost_bau"] - 
    #                         r["ElectricTariff"]["lifecycle_demand_cost"] - 
    #                         r["ElectricTariff"]["lifecycle_energy_cost"]

    #     fuel_cost_savings = r["ExistingBoiler"]["lifecycle_fuel_cost_bau"] - r["ExistingBoiler"]["lifecycle_fuel_cost"]
    #     @test fuel_cost_savings + elec_cost_savings - d["FlexibleHVAC"]["installed_cost"] ≈ r["Financial"]["npv"] atol=0.1

    #     # now increase the FlexibleHVAC installed_cost to the fuel costs savings + elec_cost_savings 
    #     # + 100 and expect that the FlexibleHVAC is not purchased
    #     d["FlexibleHVAC"]["installed_cost"] = fuel_cost_savings + elec_cost_savings + 100
    #     m1 = Model(optimizer_with_attributes(Xpress.Optimizer, "OUTPUTLOG" => 0))
    #     m2 = Model(optimizer_with_attributes(Xpress.Optimizer, "OUTPUTLOG" => 0))
    #     r = run_reopt([m1,m2], REoptInputs(Scenario(d; flex_hvac_from_json=true)))
    #     @test Meta.parse(r["FlexibleHVAC"]["purchased"]) === false
    #     @test r["Financial"]["npv"] == 0
    # end
end

# #=
# add a time-of-export rate that is greater than retail rate for the month of January,
# check to make sure that PV does NOT export unless the site load is met first for the month of January.
# =#&&&&
# @testset "Do not allow_simultaneous_export_import" begin
#     model = Model(optimizer_with_attributes(Xpress.Optimizer, "OUTPUTLOG" => 1))
#     data = JSON.parsefile("./scenarios/monthly_rate.json")

#     # create wholesale_rate with compensation in January > retail rate
#     jan_rate = data["ElectricTariff"]["monthly_energy_rates"][1]
#     data["ElectricTariff"]["wholesale_rate"] =
#         append!(repeat([jan_rate + 0.1], 31 * 24), repeat([0.0], 8760 - 31*24))
#     data["ElectricTariff"]["monthly_demand_rates"] = repeat([0], 12)
#     data["ElectricUtility"] = Dict("allow_simultaneous_export_import" => false)

#     s = Scenario(data)
#     inputs = REoptInputs(s)
#     results = run_reopt(model, inputs)

#     @test all(x == 0.0 for (i,x) in enumerate(results["ElectricUtility"]["year_one_to_load_series_kw"][1:744]) 
#               if results["PV"]["year_one_to_grid_series_kw"][i] > 0)
# end

@testset "Solar and ElectricStorage w/BAU and degradation" begin
    m1 = Model(optimizer_with_attributes(Xpress.Optimizer, "OUTPUTLOG" => 0))
    m2 = Model(optimizer_with_attributes(Xpress.Optimizer, "OUTPUTLOG" => 0))
    d = JSON.parsefile("scenarios/pv_storage.json");
    d["Settings"] = Dict{Any,Any}("add_soc_incentive" => false)
    results = run_reopt([m1,m2], d)

    @test results["PV"]["size_kw"] ≈ 216.6667 atol=0.01
    @test results["PV"]["lcoe_per_kwh"] ≈ 0.0483 atol = 0.001
    @test results["Financial"]["lcc"] ≈ 1.240037e7 rtol=1e-5
    @test results["Financial"]["lcc_bau"] ≈ 12766397 rtol=1e-5
    @test results["ElectricStorage"]["size_kw"] ≈ 55.9 atol=0.1
    @test results["ElectricStorage"]["size_kwh"] ≈ 78.9 atol=0.1
    proforma_npv = REopt.npv(results["Financial"]["offtaker_annual_free_cashflows"] - 
        results["Financial"]["offtaker_annual_free_cashflows_bau"], 0.081)
    @test results["Financial"]["npv"] ≈ proforma_npv rtol=0.0001

    # compare avg soc with and without degradation, 
    # using default augmentation battery maintenance strategy
    avg_soc_no_degr = sum(results["ElectricStorage"]["year_one_soc_series_pct"]) / 8760
    d["ElectricStorage"]["model_degradation"] = true
    m = Model(optimizer_with_attributes(Xpress.Optimizer, "OUTPUTLOG" => 0))
    r_degr = run_reopt(m, d)
    avg_soc_degr = sum(r_degr["ElectricStorage"]["year_one_soc_series_pct"]) / 8760
    @test avg_soc_no_degr > avg_soc_degr

    # test the replacement strategy
    d["ElectricStorage"]["degradation"] = Dict("maintenance_strategy" => "replacement")
    m = Model(optimizer_with_attributes(Xpress.Optimizer, "OUTPUTLOG" => 0))
    set_optimizer_attribute(m, "MIPRELSTOP", 0.01)
    r = run_reopt(m, d)
    #optimal SOH at end of horizon is 80\% to prevent any replacement
    @test sum(value.(m[:bmth_BkWh])) ≈ 0 atol=0.1
    # @test r["ElectricStorage"]["maintenance_cost"] ≈ 2972.66 atol=0.01 
    # the maintenance_cost comes out to 3004.39 on Actions, so we test the LCC since it should match
    @test r["Financial"]["lcc"] ≈ 1.240096e7  rtol=0.01
    @test last(value.(m[:SOH])) ≈ 63.129  rtol=0.01
    @test r["ElectricStorage"]["size_kwh"] ≈ 78.91  rtol=0.01

    # test minimum_avg_soc_fraction
    d["ElectricStorage"]["minimum_avg_soc_fraction"] = 0.72
    m = Model(optimizer_with_attributes(Xpress.Optimizer, "OUTPUTLOG" => 0))
    set_optimizer_attribute(m, "MIPRELSTOP", 0.01)
    r = run_reopt(m, d)
    @test round(sum(r["ElectricStorage"]["year_one_soc_series_pct"]), digits=2) / 8760 >= 0.72
end

#&&&& @testset "Outage with Generator, outate simulator, BAU critical load outputs" begin
#     m1 = Model(optimizer_with_attributes(Xpress.Optimizer, "OUTPUTLOG" => 1))
#     m2 = Model(optimizer_with_attributes(Xpress.Optimizer, "OUTPUTLOG" => 1))
#     p = REoptInputs("./scenarios/generator.json")
#     results = run_reopt([m1,m2], p)
#     @test results["Generator"]["size_kw"] ≈ 8.13 atol=0.01
#     @test (sum(results["Generator"]["year_one_to_load_series_kw"][i] for i in 1:9) + 
#            sum(results["Generator"]["year_one_to_load_series_kw"][i] for i in 13:8760)) == 0
#     @test results["ElectricLoad"]["bau_critical_load_met"] == false
#     @test results["ElectricLoad"]["bau_critical_load_met_time_steps"] == 0
    
#     simresults = simulate_outages(results, p)
#     @test simresults["resilience_hours_max"] == 11
# end

@testset "Minimize Unserved Load" begin
    m = Model(optimizer_with_attributes(Xpress.Optimizer, "OUTPUTLOG" => 0))
    results = run_reopt(m, "./scenarios/outage.json")

    @test results["Outages"]["expected_outage_cost"] ≈ 0
    @test sum(results["Outages"]["unserved_load_per_outage_series"]) ≈ 0
    @test value(m[:binMGTechUsed]["Generator"]) == 1
    @test value(m[:binMGTechUsed]["PV"]) == 0
    @test value(m[:binMGStorageUsed]) == 1
    @test results["Financial"]["lcc"] ≈ 7.3879557e7 atol=5e4
    
    #=
    Scenario with $0/kWh value_of_lost_load_per_kwh, 12x169 hour outages, 1kW load/hour, and min_resil_time_steps = 168
    - should meet 168 kWh in each outage such that the total unserved load is 12 kWh
    =#
    m = Model(optimizer_with_attributes(Xpress.Optimizer, "OUTPUTLOG" => 0))
    results = run_reopt(m, "./scenarios/nogridcost_minresilhours.json")
    @test sum(results["Outages"]["unserved_load_per_outage_series"]) ≈ 12
    
    # testing dvUnserved load, which would output 100 kWh for this scenario before output fix
    m = Model(optimizer_with_attributes(Xpress.Optimizer, "OUTPUTLOG" => 0))
    results = run_reopt(m, "./scenarios/nogridcost_multiscenario.json")
    @test sum(results["Outages"]["unserved_load_per_outage_series"]) ≈ 60
    
end

@testset "Multiple Sites" begin
    m = Model(optimizer_with_attributes(Xpress.Optimizer, "OUTPUTLOG" => 0))
    ps = [
        REoptInputs("./scenarios/pv_storage.json"),
        REoptInputs("./scenarios/monthly_rate.json"),
    ];
    results = run_reopt(m, ps)
    @test results[3]["Financial"]["lcc"] + results[10]["Financial"]["lcc"] ≈ 1.240037e7 + 437169.0 rtol=1e-5
end

@testset "MPC" begin
    model = Model(optimizer_with_attributes(Xpress.Optimizer, "OUTPUTLOG" => 0))
    r = run_mpc(model, "./scenarios/mpc.json")
    @test maximum(r["ElectricUtility"]["to_load_series_kw"][1:15]) <= 98.0 
    @test maximum(r["ElectricUtility"]["to_load_series_kw"][16:24]) <= 97.0
    @test sum(r["PV"]["to_grid_series_kw"]) ≈ 0
    grid_draw = r["ElectricUtility"]["to_load_series_kw"] .+ r["ElectricUtility"]["to_battery_series_kw"]
    # the grid draw limit in the 10th time step is set to 90
    # without the 90 limit the grid draw is 98 in the 10th time step
    @test grid_draw[10] <= 90
end

@testset "Complex Incentives" begin
    """
    This test was compared against the API test:
        reo.tests.test_reopt_url.EntryResourceTest.test_complex_incentives
    when using the hardcoded levelization_factor in this package's REoptInputs function.
    The two LCC's matched within 0.00005%. (The Julia pkg LCC is  1.0971991e7)
    """
    m = Model(optimizer_with_attributes(Xpress.Optimizer, "OUTPUTLOG" => 0))
    results = run_reopt(m, "./scenarios/incentives.json")
    @test results["Financial"]["lcc"] ≈ 1.094596365e7 atol=5e4  
end

@testset verbose = true "Rate Structures" begin

    @testset "Tiered Energy" begin
        m = Model(optimizer_with_attributes(Xpress.Optimizer, "OUTPUTLOG" => 0))
        results = run_reopt(m, "./scenarios/tiered_rate.json")
        @test results["ElectricTariff"]["year_one_energy_cost_before_tax"] ≈ 2342.88
    end

    @testset "Lookback Demand Charges" begin
        m = Model(optimizer_with_attributes(Xpress.Optimizer, "OUTPUTLOG" => 0))
        results = run_reopt(m, "./scenarios/lookback_rate.json")
        @test results["ElectricTariff"]["year_one_demand_cost_before_tax"] ≈ 721.99
    end

    @testset "Blended tariff" begin
        model = Model(optimizer_with_attributes(Xpress.Optimizer, "OUTPUTLOG" => 0))
        results = run_reopt(model, "./scenarios/no_techs.json")
        @test results["ElectricTariff"]["year_one_energy_cost_before_tax"] ≈ 1000.0
        @test results["ElectricTariff"]["year_one_demand_cost_before_tax"] ≈ 136.99
    end

    @testset "Coincident Peak Charges" begin
        model = Model(optimizer_with_attributes(Xpress.Optimizer, "OUTPUTLOG" => 0))
        results = run_reopt(model, "./scenarios/coincident_peak.json")
        @test results["ElectricTariff"]["year_one_coincident_peak_cost_before_tax"] ≈ 11.1
    end

    @testset "URDB sell rate" begin
        #= The URDB contains at least one "Customer generation" tariff that only has a "sell" key in the energyratestructure (the tariff tested here)
        =#
        model = Model(optimizer_with_attributes(Xpress.Optimizer, "OUTPUTLOG" => 0))
        p = REoptInputs("./scenarios/URDB_customer_generation.json")
        results = run_reopt(model, p)
        @test results["PV"]["size_kw"] ≈ p.max_sizes["PV"]
    end

    # # tiered monthly demand rate  TODO: expected results?
    # m = Model(optimizer_with_attributes(Xpress.Optimizer, "OUTPUTLOG" => 0))
    # data = JSON.parsefile("./scenarios/tiered_rate.json")
    # data["ElectricTariff"]["urdb_label"] = "59bc22705457a3372642da67"
    # s = Scenario(data)
    # inputs = REoptInputs(s)
    # results = run_reopt(m, inputs)

    # TODO test for tiered TOU demand rates
end

@testset "Wind" begin
    m = Model(optimizer_with_attributes(Xpress.Optimizer, "OUTPUTLOG" => 0))
    results = run_reopt(m, "./scenarios/wind.json")
    @test results["Wind"]["size_kw"] ≈ 3752 atol=0.1
    @test results["Financial"]["lcc"] ≈ 8.591017e6 rtol=1e-5
    #= 
    0.5% higher LCC in this package as compared to API ? 8,591,017 vs 8,551,172
    - both have zero curtailment
    - same energy to grid: 5,839,317 vs 5,839,322
    - same energy to load: 4,160,683 vs 4,160,677
    - same city: Boulder
    - same total wind prod factor
    
    REopt.jl has:
    - bigger turbine: 3752 vs 3735
    - net_capital_costs_plus_om: 8,576,590 vs. 8,537,480

    TODO: will these discrepancies be addressed once NMIL binaries are added?
    =#
end

@testset "Multiple PVs" begin
    m1 = Model(optimizer_with_attributes(Xpress.Optimizer, "OUTPUTLOG" => 0))
    m2 = Model(optimizer_with_attributes(Xpress.Optimizer, "OUTPUTLOG" => 0))
    results = run_reopt([m1,m2], "./scenarios/multiple_pvs.json")

    ground_pv = results["PV"][findfirst(pv -> pv["name"] == "ground", results["PV"])]
    roof_west = results["PV"][findfirst(pv -> pv["name"] == "roof_west", results["PV"])]
    roof_east = results["PV"][findfirst(pv -> pv["name"] == "roof_east", results["PV"])]

    @test ground_pv["size_kw"] ≈ 15 atol=0.1
    @test roof_west["size_kw"] ≈ 7 atol=0.1
    @test roof_east["size_kw"] ≈ 4 atol=0.1
    @test ground_pv["lifecycle_om_cost_after_tax_bau"] ≈ 782.0 atol=0.1
    @test roof_west["lifecycle_om_cost_after_tax_bau"] ≈ 782.0 atol=0.1
    @test ground_pv["average_annual_energy_produced_kwh_bau"] ≈ 8844.19 atol=0.1
    @test roof_west["average_annual_energy_produced_kwh_bau"] ≈ 7440.1 atol=0.1
    @test ground_pv["average_annual_energy_produced_kwh"] ≈ 26533.54 atol=0.1
    @test roof_west["average_annual_energy_produced_kwh"] ≈ 10416.52 atol=0.1
    @test roof_east["average_annual_energy_produced_kwh"] ≈ 6482.37 atol=0.1
end

@testset "Thermal Energy Storage" begin
    model = Model(optimizer_with_attributes(Xpress.Optimizer, "OUTPUTLOG"=>0))
    data = JSON.parsefile("./scenarios/thermal_storage.json")
    s = Scenario(data)
    p = REoptInputs(s)
    #Make every other hour zero fuel and electric cost; storage should charge and discharge in each period
    for ts in p.time_steps
        #heating and cooling loads only
        if ts % 2 == 0  #in even periods, there is a nonzero load and energy is higher cost, and storage should discharge
            p.s.electric_load.loads_kw[ts] = 10
            p.s.dhw_load.loads_kw[ts] = 5
            p.s.space_heating_load.loads_kw[ts] = 5
            p.s.cooling_load.loads_kw_thermal[ts] = 10
            p.s.existing_boiler.fuel_cost_series[ts] = 100
            for tier in 1:p.s.electric_tariff.n_energy_tiers
                p.s.electric_tariff.energy_rates[ts, tier] = 100
            end
        else #in odd periods, there is no load and energy is cheaper - storage should charge 
            p.s.electric_load.loads_kw[ts] = 0
            p.s.dhw_load.loads_kw[ts] = 0
            p.s.space_heating_load.loads_kw[ts] = 0
            p.s.cooling_load.loads_kw_thermal[ts] = 0
            p.s.existing_boiler.fuel_cost_series[ts] = 1
            for tier in 1:p.s.electric_tariff.n_energy_tiers
                p.s.electric_tariff.energy_rates[ts, tier] = 100
            end
        end
    end

    r = run_reopt(model, p)

    #dispatch to load should be 10kW every other period = 4,380 * 10
    @test sum(r["HotThermalStorage"]["year_one_to_load_series_mmbtu_per_hour"]) ≈ 256.25 atol=0.1
    @test sum(r["ColdThermalStorage"]["year_one_to_load_series_ton"]) ≈ 6224.39 atol=0.1
    #size should be just over 10kW in gallons, accounting for efficiency losses and min SOC
    @test r["HotThermalStorage"]["size_gal"] ≈ 390.61 atol=0.1
    @test r["ColdThermalStorage"]["size_gal"] ≈ 189.91 atol=0.1
    #No production from existing chiller, only absorption chiller, which is sized at ~5kW to manage electric demand charge & capital cost.
    @test r["ExistingChiller"]["year_one_thermal_production_tonhour"] ≈ 0.0 atol=0.1
    @test r["AbsorptionChiller"]["year_one_thermal_production_tonhour"] ≈ 12459.24 atol=0.1
    @test r["AbsorptionChiller"]["size_ton"] ≈ 1.422 atol=0.01
end

@testset "Heat and cool energy balance" begin
    """

    This is an "energy balance" type of test which tests the model formulation/math as opposed
        to a specific scenario. This test is robust to changes in the model "MIPRELSTOP" or "MAXTIME" setting

    Validation to ensure that:
        1) The electric chiller [TODO and absorption chiller] are supplying 100% of the cooling thermal load
        2) The boiler is supplying the boiler heating load [TODO plus additional absorption chiller thermal load]
        3) The Cold and Hot TES efficiency (charge loss and thermal decay) are being tracked properly

    """
    input_data = JSON.parsefile("./scenarios/heat_cool_energy_balance_inputs.json")
    s = Scenario(input_data)
    inputs = REoptInputs(s)
    m = Model(optimizer_with_attributes(Xpress.Optimizer, "MIPRELSTOP" => 0.01, "OUTPUTLOG" => 0))
    results = run_reopt(m, inputs)

    # Annual cooling **thermal** energy load of CRB is based on annual cooling electric energy (from CRB models) and a conditional COP depending on the peak cooling thermal load
    # When the user specifies inputs["ExistingChiller"]["cop"], this changes the **electric** consumption of the chiller to meet that cooling thermal load
    cooling_thermal_load_ton_hr_total = 1427329.0 * inputs.s.cooling_load.existing_chiller_cop / REopt.KWH_THERMAL_PER_TONHOUR  # From CRB models, in heating_cooling_loads.jl, BuiltInCoolingLoad data for location (SanFrancisco Hospital)
    cooling_electric_load_total_mod_cop = cooling_thermal_load_ton_hr_total / inputs.s.existing_chiller.cop

    # Annual heating **thermal** energy load of CRB is based on annual boiler fuel energy (from CRB models) and assumed const EXISTING_BOILER_EFFICIENCY
    # When the user specifies inputs["ExistingBoiler"]["efficiency"], this changes the **fuel** consumption of the boiler to meet that heating thermal load
    boiler_thermal_load_mmbtu_total = (671.40531 + 11570.9155) * REopt.EXISTING_BOILER_EFFICIENCY # From CRB models, in heating_cooling_loads.jl, BuiltInDomesticHotWaterLoad + BuiltInSpaceHeatingLoad data for location (SanFrancisco Hospital)
    boiler_fuel_consumption_total_mod_efficiency = boiler_thermal_load_mmbtu_total / inputs.s.existing_boiler.efficiency

    # Cooling outputs
    cooling_elecchl_tons_to_load_series = results["ExistingChiller"]["year_one_to_load_series_ton"]
    cooling_elecchl_tons_to_tes_series = results["ExistingChiller"]["year_one_to_tes_series_ton"]
    #cooling_absorpchl_tons_to_load_series = results["AbsorptionChiller"]["year_one_absorp_chl_thermal_to_load_series_ton"]
    #cooling_absorpchl_tons_to_tes_series = results["AbsorptionChiller"]["year_one_absorp_chl_thermal_to_tes_series_ton"]
    cooling_ton_hr_to_load_tech_total = sum(cooling_elecchl_tons_to_load_series) #+ sum(cooling_absorpchl_tons_to_load_series)
    cooling_ton_hr_to_tes_total = sum(cooling_elecchl_tons_to_tes_series) #+ sum(cooling_absorpchl_tons_to_tes_series)
    cooling_tes_tons_to_load_series = results["ColdThermalStorage"]["year_one_to_load_series_ton"]
    cooling_extra_from_tes_losses = cooling_ton_hr_to_tes_total - sum(cooling_tes_tons_to_load_series)
    tes_effic_with_decay = sum(cooling_tes_tons_to_load_series) / cooling_ton_hr_to_tes_total
    cooling_total_prod_from_techs = cooling_ton_hr_to_load_tech_total + cooling_ton_hr_to_tes_total
    cooling_load_plus_tes_losses = cooling_thermal_load_ton_hr_total + cooling_extra_from_tes_losses

    # Absorption Chiller electric consumption addition
    # absorpchl_total_cooling_produced_series_ton = [cooling_absorpchl_tons_to_load_series[i] + cooling_absorpchl_tons_to_tes_series[i] for i in range(8760)] 
    # absorpchl_total_cooling_produced_ton_hour = sum(absorpchl_total_cooling_produced_series_ton)
    # absorpchl_electric_consumption_total_kwh = results["AbsorptionChiller"]["year_one_absorp_chl_electric_consumption_kwh"]
    # absorpchl_cop_elec = inputs["AbsorptionChiller"]["chiller_elec_cop"]

    # Check if sum of electric and absorption chillers equals cooling thermal total
    @test tes_effic_with_decay < 0.97
    println("tes_effic_with_decay = ", tes_effic_with_decay)
    @test round(cooling_total_prod_from_techs, digits=0) ≈ cooling_load_plus_tes_losses atol=5.0
    #self.assertAlmostEqual(absorpchl_total_cooling_produced_ton_hour * REopt.KWH_THERMAL_PER_TONHOUR / absorpchl_cop_elec, absorpchl_electric_consumption_total_kwh, places=1)

    # Heating outputs
    boiler_fuel_consumption_calculated = results["ExistingBoiler"]["year_one_fuel_consumption_mmbtu"]
    boiler_thermal_series = results["ExistingBoiler"]["year_one_thermal_production_mmbtu_per_hour"]
    boiler_to_load_series = results["ExistingBoiler"]["year_one_thermal_to_load_series_mmbtu_per_hour"]
    boiler_thermal_to_tes_series = results["ExistingBoiler"]["thermal_to_tes_series_mmbtu_per_hour"]
    chp_thermal_to_load_series = results["CHP"]["year_one_thermal_to_load_series_mmbtu_per_hour"]
    chp_thermal_to_tes_series = results["CHP"]["year_one_thermal_to_tes_series_mmbtu_per_hour"]
    chp_thermal_to_waste_series = results["CHP"]["year_one_thermal_to_waste_series_mmbtu_per_hour"]
    # absorpchl_thermal_series = results["AbsorptionChiller"]["year_one_absorp_chl_thermal_consumption_series_mmbtu_per_hour"]
    hot_tes_mmbtu_per_hour_to_load_series = results["HotThermalStorage"]["year_one_to_load_series_mmbtu_per_hour"]
    tes_inflows = sum(chp_thermal_to_tes_series) + sum(boiler_thermal_to_tes_series)
    total_chp_production = sum(chp_thermal_to_load_series) + sum(chp_thermal_to_waste_series) + sum(chp_thermal_to_tes_series)
    tes_outflows = sum(hot_tes_mmbtu_per_hour_to_load_series)
    total_thermal_expected = boiler_thermal_load_mmbtu_total + sum(chp_thermal_to_waste_series) + tes_inflows # + sum(absorpchl_thermal_series)
    boiler_fuel_expected = (total_thermal_expected - total_chp_production - tes_outflows) / inputs.s.existing_boiler.efficiency
    total_thermal_mmbtu_calculated = sum(boiler_thermal_series) + total_chp_production + tes_outflows

    @test round(boiler_fuel_consumption_calculated, digits=0) ≈ boiler_fuel_expected atol=8.0
    @test round(total_thermal_mmbtu_calculated, digits=0) ≈ total_thermal_expected atol=8.0  

    # Test CHP.cooling_thermal_factor = 0.8, AbsorptionChiller.chiller_cop = 0.7 (from test_cold_POST.json)
    # absorpchl_heat_in_kwh = results["AbsorptionChiller"]["year_one_absorp_chl_thermal_consumption_mmbtu"] * 1.0E6 / 3412.0
    # absorpchl_cool_out_kwh = results["AbsorptionChiller"]["year_one_absorp_chl_thermal_production_tonhr"] * REopt.KWH_THERMAL_PER_TONHOUR
    #absorpchl_cop = absorpchl_cool_out_kwh / absorpchl_heat_in_kwh

    #self.assertAlmostEqual(absorpchl_cop, 0.8*0.7, places=3)
end

@testset "Heating and cooling inputs" begin
    """

    This tests the various ways to input heating and cooling loads to make sure they are processed correctly.
    There are no "new" technologies in this test, so heating is served by ExistingBoiler, and 
        cooling is served by ExistingCooler. Since this is just inputs processing tests, no optimization is needed.

    """
    input_data = JSON.parsefile("./scenarios/heating_cooling_load_inputs.json")
    s = Scenario(input_data)
    inputs = REoptInputs(s)

    # Heating
    # Heating load data from CRB models is **fuel**; we convert fuel to thermal using a constant/fixed REopt.EXISTING_BOILER_EFFICIENCY,
    #   so the thermal load is always the same for a standard CRB
    # The **fuel** consumption to serve that thermal load may change if the user inputs a different ExistingBoiler["efficiency"]
    total_boiler_heating_thermal_load_mmbtu = (sum(inputs.s.space_heating_load.loads_kw) + sum(inputs.s.dhw_load.loads_kw)) / REopt.KWH_PER_MMBTU
    @test round(total_boiler_heating_thermal_load_mmbtu, digits=0) ≈ 2904 * REopt.EXISTING_BOILER_EFFICIENCY atol=1.0  # The input load is **fuel**, not thermal
    total_boiler_heating_fuel_load_mmbtu = total_boiler_heating_thermal_load_mmbtu / inputs.s.existing_boiler.efficiency
    @test round(total_boiler_heating_fuel_load_mmbtu, digits=0) ≈ 2904 * REopt.EXISTING_BOILER_EFFICIENCY / inputs.s.existing_boiler.efficiency atol=1.0
    # The expected cooling load is based on the default **fraction of total electric** profile for the doe_reference_name when annual_tonhour is NOT input
    #    the 320540.0 kWh number is from the default LargeOffice fraction of total electric profile applied to the Hospital default total electric profile
    total_chiller_electric_consumption = sum(inputs.s.cooling_load.loads_kw_thermal) / inputs.s.existing_chiller.cop
    @test round(total_chiller_electric_consumption, digits=0) ≈ 320544.0 atol=1.0  # loads_kw is **electric**, loads_kw_thermal is **thermal**

    delete!(input_data, "SpaceHeatingLoad")
    delete!(input_data, "DomesticHotWaterLoad")
    annual_fraction_of_electric_load_input = 0.5
    input_data["CoolingLoad"] = Dict{Any, Any}("annual_fraction_of_electric_load" => annual_fraction_of_electric_load_input)

    s = Scenario(input_data)
    inputs = REoptInputs(s)

    expected_cooling_electricity = sum(inputs.s.electric_load.loads_kw) * annual_fraction_of_electric_load_input
    total_chiller_electric_consumption = sum(inputs.s.cooling_load.loads_kw_thermal) / inputs.s.cooling_load.existing_chiller_cop
    @test round(total_chiller_electric_consumption, digits=0) ≈ round(expected_cooling_electricity) atol=1.0
    @test round(total_chiller_electric_consumption, digits=0) ≈ 3876410 atol=1.0

    input_data["SpaceHeatingLoad"] = Dict{Any, Any}("monthly_mmbtu" => repeat([500.0], 12))
    input_data["DomesticHotWaterLoad"] = Dict{Any, Any}("monthly_mmbtu" => repeat([500.0], 12))
    input_data["CoolingLoad"] = Dict{Any, Any}("monthly_fractions_of_electric_load" => repeat([0.1], 12))

    s = Scenario(input_data)
    inputs = REoptInputs(s)

    total_heating_fuel_load_mmbtu = (sum(inputs.s.space_heating_load.loads_kw) + 
                                    sum(inputs.s.dhw_load.loads_kw)) / REopt.EXISTING_BOILER_EFFICIENCY / REopt.KWH_PER_MMBTU
    @test round(total_heating_fuel_load_mmbtu, digits=0) ≈ 12000 atol=1.0
    total_chiller_electric_consumption = sum(inputs.s.cooling_load.loads_kw_thermal) / inputs.s.cooling_load.existing_chiller_cop
    @test round(total_chiller_electric_consumption, digits=0) ≈ 775282 atol=1.0

    input_data["SpaceHeatingLoad"] = Dict{Any, Any}("fuel_loads_mmbtu_per_hour" => repeat([0.5], 8760))
    input_data["DomesticHotWaterLoad"] = Dict{Any, Any}("fuel_loads_mmbtu_per_hour" => repeat([0.5], 8760))
    input_data["CoolingLoad"] = Dict{Any, Any}("per_time_step_fractions_of_electric_load" => repeat([0.01], 8760))

    s = Scenario(input_data)
    inputs = REoptInputs(s)

    total_heating_fuel_load_mmbtu = (sum(inputs.s.space_heating_load.loads_kw) + 
                                    sum(inputs.s.dhw_load.loads_kw)) / REopt.EXISTING_BOILER_EFFICIENCY / REopt.KWH_PER_MMBTU
    @test round(total_heating_fuel_load_mmbtu, digits=0) ≈ 8760 atol=0.1
    @test round(sum(inputs.s.cooling_load.loads_kw_thermal) / inputs.s.cooling_load.existing_chiller_cop, digits=0) ≈ 77528.0 atol=1.0

    # Make sure annual_tonhour is preserved with conditional existing_chiller_default logic, where guess-and-correct method is applied
    input_data["SpaceHeatingLoad"] = Dict{Any, Any}()
    input_data["DomesticHotWaterLoad"] = Dict{Any, Any}()
    annual_tonhour = 25000.0
    input_data["CoolingLoad"] = Dict{Any, Any}("doe_reference_name" => "Hospital",
                                                "annual_tonhour" => annual_tonhour)
    input_data["ExistingChiller"] = Dict{Any, Any}()

    s = Scenario(input_data)
    inputs = REoptInputs(s)
    
    @test round(sum(inputs.s.cooling_load.loads_kw_thermal) / REopt.KWH_THERMAL_PER_TONHOUR, digits=0) ≈ annual_tonhour atol=1.0 
end

@testset "Hybrid/blended heating and cooling loads" begin
    """

    This tests the hybrid/campus loads for heating and cooling, where a blended_doe_reference_names
        and blended_doe_reference_percents are given and blended to create an aggregate load profile

    """
    input_data = JSON.parsefile("./scenarios/hybrid_loads_heating_cooling_inputs.json")

    hospital_pct = 0.75
    hotel_pct = 1.0 - hospital_pct

    # Hospital only
    input_data["ElectricLoad"]["annual_kwh"] = hospital_pct * 100
    input_data["ElectricLoad"]["doe_reference_name"] = "Hospital"
    input_data["SpaceHeatingLoad"]["annual_mmbtu"] = hospital_pct * 100
    input_data["SpaceHeatingLoad"]["doe_reference_name"] = "Hospital"
    input_data["DomesticHotWaterLoad"]["annual_mmbtu"] = hospital_pct * 100
    input_data["DomesticHotWaterLoad"]["doe_reference_name"] = "Hospital"    
    input_data["CoolingLoad"]["doe_reference_name"] = "Hospital"

    s = Scenario(input_data)
    inputs = REoptInputs(s)

    elec_hospital = inputs.s.electric_load.loads_kw
    space_hospital = inputs.s.space_heating_load.loads_kw  # thermal
    dhw_hospital = inputs.s.dhw_load.loads_kw  # thermal
    cooling_hospital = inputs.s.cooling_load.loads_kw_thermal  # thermal
    cooling_elec_frac_of_total_hospital = cooling_hospital / inputs.s.cooling_load.existing_chiller_cop ./ elec_hospital

    # Hotel only
    input_data["ElectricLoad"]["annual_kwh"] = hotel_pct * 100
    input_data["ElectricLoad"]["doe_reference_name"] = "LargeHotel"
    input_data["SpaceHeatingLoad"]["annual_mmbtu"] = hotel_pct * 100
    input_data["SpaceHeatingLoad"]["doe_reference_name"] = "LargeHotel"
    input_data["DomesticHotWaterLoad"]["annual_mmbtu"] = hotel_pct * 100
    input_data["DomesticHotWaterLoad"]["doe_reference_name"] = "LargeHotel"    
    input_data["CoolingLoad"]["doe_reference_name"] = "LargeHotel"

    s = Scenario(input_data)
    inputs = REoptInputs(s)

    elec_hotel = inputs.s.electric_load.loads_kw
    space_hotel = inputs.s.space_heating_load.loads_kw  # thermal
    dhw_hotel = inputs.s.dhw_load.loads_kw  # thermal
    cooling_hotel = inputs.s.cooling_load.loads_kw_thermal  # thermal
    cooling_elec_frac_of_total_hotel = cooling_hotel / inputs.s.cooling_load.existing_chiller_cop ./ elec_hotel

    # Hybrid mix of hospital and hotel
    # Remove previous assignment of doe_reference_name
    for load in ["ElectricLoad", "SpaceHeatingLoad", "DomesticHotWaterLoad", "CoolingLoad"]
        delete!(input_data[load], "doe_reference_name")
    end
    annual_energy = (hospital_pct + hotel_pct) * 100
    building_list = ["Hospital", "LargeHotel"]
    percent_share_list = [hospital_pct, hotel_pct]
    input_data["ElectricLoad"]["annual_kwh"] = annual_energy
    input_data["ElectricLoad"]["blended_doe_reference_names"] = building_list
    input_data["ElectricLoad"]["blended_doe_reference_percents"] = percent_share_list

    input_data["SpaceHeatingLoad"]["annual_mmbtu"] = annual_energy
    input_data["SpaceHeatingLoad"]["blended_doe_reference_names"] = building_list
    input_data["SpaceHeatingLoad"]["blended_doe_reference_percents"] = percent_share_list
    input_data["DomesticHotWaterLoad"]["annual_mmbtu"] = annual_energy
    input_data["DomesticHotWaterLoad"]["blended_doe_reference_names"] = building_list
    input_data["DomesticHotWaterLoad"]["blended_doe_reference_percents"] = percent_share_list    

    # CoolingLoad now use a weighted fraction of total electric profile if no annual_tonhour is provided
    input_data["CoolingLoad"]["blended_doe_reference_names"] = building_list
    input_data["CoolingLoad"]["blended_doe_reference_percents"] = percent_share_list    

    s = Scenario(input_data)
    inputs = REoptInputs(s)

    elec_hybrid = inputs.s.electric_load.loads_kw
    space_hybrid = inputs.s.space_heating_load.loads_kw  # thermal
    dhw_hybrid = inputs.s.dhw_load.loads_kw  # thermal
    cooling_hybrid = inputs.s.cooling_load.loads_kw_thermal   # thermal
    cooling_elec_hybrid = cooling_hybrid / inputs.s.cooling_load.existing_chiller_cop  # electric
    cooling_elec_frac_of_total_hybrid = cooling_hybrid / inputs.s.cooling_load.existing_chiller_cop ./ elec_hybrid

    # Check that the combined/hybrid load is the same as the sum of the individual loads in each time_step

    @test round(sum(elec_hybrid .- (elec_hospital .+ elec_hotel)), digits=1) ≈ 0.0 atol=0.1
    @test round(sum(space_hybrid .- (space_hospital .+ space_hotel)), digits=1) ≈ 0.0 atol=0.1
    @test round(sum(dhw_hybrid .- (dhw_hospital .+ dhw_hotel)), digits=1) ≈ 0.0 atol=0.1
    # Check that the cooling load is the weighted average of the default CRB fraction of total electric profiles
    cooling_electric_hybrid_expected = elec_hybrid .* (cooling_elec_frac_of_total_hospital * hospital_pct  .+ 
                                            cooling_elec_frac_of_total_hotel * hotel_pct)
    @test round(sum(cooling_electric_hybrid_expected .- cooling_elec_hybrid), digits=1) ≈ 0.0 atol=0.1
end

@testset "OffGrid" begin
    ## Scenario 1: Solar, Storage, Fixed Generator
    post_name = "off_grid.json" 
    post = JSON.parsefile("./scenarios/$post_name")
    m = Model(optimizer_with_attributes(Xpress.Optimizer, "OUTPUTLOG" => 0))
    r = run_reopt(m, post)
    scen = Scenario(post)
    
    # Test default values 
    @test scen.electric_utility.outage_start_time_step ≈ 1
    @test scen.electric_utility.outage_end_time_step ≈ 8760 * scen.settings.time_steps_per_hour
    @test scen.storage.attr["ElectricStorage"].soc_init_pct ≈ 1
    @test scen.storage.attr["ElectricStorage"].can_grid_charge ≈ false
    @test scen.generator.fuel_avail_gal ≈ 1.0e9
    @test scen.generator.min_turn_down_pct ≈ 0.15
    @test sum(scen.electric_load.loads_kw) - sum(scen.electric_load.critical_loads_kw) ≈ 0 # critical loads should equal loads_kw
    @test scen.financial.microgrid_upgrade_cost_pct ≈ 0

    # Test outputs
    @test r["ElectricUtility"]["year_one_energy_supplied_kwh"] ≈ 0 # no interaction with grid
    @test r["Financial"]["lifecycle_offgrid_other_capital_costs"] ≈ 2617.092 atol=0.01 # Check straight line depreciation calc
    @test sum(r["ElectricLoad"]["offgrid_annual_oper_res_provided_series_kwh"]) >= sum(r["ElectricLoad"]["offgrid_annual_oper_res_required_series_kwh"]) # OR provided >= required
    @test r["ElectricLoad"]["offgrid_load_met_pct"] >= scen.electric_load.min_load_met_annual_pct
    @test r["PV"]["size_kw"] ≈ 5050.0
    f = r["Financial"]
    @test f["lifecycle_generation_tech_capital_costs"] + f["lifecycle_storage_capital_costs"] + f["lifecycle_om_costs_after_tax"] +
             f["lifecycle_fuel_costs_after_tax"] + f["lifecycle_chp_standby_cost_after_tax"] + f["lifecycle_elecbill_after_tax"] + 
             f["lifecycle_offgrid_other_annual_costs_after_tax"] + f["lifecycle_offgrid_other_capital_costs"] + 
             f["lifecycle_outage_cost"] + f["lifecycle_MG_upgrade_and_fuel_cost"] - 
             f["lifecycle_production_incentive_after_tax"] ≈ f["lcc"] atol=1.0
    
    ## Scenario 2: Fixed Generator only
    post["ElectricLoad"]["annual_kwh"] = 100.0
    post["PV"]["max_kw"] = 0.0
    post["ElectricStorage"]["max_kw"] = 0.0
    post["Generator"]["min_turn_down_pct"] = 0.0

    m = Model(optimizer_with_attributes(Xpress.Optimizer, "OUTPUTLOG" => 0))
    r = run_reopt(m, post)

    # Test generator outputs
    @test r["Generator"]["average_annual_fuel_used_gal"] ≈ 7.52 # 99 kWh * 0.076 gal/kWh
    @test r["Generator"]["average_annual_energy_produced_kwh"] ≈ 99.0
    @test r["Generator"]["year_one_fuel_cost_before_tax"] ≈ 22.57
    @test r["Generator"]["lifecycle_fuel_cost_after_tax"] ≈ 205.35 
    @test r["Financial"]["initial_capital_costs"] ≈ 100*(700) 
    @test r["Financial"]["lifecycle_capital_costs"] ≈ 100*(700+324.235442*(1-0.26)) atol=0.1 # replacement in yr 10 is considered tax deductible
    @test r["Financial"]["initial_capital_costs_after_incentives"] ≈ 700*100 atol=0.1
    @test r["Financial"]["replacements_future_cost_after_tax"] ≈ 700*100
    @test r["Financial"]["replacements_present_cost_after_tax"] ≈ 100*(324.235442*(1-0.26)) atol=0.1 

    ## Scenario 3: Fixed Generator that can meet load, but cannot meet load operating reserve requirement
    ## This test ensures the load operating reserve requirement is being enforced
    post["ElectricLoad"]["doe_reference_name"] = "FlatLoad"
    post["ElectricLoad"]["annual_kwh"] = 876000.0 # requires 100 kW gen
    post["ElectricLoad"]["min_load_met_annual_pct"] = 1.0 # requires additional generator capacity
    post["PV"]["max_kw"] = 0.0
    post["ElectricStorage"]["max_kw"] = 0.0
    post["Generator"]["min_turn_down_pct"] = 0.0

    m = Model(optimizer_with_attributes(Xpress.Optimizer, "OUTPUTLOG" => 0))
    r = run_reopt(m, post)

    # Test generator outputs
    @test typeof(r) == Model # this is true when the model is infeasible

end

<<<<<<< HEAD
@testset "Emissions" begin
    #renewable energy and emissions reduction targets
    include_exported_RE_in_total = [true,false,true]
    include_exported_ER_in_total = [true,false,true]
    RE_target = [0.8,nothing,nothing]
    ER_target = [nothing,0.8,nothing]
    with_outage = [true,false,false]

    for i in range(1, stop=3)
        if i == 3
            inputs = JSON.parsefile("./scenarios/re_emissions_with_thermal.json")
        else
            inputs = JSON.parsefile("./scenarios/re_emissions_elec_only.json")
        end
        inputs["Site"]["include_exported_renewable_electricity_in_total"] = include_exported_RE_in_total[i]
        inputs["Site"]["include_exported_elec_emissions_in_total"] = include_exported_ER_in_total[i]
        inputs["Site"]["renewable_electricity_min_pct"] = if isnothing(RE_target[i]) 0.0 else RE_target[i] end
        inputs["Site"]["renewable_electricity_max_pct"] = RE_target[i]
        inputs["Site"]["CO2_emissions_reduction_min_pct"] = ER_target[i]
        inputs["Site"]["CO2_emissions_reduction_max_pct"] = ER_target[i]
        if with_outage[i]
            outage_start_hour = 4032
            outage_duration = 2000 #hrs
            inputs["ElectricUtility"]["outage_start_time_step"] = outage_start_hour + 1
            inputs["ElectricUtility"]["outage_end_time_step"] = outage_start_hour + 1 + outage_duration
            inputs["Generator"]["max_kw"] = 20
            inputs["Generator"]["existing_kw"] = 2
            inputs["Generator"]["fuel_avail_gal"] = 1000 
        end

        m1 = Model(optimizer_with_attributes(Xpress.Optimizer, "OUTPUTLOG" => 0, "MAXIIS" => -1))
        m2 = Model(optimizer_with_attributes(Xpress.Optimizer, "OUTPUTLOG" => 0, "MAXIIS" => -1))
        results = run_reopt([m1, m2], inputs)

        if !isnothing(ER_target[i])
            ER_pct_out = results["Site"]["lifecycle_emissions_reduction_CO2_pct"]
            @test ER_target[i] ≈ ER_pct_out atol=1e-3
            lifecycle_emissions_tCO2_out = results["Site"]["lifecycle_emissions_tCO2"]
            lifecycle_emissions_bau_tCO2_out = results["Site"]["lifecycle_emissions_tCO2_bau"]
            ER_pct_calced_out = (lifecycle_emissions_bau_tCO2_out-lifecycle_emissions_tCO2_out)/lifecycle_emissions_bau_tCO2_out
            ER_pct_diff = abs(ER_pct_calced_out-ER_pct_out)
            @test ER_pct_diff ≈ 0.0 atol=1e-2
        end
        year_one_emissions_tCO2_out = results["Site"]["year_one_emissions_tCO2"]
        yr1_fuel_emissions_tCO2_out = results["Site"]["year_one_emissions_from_fuelburn_tCO2"]
        yr1_grid_emissions_tCO2_out = results["ElectricUtility"]["year_one_emissions_tCO2"]
        yr1_total_emissions_calced_tCO2 = yr1_fuel_emissions_tCO2_out + yr1_grid_emissions_tCO2_out 
        @test year_one_emissions_tCO2_out ≈ yr1_total_emissions_calced_tCO2 atol=1e-1
        if !isnothing(results["Financial"]["breakeven_cost_of_emissions_reduction_per_tCO2"])
            @test results["Financial"]["breakeven_cost_of_emissions_reduction_per_tCO2"] >= 0.0
        end
        
        #commented out values are using levelization factors matching API
        if i == 1
            @test results["PV"]["size_kw"] ≈ 61.89 atol=1e-1 #63.427 atol=1e-1
            @test results["ElectricStorage"]["size_kw"] ≈ 2.43 # 2.43 kW
            @test results["ElectricStorage"]["size_kwh"] ≈ 7.31 # 7.305
            @test results["Generator"]["size_kw"] ≈ 22.0 # 22 kW
            expected_npv = -87082 # API test without Wind tech as an input.
            @test (expected_npv - results["Financial"]["npv"])/expected_npv ≈ 0.0 atol=1e-2
            @test results["Site"]["annual_renewable_electricity_kwh"] ≈ 75140.37 #75140.37
            @test results["Site"]["renewable_electricity_pct"] ≈ 0.8 # 0.8
            @test results["Site"]["renewable_electricity_pct_bau"] ≈ 0.1476 atol=1e-4 #0.1464 atol=1e-4
            @test results["Site"]["total_renewable_energy_pct"] ≈ 0.8 # 0.8
            @test results["Site"]["total_renewable_energy_pct_bau"] ≈ 0.1476 atol=1e-4 #0.1464 atol=1e-4
            @test results["Site"]["lifecycle_emissions_reduction_CO2_pct"] ≈ 0.6573 atol=1e-4 # 0.6578 atol=1e-4
            @test results["Financial"]["breakeven_cost_of_emissions_reduction_per_tCO2"] ≈ 258 atol=1 # 259.7
            @test results["Site"]["year_one_emissions_tCO2"] ≈ 12.75 # 12.75
            @test results["Site"]["year_one_emissions_tCO2_bau"] ≈ 40.48 atol=1e-2 # 40.54 atol=1e-2
            @test results["Site"]["year_one_emissions_from_fuelburn_tCO2"] ≈ 8.63 # 8.63
            @test results["Site"]["year_one_emissions_from_fuelburn_tCO2_bau"] ≈ 0.0 # 0.0
            @test results["Site"]["lifecycle_emissions_cost_CO2"] ≈ 8760 atol=1 # 8760.58
            @test results["Site"]["lifecycle_emissions_cost_CO2_bau"] ≈ 25818.96 atol=1e-1 # 25856.9 atol=1e-1
            @test results["Site"]["lifecycle_emissions_tCO2"] ≈ 245.65 # 245.65
            @test results["Site"]["lifecycle_emissions_tCO2_bau"] ≈ 716.81 #717.86
            @test results["Site"]["lifecycle_emissions_from_fuelburn_tCO2"] ≈ 172.62 # 172.62
            @test results["Site"]["lifecycle_emissions_from_fuelburn_tCO2_bau"] ≈ 0.0 # 0.0
            @test results["ElectricUtility"]["year_one_emissions_tCO2"] ≈ 4.12 # 4.12
            @test results["ElectricUtility"]["year_one_emissions_tCO2_bau"] ≈ 40.48 # 40.54
            @test results["ElectricUtility"]["lifecycle_emissions_tCO2"] ≈ 73.03 # 73.03
            @test results["ElectricUtility"]["lifecycle_emissions_tCO2_bau"] ≈ 716.81 # 717.86
        elseif i == 2
            @test results["PV"]["size_kw"] ≈ 94.48 atol=1 # 94.97
            @test results["ElectricStorage"]["size_kw"] ≈ 20.27 atol=1 # 20.29
            @test results["ElectricStorage"]["size_kwh"] ≈ 154.44 atol=1 # 154.52
            @test !haskey(results, "Generator")
            # NPV
            expected_npv = -244450 # per test in REopt API
            @test (expected_npv - results["Financial"]["npv"])/expected_npv ≈ 0.0 atol=1e-2
            # Renewable energy
            @test results["Site"]["renewable_electricity_pct"] ≈ 0.7725 atol=1e-3 # 0.7722 atol=1e-4
            @test results["Site"]["annual_renewable_electricity_kwh"] ≈ 77250.1 atol=10 # 77221.23 atol=10
            @test results["Site"]["renewable_electricity_pct_bau"] ≈ 0.1365 atol=1e-3 #0.1354 atol=1e-3
            @test results["Site"]["annual_renewable_electricity_kwh_bau"] ≈ 13650.39 atol=10 # 13542.62 atol=10
            @test results["Site"]["total_renewable_energy_pct"] ≈ 0.7725 atol=1e-3 # 0.7722
            @test results["Site"]["total_renewable_energy_pct_bau"] ≈ 0.1365 atol=1e-3 # 0.1354 atol=1e-3
            # CO2 emissions - totals ≈  from grid, from fuelburn, ER, $/tCO2 breakeven
            @test results["Site"]["lifecycle_emissions_reduction_CO2_pct"] ≈ 0.8 atol=1e-3 # 0.8
            @test results["Financial"]["breakeven_cost_of_emissions_reduction_per_tCO2"] ≈ 420.91 atol=1e-1 # 421.41
            @test results["Site"]["year_one_emissions_tCO2"] ≈ 11.59 atol=1 # 11.59
            @test results["Site"]["year_one_emissions_tCO2_bau"] ≈ 57.97 atol=1 # 57.97
            @test results["Site"]["year_one_emissions_from_fuelburn_tCO2"] ≈ 0.0 atol=1 # 0.0
            @test results["Site"]["year_one_emissions_from_fuelburn_tCO2_bau"] ≈ 0.0 atol=1 # 0.0
            @test results["Site"]["lifecycle_emissions_cost_CO2"] ≈ 7386.65 atol=1 # 7395.84 atol=1
            @test results["Site"]["lifecycle_emissions_cost_CO2_bau"] ≈ 36933.26 atol=1 # 36979.2 atol=1
            @test results["Site"]["lifecycle_emissions_tCO2"] ≈ 205.33 atol=1 # 205.33
            @test results["Site"]["lifecycle_emissions_tCO2_bau"] ≈ 1025.37 atol=1 # 1026.65 atol=1
            @test results["Site"]["lifecycle_emissions_from_fuelburn_tCO2"] ≈ 0.0 atol=1 # 0.0
            @test results["Site"]["lifecycle_emissions_from_fuelburn_tCO2_bau"] ≈ 0.0 atol=1 # 0.0
            @test results["ElectricUtility"]["year_one_emissions_tCO2"] ≈ 11.59 atol=1 # 11.59
            @test results["ElectricUtility"]["year_one_emissions_tCO2_bau"] ≈ 57.97 atol=1 # 57.97
            @test results["ElectricUtility"]["lifecycle_emissions_tCO2"] ≈ 205.33 atol=1 # 205.33
            @test results["ElectricUtility"]["lifecycle_emissions_tCO2_bau"] ≈ 1025.37 atol=1 # 1026.65 atol=1

            #also test CO2 breakeven cost
            inputs["PV"]["min_kw"] = results["PV"]["size_kw"] - inputs["PV"]["existing_kw"]
            inputs["PV"]["max_kw"] = results["PV"]["size_kw"] - inputs["PV"]["existing_kw"]
            inputs["ElectricStorage"]["min_kw"] = results["ElectricStorage"]["size_kw"]
            inputs["ElectricStorage"]["max_kw"] = results["ElectricStorage"]["size_kw"]
            inputs["ElectricStorage"]["min_kwh"] = results["ElectricStorage"]["size_kwh"]
            inputs["ElectricStorage"]["max_kwh"] = results["ElectricStorage"]["size_kwh"]
            inputs["Financial"]["CO2_cost_per_tonne"] = results["Financial"]["breakeven_cost_of_emissions_reduction_per_tCO2"]
            inputs["Settings"]["include_climate_in_objective"] = true
            m1 = Model(optimizer_with_attributes(Xpress.Optimizer, "OUTPUTLOG" => 0))
            m2 = Model(optimizer_with_attributes(Xpress.Optimizer, "OUTPUTLOG" => 0))
            results = run_reopt([m1, m2], inputs)
            @test results["Financial"]["npv"] ≈ 0 atol=11
            @test results["Financial"]["breakeven_cost_of_emissions_reduction_per_tCO2"] ≈ inputs["Financial"]["CO2_cost_per_tonne"] atol=1e-1
        elseif i == 3
            @test results["PV"]["size_kw"] ≈ 20.0 atol=1e-1
            @test !haskey(results, "Wind")
            @test !haskey(results, "ElectricStorage")
            @test !haskey(results, "Generator")
            @test results["CHP"]["size_kw"] ≈ 200.0 atol=1e-1
            @test results["AbsorptionChiller"]["size_ton"] ≈ 400.0 atol=1e-1
            @test results["HotThermalStorage"]["size_gal"] ≈ 50000 atol=1e1
            @test results["ColdThermalStorage"]["size_gal"] ≈ 30000 atol=1e1
            yr1_nat_gas_mmbtu = results["ExistingBoiler"]["year_one_fuel_consumption_mmbtu"] + results["CHP"]["year_one_fuel_used_mmbtu"]
            nat_gas_emissions_lb_per_mmbtu = Dict("CO2"=>116.9, "NOx"=>0.09139, "SO2"=>0.000578592, "PM25"=>0.007328833)
            TONNE_PER_LB = 1/2204.62
            @test results["Site"]["year_one_emissions_from_fuelburn_tCO2"] ≈ nat_gas_emissions_lb_per_mmbtu["CO2"] * yr1_nat_gas_mmbtu * TONNE_PER_LB atol=1
            @test results["Site"]["year_one_emissions_from_fuelburn_tNOx"] ≈ nat_gas_emissions_lb_per_mmbtu["NOx"] * yr1_nat_gas_mmbtu * TONNE_PER_LB atol=1e-2
            @test results["Site"]["year_one_emissions_from_fuelburn_tSO2"] ≈ nat_gas_emissions_lb_per_mmbtu["SO2"] * yr1_nat_gas_mmbtu * TONNE_PER_LB atol=1e-2
            @test results["Site"]["year_one_emissions_from_fuelburn_tPM25"] ≈ nat_gas_emissions_lb_per_mmbtu["PM25"] * yr1_nat_gas_mmbtu * TONNE_PER_LB atol=1e-2
            @test results["Site"]["lifecycle_emissions_tCO2"] ≈ results["Site"]["lifecycle_emissions_from_fuelburn_tCO2"] + results["ElectricUtility"]["lifecycle_emissions_tCO2"] atol=1
            @test results["Site"]["lifecycle_emissions_tNOx"] ≈ results["Site"]["lifecycle_emissions_from_fuelburn_tNOx"] + results["ElectricUtility"]["lifecycle_emissions_tNOx"] atol=1e-2
            @test results["Site"]["lifecycle_emissions_tSO2"] ≈ results["Site"]["lifecycle_emissions_from_fuelburn_tSO2"] + results["ElectricUtility"]["lifecycle_emissions_tSO2"] atol=1e-2
            @test results["Site"]["lifecycle_emissions_tPM25"] ≈ results["Site"]["lifecycle_emissions_from_fuelburn_tPM25"] + results["ElectricUtility"]["lifecycle_emissions_tPM25"] atol=1e-2
            @test results["Site"]["annual_renewable_electricity_kwh"] ≈ results["PV"]["average_annual_energy_produced_kwh"] + inputs["CHP"]["fuel_renewable_energy_pct"] * results["CHP"]["year_one_electric_energy_produced_kwh"] atol=1
            @test results["Site"]["renewable_electricity_pct"] ≈ results["Site"]["annual_renewable_electricity_kwh"] / results["ElectricLoad"]["annual_calculated_kwh"] atol=1e-6#0.044285 atol=1e-4
            KWH_PER_MMBTU = 293.07107
            annual_RE_kwh = inputs["CHP"]["fuel_renewable_energy_pct"] * results["CHP"]["year_one_thermal_energy_produced_mmbtu"] * KWH_PER_MMBTU + results["Site"]["annual_renewable_electricity_kwh"]
            annual_heat_kwh = (results["CHP"]["year_one_thermal_energy_produced_mmbtu"] + results["ExistingBoiler"]["year_one_thermal_production_mmbtu"]) * KWH_PER_MMBTU
            @test results["Site"]["total_renewable_energy_pct"] ≈ annual_RE_kwh / (annual_heat_kwh + results["ElectricLoad"]["annual_calculated_kwh"]) atol=1e-6
        end
    end
end


## equivalent REopt API Post for test 2:
#   NOTE have to hack in API levelization_factor to get LCC within 5e-5 (Mosel tol)
# {"Scenario": {
#     "Site": {
#         "longitude": -118.1164613,
#         "latitude": 34.5794343,
#         "roof_squarefeet": 5000.0,
#         "land_acres": 1.0,
#     "PV": {
#         "macrs_bonus_pct": 0.4,
#         "installed_cost_per_kw": 2000.0,
#         "tilt": 34.579,
#         "degradation_pct": 0.005,
#         "macrs_option_years": 5,
#         "federal_itc_pct": 0.3,
#         "module_type": 0,
#         "array_type": 1,
#         "om_cost_per_kw": 16.0,
#         "macrs_itc_reduction": 0.5,
#         "azimuth": 180.0,
#         "federal_rebate_per_kw": 350.0,
#         "dc_ac_ratio": 1.1
#     },
#     "LoadProfile": {
#         "doe_reference_name": "RetailStore",
#         "annual_kwh": 10000000.0,
#         "city": "LosAngeles"
#     },
#     "ElectricStorage": {
#         "total_rebate_per_kw": 100.0,
#         "macrs_option_years": 5,
#         "can_grid_charge": true,
#         "macrs_bonus_pct": 0.4,
#         "macrs_itc_reduction": 0.5,
#         "total_itc_pct": 0,
#         "installed_cost_per_kw": 1000.0,
#         "installed_cost_per_kwh": 500.0,
#         "replace_cost_per_kw": 460.0,
#         "replace_cost_per_kwh": 230.0
#     },
#     "ElectricTariff": {
#         "urdb_label": "5ed6c1a15457a3367add15ae"
#     },
#     "Financial": {
#         "escalation_pct": 0.026,
#         "offtaker_discount_pct": 0.081,
#         "owner_discount_pct": 0.081,
#         "analysis_years": 20,
#         "offtaker_tax_pct": 0.4,
#         "owner_tax_pct": 0.4,
#         "om_cost_escalation_pct": 0.025
#     }
# }}}
=======
>>>>>>> b4c95aac
<|MERGE_RESOLUTION|>--- conflicted
+++ resolved
@@ -971,7 +971,6 @@
 
 end
 
-<<<<<<< HEAD
 @testset "Emissions" begin
     #renewable energy and emissions reduction targets
     include_exported_RE_in_total = [true,false,true]
@@ -1183,6 +1182,4 @@
 #         "owner_tax_pct": 0.4,
 #         "om_cost_escalation_pct": 0.025
 #     }
-# }}}
-=======
->>>>>>> b4c95aac
+# }}}